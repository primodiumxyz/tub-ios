import { useState } from "react";

import "../index.css";
import { useCore } from "../hooks/useCore";
import { useConnection, useWallet } from "@solana/wallet-adapter-react";
import { PublicKey, SystemProgram } from "@solana/web3.js";

export default function CreateTokenForm() {
  const { programs, constants, pdas, keypairs } = useCore();
  const { connection } = useConnection();
  const { publicKey, sendTransaction } = useWallet();
  const [isLoading, setIsLoading] = useState(false);
  const [tokenName, setTokenName] = useState("Tub Test");
  const [tokenSymbol, setTokenSymbol] = useState("TUB");
  const [tokenUri, setTokenUri] = useState(
    "https://raw.githubusercontent.com/solana-developers/program-examples/new-examples/tokens/tokens/.assets/spl-token.json"
  );

  const handleSubmit = async (e: React.FormEvent) => {
    e.preventDefault();
    if (!publicKey) {
      console.error("No public key found");
      return;
    }

    setIsLoading(true);

    try {
<<<<<<< HEAD
      if (publicKey != null) {
        console.log("Creating transaction...");
        const transaction = await programs.createToken.methods
          .createToken(tokenName, tokenSymbol, tokenUri)
          .accountsPartial({
            mintAccount: new PublicKey(constants.ADDRESS_TOKEN_MINT_ACCOUNT),
            metadataAccount: pdas.createToken,
            payer: publicKey.toString(),
            tokenProgram: new PublicKey(constants.ADDRESS_TOKEN_PROGRAM),
            tokenMetadataProgram: new PublicKey(
              constants.ADDRESS_TOKEN_METADATA_PROGRAM
            ),
            systemProgram: SystemProgram.programId,
            rent: new PublicKey("SysvarRent111111111111111111111111111111111"),
          })
          .signers([keypairs.tokenMintAccount])
          .transaction();

        transaction.feePayer = publicKey;
        transaction.recentBlockhash = (
          await connection.getLatestBlockhash()
        ).blockhash;
        transaction.sign(keypairs.tokenMintAccount);
        console.log(
          transaction
            .serialize({ verifySignatures: false, requireAllSignatures: false })
            .toString("base64")
        );

        console.log(JSON.stringify(transaction));
=======
      console.log("Creating transaction...");
      const transaction = await programs.createToken.methods
        .createToken(tokenName, tokenSymbol, tokenUri)
        .accountsPartial({
          mintAccount: new PublicKey(constants.ADDRESS_TOKEN_MINT_ACCOUNT),
          metadataAccount: pdas.createToken,
          payer: publicKey.toString(),
          tokenProgram: new PublicKey(constants.ADDRESS_TOKEN_PROGRAM),
          tokenMetadataProgram: new PublicKey(
            constants.ADDRESS_TOKEN_METADATA_PROGRAM
          ),
          systemProgram: SystemProgram.programId,
          rent: new PublicKey("SysvarRent111111111111111111111111111111111"),
        }).signers([keypairs.tokenMintAccount])
        .transaction();

        transaction.feePayer = publicKey;
        transaction.recentBlockhash = (await connection.getLatestBlockhash()).blockhash;
        transaction.sign(keypairs.tokenMintAccount);
        console.log(transaction.serialize({ verifySignatures: false, requireAllSignatures: false}).toString('base64'));
>>>>>>> b83742d8

      console.log(transaction.serializeMessage().toString("base64"));
      console.log("Transaction created successfully", { transaction });
      console.log("Sending transaction...");

        const transactionSignature = await sendTransaction(
          transaction,
          connection,
          {
            // skipPreflight: true,
            // preflightCommitment: "confirmed",
          }
        );

        console.log("Transaction sent successfully");
        console.log(
          `View on explorer: https://solana.fm/tx/${transactionSignature}?cluster=devnet-alpha`
        );
    } catch (error) {
      console.error("Error creating token:", error);
    } finally {
      setIsLoading(false);
    }
  };

  return (
    <div className="create-token-form">
      <h2 className="form-title">Create Token</h2>
      <form onSubmit={handleSubmit}>
        <div className="form-group">
          <label htmlFor="tokenName" className="form-label">
            Token Name
          </label>
          <input
            type="text"
            id="tokenName"
            value={tokenName}
            onChange={(e) => setTokenName(e.target.value)}
            className="form-input"
            required
          />
        </div>
        <div className="form-group">
          <label htmlFor="tokenSymbol" className="form-label">
            Token Symbol
          </label>
          <input
            type="text"
            id="tokenSymbol"
            value={tokenSymbol}
            onChange={(e) => setTokenSymbol(e.target.value)}
            className="form-input"
            required
          />
        </div>
        <div className="form-group">
          <label htmlFor="tokenUri" className="form-label">
            Token URI
          </label>
          <input
            type="url"
            id="tokenUri"
            value={tokenUri}
            onChange={(e) => setTokenUri(e.target.value)}
            className="form-input"
          />
        </div>
        <button
          type="submit"
          disabled={!publicKey || isLoading}
          className="submit-button"
        >
          {isLoading ? (
            <>
              <span className="loading-spinner"></span>
              Creating Token...
            </>
          ) : (
            "Create Token"
          )}
        </button>
      </form>
    </div>
  );
}<|MERGE_RESOLUTION|>--- conflicted
+++ resolved
@@ -26,7 +26,6 @@
     setIsLoading(true);
 
     try {
-<<<<<<< HEAD
       if (publicKey != null) {
         console.log("Creating transaction...");
         const transaction = await programs.createToken.methods
@@ -57,32 +56,10 @@
         );
 
         console.log(JSON.stringify(transaction));
-=======
-      console.log("Creating transaction...");
-      const transaction = await programs.createToken.methods
-        .createToken(tokenName, tokenSymbol, tokenUri)
-        .accountsPartial({
-          mintAccount: new PublicKey(constants.ADDRESS_TOKEN_MINT_ACCOUNT),
-          metadataAccount: pdas.createToken,
-          payer: publicKey.toString(),
-          tokenProgram: new PublicKey(constants.ADDRESS_TOKEN_PROGRAM),
-          tokenMetadataProgram: new PublicKey(
-            constants.ADDRESS_TOKEN_METADATA_PROGRAM
-          ),
-          systemProgram: SystemProgram.programId,
-          rent: new PublicKey("SysvarRent111111111111111111111111111111111"),
-        }).signers([keypairs.tokenMintAccount])
-        .transaction();
 
-        transaction.feePayer = publicKey;
-        transaction.recentBlockhash = (await connection.getLatestBlockhash()).blockhash;
-        transaction.sign(keypairs.tokenMintAccount);
-        console.log(transaction.serialize({ verifySignatures: false, requireAllSignatures: false}).toString('base64'));
->>>>>>> b83742d8
-
-      console.log(transaction.serializeMessage().toString("base64"));
-      console.log("Transaction created successfully", { transaction });
-      console.log("Sending transaction...");
+        console.log(transaction.serializeMessage().toString("base64"));
+        console.log("Transaction created successfully", { transaction });
+        console.log("Sending transaction...");
 
         const transactionSignature = await sendTransaction(
           transaction,
@@ -97,6 +74,7 @@
         console.log(
           `View on explorer: https://solana.fm/tx/${transactionSignature}?cluster=devnet-alpha`
         );
+      }
     } catch (error) {
       console.error("Error creating token:", error);
     } finally {
