--- conflicted
+++ resolved
@@ -6,11 +6,7 @@
 import { PublicKey, SystemProgram } from "@solana/web3.js";
 
 export default function CreateTokenForm() {
-<<<<<<< HEAD
   const { programs, constants, pdas, keypairs } = useCore();
-=======
-  const { programs, constants, pdas } = useCore();
->>>>>>> 6093fed2
   const { connection } = useConnection();
   const { publicKey, sendTransaction } = useWallet();
   const [isLoading, setIsLoading] = useState(false);
@@ -30,7 +26,6 @@
     setIsLoading(true);
 
     try {
-<<<<<<< HEAD
       console.log("Creating transaction...");
       const transaction = await programs.createToken.methods
         .createToken(tokenName, tokenSymbol, tokenUri)
@@ -56,37 +51,6 @@
       console.log("Transaction created successfully", { transaction });
       console.log("Sending transaction...");
 
-      const transactionSignature = await sendTransaction(
-        transaction,
-        connection,
-        // {
-        //   skipPreflight: true,
-        //   preflightCommitment: "confirmed",
-        // }
-      );
-=======
-      if (publicKey != null) {
-        console.log("Creating transaction...");
-        const transaction = await programs.createToken.methods
-          .createToken(tokenName, tokenSymbol, tokenUri)
-          .accountsPartial({
-            mintAccount: new PublicKey(constants.ADDRESS_TOKEN_MINT_ACCOUNT),
-            metadataAccount: pdas.createToken,
-            payer: publicKey.toString(),
-            tokenProgram: new PublicKey(constants.ADDRESS_TOKEN_PROGRAM),
-            tokenMetadataProgram: new PublicKey(
-              constants.ADDRESS_TOKEN_METADATA_PROGRAM
-            ),
-            systemProgram: SystemProgram.programId,
-            rent: new PublicKey("SysvarRent111111111111111111111111111111111"),
-          })
-          .transaction();
-
-        console.log(JSON.stringify(transaction));
-
-        console.log("Transaction created successfully", { transaction });
-        console.log("Sending transaction...");
-
         const transactionSignature = await sendTransaction(
           transaction,
           connection,
@@ -95,13 +59,11 @@
             // preflightCommitment: "confirmed",
           }
         );
->>>>>>> 6093fed2
 
         console.log("Transaction sent successfully");
         console.log(
           `View on explorer: https://solana.fm/tx/${transactionSignature}?cluster=devnet-alpha`
         );
-      }
     } catch (error) {
       console.error("Error creating token:", error);
     } finally {
