--- conflicted
+++ resolved
@@ -1,7 +1,6 @@
-import { IdlAccounts } from "@coral-xyz/anchor";
+import { IdlAccounts, Program } from "@coral-xyz/anchor";
 import { Tub } from "../../../contracts/target/types/tub";
 import { CreateToken } from "../../../contracts/target/types/create_token";
-<<<<<<< HEAD
 import { Keypair, PublicKey } from "@solana/web3.js";
 
 export type Core = {
@@ -20,11 +19,6 @@
   };
   pdas: Record<ProgramId, PublicKey>;
 };
-=======
-import { createCore } from "./createCore";
-
-export type Core = ReturnType<typeof createCore>;
->>>>>>> b83742d8
 
 export type CounterData = IdlAccounts<Tub>["counter"];
 export type CreateMintData = IdlAccounts<CreateToken>["asdf"];
