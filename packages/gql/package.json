{
  "name": "@tub/gql",
  "version": "1.0.0",
  "description": "",
  "main": "index.js",
  "type": "module",
  "exports": {
    ".": "./src/index.ts"
  },
  "files": [
    "src"
  ],
  "scripts": {
<<<<<<< HEAD
    "dev": "./bin/start-hasura.sh",
    "db:local:console": "dotenvx run -f .env --quiet -- sh -c 'hasura console'",
    "db:local:seed-apply": "dotenvx run -f .env --quiet -- sh -c 'hasura seed apply --disable-interactive --database-name default'",
    "db:remote:upgrade-v3": "dotenvx run -f .env --quiet -- sh -c 'hasura scripts update-project-v3 --endpoint \"$GRAPHQL_URL\" --admin-secret \"$HASURA_ADMIN_SECRET\"'",
    "db:remote:migrate-init": "dotenvx run -f .env --quiet -- sh -c 'hasura migrate create init --from-server --endpoint \"$GRAPHQL_URL\" --admin-secret \"$HASURA_ADMIN_SECRET\"'",
    "db:remote:migrate-status": "dotenvx run -f .env --quiet -- sh -c 'hasura migrate status --endpoint \"$GRAPHQL_URL\" --admin-secret \"$HASURA_ADMIN_SECRET\"'",
    "db:remote:migrate-reset": "dotenvx run -f .env --quiet -- sh -c 'hasura migrate delete --all --endpoint \"$GRAPHQL_URL\" --admin-secret \"$HASURA_ADMIN_SECRET\"'",
    "db:remote:remove-create-token-seed": "dotenvx run -f .env --quiet -- sh -c 'hasura seed create tokens_seed --from-table token --endpoint \"$GRAPHQL_URL\" --admin-secret \"$HASURA_ADMIN_SECRET\"'",
    "db:remote:apply-migrations": "dotenvx run -f .env --quiet -- sh -c 'hasura migrate apply --endpoint \"$GRAPHQL_URL\" --admin-secret \"$HASURA_ADMIN_SECRET\"'",
    "db:remote:apply-metadata": "dotenvx run -f .env --quiet -- sh -c 'hasura metadata apply --endpoint \"$GRAPHQL_URL\" --admin-secret \"$HASURA_ADMIN_SECRET\"'",
=======
    "prepare": "pnpm hasura update-cli",
    "dev": "./bin/start-hasura.sh",
    "db:local:console": "dotenvx run -f ./../../.env --quiet -- sh -c 'hasura console'",
    "db:local:seed-apply": "dotenvx run -f ./../../.env --quiet -- sh -c 'hasura seed apply --disable-interactive --database-name default'",
    "db:remote:upgrade-v3": "dotenvx run -f ./../../.env --quiet -- sh -c 'hasura scripts update-project-v3 --endpoint \"$HASURA_URL\" --admin-secret \"$HASURA_ADMIN_SECRET\"'",
    "db:remote:migrate-init": "dotenvx run -f ./../../.env --quiet -- sh -c 'hasura migrate create init --from-server --endpoint \"$HASURA_URL\" --admin-secret \"$HASURA_ADMIN_SECRET\"'",
    "db:remote:migrate-status": "dotenvx run -f ./../../.env --quiet -- sh -c 'hasura migrate status --endpoint \"$HASURA_URL\" --admin-secret \"$HASURA_ADMIN_SECRET\"'",
    "db:remote:migrate-reset": "dotenvx run -f ./../../.env --quiet -- sh -c 'hasura migrate delete --all --endpoint \"$HASURA_URL\" --admin-secret \"$HASURA_ADMIN_SECRET\"'",
    "db:remote:remove-create-token-seed": "dotenvx run -f ./../../.env --quiet -- sh -c 'hasura seed create tokens_seed --from-table token --endpoint \"$HASURA_URL\" --admin-secret \"$HASURA_ADMIN_SECRET\"'",
    "db:remote:apply-migrations": "dotenvx run -f ./../../.env --quiet -- sh -c 'hasura migrate apply --endpoint \"$HASURA_URL\" --admin-secret \"$HASURA_ADMIN_SECRET\"'",
    "db:remote:apply-metadata": "dotenvx run -f ./../../.env --quiet -- sh -c 'hasura metadata apply --endpoint \"$HASURA_URL\" --admin-secret \"$HASURA_ADMIN_SECRET\"'",
>>>>>>> 4736aa21
    "test": "vitest run",
    "test:watch": "vitest",
    "test:coverage": "vitest run --coverage"
  },
  "keywords": [],
  "author": "",
  "license": "ISC",
  "dependencies": {
    "@urql/core": "^5.0.6",
    "gql.tada": "^1.8.9",
    "graphql-ws": "^5.16.0",
    "ws": "^8.18.0"
  },
  "devDependencies": {
    "@dotenvx/dotenvx": "^1.14.1",
    "@types/node": "^22.7.0",
    "@types/ws": "^8.5.12",
    "@vitest/coverage-v8": "^0.34.0",
    "@vitest/utils": "^2.1.1",
    "hasura-cli": "2.36.1",
    "prettier": "^3.3.3",
    "vite-tsconfig-paths": "^4.2.0",
    "vitest": "0.31.4"
  }
}<|MERGE_RESOLUTION|>--- conflicted
+++ resolved
@@ -11,18 +11,6 @@
     "src"
   ],
   "scripts": {
-<<<<<<< HEAD
-    "dev": "./bin/start-hasura.sh",
-    "db:local:console": "dotenvx run -f .env --quiet -- sh -c 'hasura console'",
-    "db:local:seed-apply": "dotenvx run -f .env --quiet -- sh -c 'hasura seed apply --disable-interactive --database-name default'",
-    "db:remote:upgrade-v3": "dotenvx run -f .env --quiet -- sh -c 'hasura scripts update-project-v3 --endpoint \"$GRAPHQL_URL\" --admin-secret \"$HASURA_ADMIN_SECRET\"'",
-    "db:remote:migrate-init": "dotenvx run -f .env --quiet -- sh -c 'hasura migrate create init --from-server --endpoint \"$GRAPHQL_URL\" --admin-secret \"$HASURA_ADMIN_SECRET\"'",
-    "db:remote:migrate-status": "dotenvx run -f .env --quiet -- sh -c 'hasura migrate status --endpoint \"$GRAPHQL_URL\" --admin-secret \"$HASURA_ADMIN_SECRET\"'",
-    "db:remote:migrate-reset": "dotenvx run -f .env --quiet -- sh -c 'hasura migrate delete --all --endpoint \"$GRAPHQL_URL\" --admin-secret \"$HASURA_ADMIN_SECRET\"'",
-    "db:remote:remove-create-token-seed": "dotenvx run -f .env --quiet -- sh -c 'hasura seed create tokens_seed --from-table token --endpoint \"$GRAPHQL_URL\" --admin-secret \"$HASURA_ADMIN_SECRET\"'",
-    "db:remote:apply-migrations": "dotenvx run -f .env --quiet -- sh -c 'hasura migrate apply --endpoint \"$GRAPHQL_URL\" --admin-secret \"$HASURA_ADMIN_SECRET\"'",
-    "db:remote:apply-metadata": "dotenvx run -f .env --quiet -- sh -c 'hasura metadata apply --endpoint \"$GRAPHQL_URL\" --admin-secret \"$HASURA_ADMIN_SECRET\"'",
-=======
     "prepare": "pnpm hasura update-cli",
     "dev": "./bin/start-hasura.sh",
     "db:local:console": "dotenvx run -f ./../../.env --quiet -- sh -c 'hasura console'",
@@ -34,7 +22,6 @@
     "db:remote:remove-create-token-seed": "dotenvx run -f ./../../.env --quiet -- sh -c 'hasura seed create tokens_seed --from-table token --endpoint \"$HASURA_URL\" --admin-secret \"$HASURA_ADMIN_SECRET\"'",
     "db:remote:apply-migrations": "dotenvx run -f ./../../.env --quiet -- sh -c 'hasura migrate apply --endpoint \"$HASURA_URL\" --admin-secret \"$HASURA_ADMIN_SECRET\"'",
     "db:remote:apply-metadata": "dotenvx run -f ./../../.env --quiet -- sh -c 'hasura metadata apply --endpoint \"$HASURA_URL\" --admin-secret \"$HASURA_ADMIN_SECRET\"'",
->>>>>>> 4736aa21
     "test": "vitest run",
     "test:watch": "vitest",
     "test:coverage": "vitest run --coverage"
