--- conflicted
+++ resolved
@@ -10,18 +10,34 @@
     naming_convention: hasura-default
   logical_models:
     - fields:
-        - name: id
-          type:
-            nullable: false
-            scalar: uuid
-        - name: account
-          type:
-            nullable: false
-            scalar: uuid
-        - name: amount
-          type:
-            nullable: false
-            scalar: numeric
+        - name: token_id
+          type:
+            nullable: false
+            scalar: uuid
+        - name: mint
+          type:
+            nullable: false
+            scalar: text
+        - name: name
+          type:
+            nullable: false
+            scalar: varchar
+        - name: symbol
+          type:
+            nullable: false
+            scalar: varchar
+        - name: latest_price
+          type:
+            nullable: false
+            scalar: numeric
+        - name: increase_pct
+          type:
+            nullable: false
+            scalar: float8
+        - name: trades
+          type:
+            nullable: false
+            scalar: bigint
         - name: created_at
           type:
             nullable: false
@@ -232,38 +248,8 @@
               - latest_price
               - created_at
               - trades_after
-<<<<<<< HEAD
               - increase_pct_after
               - volume_after
-=======
-            filter: {}
-          role: public
-    - fields:
-        - name: balance
-          type:
-            nullable: false
-            scalar: numeric
-      name: balance_offset_model
-      select_permissions:
-        - permission:
-            columns:
-              - balance
-            filter: {}
-          role: public
-    - fields:
-        - name: interval_start
-          type:
-            nullable: false
-            scalar: timestamptz
-        - name: token_count
-          type:
-            nullable: false
-            scalar: bigint
-      name: get_formatted_tokens_intervals_within_period_aggregate
-      select_permissions:
-        - permission:
-            columns:
->>>>>>> 69d8644e
               - interval_start
             filter: {}
           role: public
@@ -331,7 +317,6 @@
             scalar: timestamptz
       name: token_transaction_offset_model
     - fields:
-<<<<<<< HEAD
         - name: interval_start
           type:
             nullable: false
@@ -353,7 +338,7 @@
               - token_count
             filter: {}
           role: public
-=======
+    - fields:
         - name: id
           type:
             nullable: false
@@ -375,7 +360,6 @@
             nullable: false
             scalar: timestamptz
       name: wallet_transaction_offset_model
->>>>>>> 69d8644e
   native_queries:
     - arguments:
         interval:
@@ -422,20 +406,18 @@
       returns: token_transaction_offset_model
       root_field_name: token_transaction_offset
     - arguments:
-<<<<<<< HEAD
-        end:
+        interval:
+          description: ""
+          nullable: false
+          type: interval
+        start:
           description: ""
           nullable: false
           type: timestamptz
-=======
-        interval:
-          description: ""
-          nullable: false
-          type: interval
-        start:
-          description: ""
-          nullable: false
-          type: timestamptz
+      code: "WITH RECURSIVE intervals AS (\n    -- Base case: first interval\n    SELECT \n        {{start}}::timestamptz as interval_start,\n        least({{start}}::timestamptz + {{interval}}::interval, {{end}}::timestamptz) as interval_end\n    \n    UNION ALL\n    \n    -- Recursive case: subsequent intervals\n    SELECT\n        interval_end,\n        least(interval_end + {{interval}}::interval, {{end}}::timestamptz)\n    FROM intervals\n    WHERE interval_end < {{end}}::timestamptz\n),\nvolume_stats AS (\n    SELECT \n        i.interval_start,\n        i.interval_end,\n        COALESCE(SUM(tph.price), 0) as total_volume,\n        COUNT(DISTINCT t.id) as token_count\n    FROM intervals i\n    LEFT JOIN token_price_history tph ON \n        tph.created_at >= i.interval_start AND \n        tph.created_at < i.interval_end\n    LEFT JOIN token t ON \n        t.id = tph.token AND \n        t.mint IS NOT NULL\n    GROUP BY i.interval_start, i.interval_end\n)\nSELECT \n    interval_start,\n    total_volume,\n    token_count\nFROM volume_stats\nORDER BY interval_start;"
+      returns: volume_intervals_within_period
+      root_field_name: volume_intervals_within_period
+    - arguments:
         wallet:
           description: ""
           nullable: false
@@ -447,7 +429,6 @@
       returns: balance_offset_model
       root_field_name: wallet_balance_ignore_interval
     - arguments:
->>>>>>> 69d8644e
         interval:
           description: ""
           nullable: false
@@ -456,11 +437,6 @@
           description: ""
           nullable: false
           type: timestamptz
-<<<<<<< HEAD
-      code: "WITH RECURSIVE intervals AS (\n    -- Base case: first interval\n    SELECT \n        {{start}}::timestamptz as interval_start,\n        least({{start}}::timestamptz + {{interval}}::interval, {{end}}::timestamptz) as interval_end\n    \n    UNION ALL\n    \n    -- Recursive case: subsequent intervals\n    SELECT\n        interval_end,\n        least(interval_end + {{interval}}::interval, {{end}}::timestamptz)\n    FROM intervals\n    WHERE interval_end < {{end}}::timestamptz\n),\nvolume_stats AS (\n    SELECT \n        i.interval_start,\n        i.interval_end,\n        COALESCE(SUM(tph.price), 0) as total_volume,\n        COUNT(DISTINCT t.id) as token_count\n    FROM intervals i\n    LEFT JOIN token_price_history tph ON \n        tph.created_at >= i.interval_start AND \n        tph.created_at < i.interval_end\n    LEFT JOIN token t ON \n        t.id = tph.token AND \n        t.mint IS NOT NULL\n    GROUP BY i.interval_start, i.interval_end\n)\nSELECT \n    interval_start,\n    total_volume,\n    token_count\nFROM volume_stats\nORDER BY interval_start;"
-      returns: volume_intervals_within_period
-      root_field_name: volume_intervals_within_period
-=======
         token:
           description: ""
           nullable: false
@@ -480,6 +456,5 @@
       code: select *, created_at + {{offset}} as created_at_offset from wallet_transaction
       returns: wallet_transaction_offset_model
       root_field_name: wallet_transaction_offset
->>>>>>> 69d8644e
   tables: "!include default/tables/tables.yaml"
   functions: "!include default/functions/functions.yaml"