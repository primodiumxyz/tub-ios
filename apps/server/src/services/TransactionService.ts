--- conflicted
+++ resolved
@@ -1,6 +1,8 @@
 import { createCloseAccountInstruction } from "@solana/spl-token";
 import {
   AddressLookupTableAccount,
+  ComputeBudgetInstruction,
+  ComputeBudgetProgram,
   Connection,
   Keypair,
   MessageV0,
@@ -9,27 +11,15 @@
   TransactionInstruction,
   TransactionMessage,
   VersionedTransaction,
-<<<<<<< HEAD
 } from "@solana/web3.js";
+
 import bs58 from "bs58";
-import { ATA_PROGRAM_PUBLIC_KEY, JUPITER_PROGRAM_PUBLIC_KEY, TOKEN_PROGRAM_PUBLIC_KEY } from "../constants/tokens";
-=======
-  AddressLookupTableAccount,
-  TransactionConfirmationStatus,
-  ComputeBudgetProgram,
-  ComputeBudgetInstruction,
-} from "@solana/web3.js";
-import bs58 from "bs58";
-import { config } from "../utils/config";
 import {
   ATA_PROGRAM_PUBLIC_KEY,
   JUPITER_PROGRAM_PUBLIC_KEY,
   MAX_CHAIN_COMPUTE_UNITS,
   TOKEN_PROGRAM_PUBLIC_KEY,
 } from "../constants/tokens";
-import { Config } from "./ConfigService";
-import { createCloseAccountInstruction } from "@solana/spl-token";
->>>>>>> 1431f4ab
 import { SwapType } from "../types";
 import { config } from "../utils/config";
 import { Config } from "./ConfigService";
