import { Codex } from "@codex-data/sdk";
import { PrivyClient, WalletWithMetadata } from "@privy-io/server-auth";
import { GqlClient } from "@tub/gql";
import { config } from "dotenv";
import { OctaneService } from "./OctaneService";
import { Subject, interval, switchMap } from 'rxjs';
import { PublicKey, Transaction } from "@solana/web3.js";
import { createTransferInstruction, getAssociatedTokenAddress } from "@solana/spl-token";
import { UserPrebuildSwapRequest } from "../types/PrebuildSwapRequest";

config({ path: "../../.env" });

const USDC_DEV_PUBLIC_KEY = new PublicKey("4zMMC9srt5Ri5X14GAgXhaHii3GnPAEERYPJgZJDncDU"); // The address of the USDC token on Solana Devnet
const USDC_MAINNET_PUBLIC_KEY = new PublicKey("EPjFWdd5AufqSSqeM2qN1xzybapC8G4wEGGkZwyTDt1v"); // The address of the USDC token on Solana Mainnet

// Internal type that extends UserPrebuildSwapRequest with derived addresses
type ActiveSwapRequest = UserPrebuildSwapRequest & {
  buyTokenAccount?: PublicKey;
  sellTokenAccount?: PublicKey;
};

/**
 * Service class handling token trading, swaps, and user operations
 */
export class TubService {
  private gql: GqlClient["db"];
  private octane: OctaneService;
  private privy: PrivyClient;
<<<<<<< HEAD
  private activeSwapRequests: Map<string, ActiveSwapRequest> = new Map();
  private swapSubjects: Map<string, Subject<string>> = new Map();
  private swapRegistry: Map<string, { 
    hasFee: boolean, 
    transaction: Transaction,
    timestamp: number 
  }> = new Map();

  private readonly REGISTRY_TIMEOUT = 5 * 60 * 1000; // 5 minutes in milliseconds

  /**
   * Creates a new instance of TubService
   * @param gqlClient - GraphQL client for database operations
   * @param privy - Privy client for authentication
   * @param octane - OctaneService instance for transaction handling
   */
  constructor(gqlClient: GqlClient["db"], privy: PrivyClient, octane: OctaneService) {
=======
  private codexSdk: Codex;

  constructor(gqlClient: GqlClient["db"], privy: PrivyClient, codexSdk: Codex) {
>>>>>>> 9e85bb8b
    this.gql = gqlClient;
    this.octane = octane;
    this.privy = privy;
<<<<<<< HEAD
    
    // Start cleanup interval
    setInterval(() => this.cleanupRegistry(), 60 * 1000); // Run cleanup every minute
  }

  private cleanupRegistry() {
    const now = Date.now();
    for (const [key, value] of this.swapRegistry.entries()) {
      if (now - value.timestamp > this.REGISTRY_TIMEOUT) {
        this.swapRegistry.delete(key);
      }
    }
=======
    this.codexSdk = codexSdk;
>>>>>>> 9e85bb8b
  }

  /**
   * Verifies a JWT token and returns the associated user ID
   * @param token - JWT token to verify
   * @returns The verified user ID
   * @throws Error if JWT is invalid
   */
  private verifyJWT = async (token: string) => {
    try {
      const verifiedClaims = await this.privy.verifyAuthToken(token);
      return verifiedClaims.userId;
    } catch (e: any) {
      throw new Error(`Invalid JWT: ${e.message}`);
    }
  };

  /**
   * Retrieves a user's Solana wallet address
   * @param userId - The user's ID
   * @returns The user's Solana wallet address or undefined if not found
   */
  private async getUserWallet(userId: string) {
    const user = await this.privy.getUserById(userId);

    const solanaWallet = user.linkedAccounts.find(
      (account) => account.type === "wallet" && account.chainType === "solana",
    ) as WalletWithMetadata | undefined;
    return solanaWallet?.address;
  }

  getStatus(): { status: number } {
    return { status: 200 };
  }

<<<<<<< HEAD
  // !! TODO: implement this after transaction success
  async sellToken(jwtToken: string, tokenId: string, amount: bigint, overridePrice?: bigint) {
=======
  async sellToken(jwtToken: string, tokenId: string, amount: bigint, tokenPrice: number) {
>>>>>>> 9e85bb8b
    const accountId = await this.verifyJWT(jwtToken);
    const wallet = await this.getUserWallet(accountId);
    if (!wallet) {
      throw new Error("User does not have a wallet");
    }
    const result = await this.gql.SellTokenMutation({
      wallet,
      token: tokenId,
      amount: amount.toString(),
      token_price: tokenPrice.toString(),
    });

    if (result.error) {
      throw new Error(result.error.message);
    }

    return result.data;
  }

<<<<<<< HEAD
  // !! TODO: implement this after transaction success
  async buyToken(jwtToken: string, tokenId: string, amount: bigint, overridePrice?: bigint) {
=======
  async buyToken(jwtToken: string, tokenId: string, amount: bigint, tokenPrice: number) {
>>>>>>> 9e85bb8b
    const accountId = await this.verifyJWT(jwtToken);
    const wallet = await this.getUserWallet(accountId);
    if (!wallet) {
      throw new Error("User does not have a wallet");
    }
    const result = await this.gql.BuyTokenMutation({
      wallet,
      token: tokenId,
      amount: amount.toString(),
      token_price: tokenPrice.toString(),
    });

    if (result.error) {
      throw new Error(result.error.message);
    }
    return result.data;
  }

  async airdropNativeToUser(jwtToken: string, amount: bigint) {
    const accountId = await this.verifyJWT(jwtToken);
    const wallet = await this.getUserWallet(accountId);
    if (!wallet) {
      throw new Error("User does not have a wallet");
    }
    const result = await this.gql.AirdropNativeToWalletMutation({
      wallet,
      amount: amount.toString(),
    });

    if (result.error) {
      throw new Error(result.error.message);
    }

    return result.data;
  }

  /**
   * Records a client event in the database
   * @param event - Event details to record
   * @param token - JWT token for authentication
   * @returns ID of the recorded event
   * @throws Error if recording fails
   */
  async recordClientEvent(
    event: {
      userAgent: string;
      eventName: string;
      metadata?: string;
      errorDetails?: string;
      source?: string;
      buildVersion?: string;
    },
    token: string,
  ) {
    const accountId = await this.verifyJWT(token);
    const wallet = await this.getUserWallet(accountId);

    if (!wallet) {
      throw new Error("User does not have a wallet");
    }

    const result = await this.gql.AddClientEventMutation({
      user_agent: event.userAgent,
      event_name: event.eventName,
      metadata: event.metadata,
      user_wallet: wallet,
      error_details: event.errorDetails,
      source: event.source,
      build: event.buildVersion,
    });

    const id = result.data?.insert_analytics_client_event_one?.id;

    if (!id) {
      throw new Error("Failed to record client event. Missing ID.");
    }

    if (result.error) {
      throw new Error(result.error.message);
    }

    return id;
  }

<<<<<<< HEAD
  /**
   * Starts a stream of built swap transactions for a user to sign
   * @param jwtToken - The user's JWT token
   * @param request - The swap request parameters
   * @returns A Subject that emits base64-encoded transactions
   */
  async startSwapStream(jwtToken: string, request: UserPrebuildSwapRequest) {
    const userId = await this.verifyJWT(jwtToken);

    // Derive token accounts
    const derivedAccounts = await this.deriveTokenAccounts(
      request.userPublicKey,
      request.buyTokenId,
      request.sellTokenId
    );
    
    // Store the enhanced request
    this.activeSwapRequests.set(userId, {
      ...request,
      ...derivedAccounts
    });
    
    if (!this.swapSubjects.has(userId)) {
      const subject = new Subject<string>();
      this.swapSubjects.set(userId, subject);

      // Create 1-second interval stream
      interval(1000)
        .pipe(
          switchMap(async () => {
            const currentRequest = this.activeSwapRequests.get(userId);
            if (!currentRequest || !currentRequest.sellTokenAccount) return null;

            // if sell token is either USDC Devnet or Mainnet, use the buy fee amount. otherwise use 0
            const feeAmount = currentRequest.sellTokenId === USDC_DEV_PUBLIC_KEY.toString() || currentRequest.sellTokenId === USDC_MAINNET_PUBLIC_KEY.toString()
              ? this.octane.getSettings().buyFee
              : 0;

            let transaction: Transaction | null = null;
            if (feeAmount === 0) {
              const swapInstructions = await this.octane.getQuoteAndSwapInstructions({
                inputMint: currentRequest.sellTokenId!,
                outputMint: currentRequest.buyTokenId!,
                amount: currentRequest.sellQuantity || 0,
                autoSlippage: true,
                minimizeSlippage: true,
                onlyDirectRoutes: false,
                asLegacyTransaction: false,
              }, currentRequest.userPublicKey);
              transaction = await this.octane.buildCompleteSwap(swapInstructions, null);
            } else {
              const feeOptions = {
                sourceAccount: currentRequest.sellTokenAccount,
                destinationAccount: this.octane.getSettings().tradeFeeRecipient,
                amount: Number((BigInt(feeAmount) * BigInt(currentRequest.sellQuantity!) / 100n)), // divide by 100 because feeAmount is in basis points
              };

              const feeTransferInstruction = createTransferInstruction(
                  feeOptions.sourceAccount,
                  feeOptions.destinationAccount,
                  currentRequest.userPublicKey,
                  feeOptions.amount,
              );

              const swapInstructions = await this.octane.getQuoteAndSwapInstructions({
                inputMint: currentRequest.sellTokenId!,
                outputMint: currentRequest.buyTokenId!,
                amount: currentRequest.sellQuantity! - feeOptions.amount,
                autoSlippage: true,
                minimizeSlippage: true,
                onlyDirectRoutes: false,
                asLegacyTransaction: false,
              }, currentRequest.userPublicKey);
              transaction = await this.octane.buildCompleteSwap(swapInstructions, feeTransferInstruction);
            }
            
            const transactionBase64 = Buffer.from(
              transaction.serialize()
            ).toString('base64');
            
            // Store in registry with fee information
            this.swapRegistry.set(
              transactionBase64,
              { 
                hasFee: feeAmount > 0, 
                transaction,
                timestamp: Date.now()
              }
            );
            
            return transactionBase64;
          })
        )
        .subscribe((transaction: string | null) => {
          if (transaction) {
            subject.next(transaction);
          }
        });
    }

    return this.swapSubjects.get(userId)!;
  }

  /**
   * Updates parameters for an active swap request
   * @param jwtToken - The user's JWT token
   * @param updates - New parameters to update
   */
  async updateSwapRequest(jwtToken: string, updates: Partial<UserPrebuildSwapRequest>) {
    const userId = await this.verifyJWT(jwtToken);
    const current = this.activeSwapRequests.get(userId);
    if (current) {
      // Re-derive accounts if tokens changed
      const needsNewDerivedAccounts = 
        (updates.buyTokenId && updates.buyTokenId !== current.buyTokenId) ||
        (updates.sellTokenId && updates.sellTokenId !== current.sellTokenId);

      const derivedAccounts = needsNewDerivedAccounts 
        ? await this.deriveTokenAccounts(
            current.userPublicKey,
            updates.buyTokenId ?? current.buyTokenId,
            updates.sellTokenId ?? current.sellTokenId
          )
        : {};

      this.activeSwapRequests.set(userId, { 
        ...current, 
        ...updates,
        ...derivedAccounts 
      });
    }
  }

  /**
   * Stops an active swap stream for a user
   * @param jwtToken - The user's JWT token
   */
  async stopSwapStream(jwtToken: string) {
    const userId = await this.verifyJWT(jwtToken);
    this.activeSwapRequests.delete(userId);
    const subject = this.swapSubjects.get(userId);
    if (subject) {
      subject.complete();
      this.swapSubjects.delete(userId);
    }
  }

  /**
   * Validates, signs, and sends a transaction with user and fee payer signatures
   * @param jwtToken - The user's JWT token
   * @param userSignature - The user's signature for the transaction
   * @param base64Transaction - The base64-encoded transaction (before signing) to submit. Came from swapStream
   * @returns Object containing the transaction signature
   * @throws Error if transaction processing fails
   */
  async signAndSendTransaction(jwtToken: string, userSignature: string, base64Transaction: string) {
    try {
      const userId = await this.verifyJWT(jwtToken);
      const registryEntry = this.swapRegistry.get(base64Transaction);
      if (!registryEntry) {
        throw new Error("Transaction not found in registry");
      }
      const transaction = registryEntry.transaction;
      const walletAddress = await this.getUserWallet(userId);
      if (!walletAddress) {
        throw new Error("User does not have a wallet registered with Privy");
      }
      const userPublicKey = new PublicKey(walletAddress);
      transaction.addSignature(userPublicKey, Buffer.from(userSignature));

      let feePayerSignature;
      if (registryEntry.hasFee) {
        feePayerSignature = await this.octane.signTransactionWithTokenFee(
          transaction,
          true, // buyWithUSDCBool
          USDC_MAINNET_PUBLIC_KEY,
          6 // tokenDecimals, note that other tokens besides USDC may have different decimals
        );
      } else {
        feePayerSignature = await this.octane.signTransactionWithoutTokenFee(transaction);
      }

      transaction.addSignature(this.octane.getSettings().feePayerPublicKey, Buffer.from(feePayerSignature));

      // Send the fully signed transaction with signature
      const txid = await this.octane.getSettings().connection.sendRawTransaction(
        transaction.serialize(),
        { skipPreflight: false }
      );

      // Wait for confirmation
      const confirmation = await this.octane.getSettings().connection.confirmTransaction(txid);
      
      if (confirmation.value.err) {
        throw new Error(`Transaction failed: ${confirmation.value.err}`);
      }



      // Clean up registry
      this.swapRegistry.delete(base64Transaction);

      return { signature: txid };

    } catch (error: unknown) {
      console.error("Error processing transaction:", error);
      const errorMessage = error instanceof Error ? error.message : 'Unknown error occurred';
      throw new Error(`Failed to process transaction: ${errorMessage}`);
    }
  }

  /**
   * Derives associated token accounts for buy and sell tokens
   * @param userPublicKey - The user's public key
   * @param buyTokenId - Optional ID of token to buy
   * @param sellTokenId - Optional ID of token to sell
   * @returns Object containing derived token account addresses
   */
  private async deriveTokenAccounts(
    userPublicKey: PublicKey,
    buyTokenId?: string,
    sellTokenId?: string
  ): Promise<{ buyTokenAccount?: PublicKey; sellTokenAccount?: PublicKey }> {
    const accounts: { buyTokenAccount?: PublicKey; sellTokenAccount?: PublicKey } = {};
    
    if (buyTokenId) {
      accounts.buyTokenAccount = await getAssociatedTokenAddress(
        new PublicKey(buyTokenId),
        userPublicKey,
        false
      );
    }
    
    if (sellTokenId) {
      accounts.sellTokenAccount = await getAssociatedTokenAddress(
        new PublicKey(sellTokenId),
        userPublicKey,
        false
      );
    }
    
    return accounts;
=======
  async requestCodexToken(expiration?: number) {
    expiration = expiration ?? 3600 * 1000;
    const res = await this.codexSdk.mutations.createApiTokens({
      input: { expiresIn: expiration },
    });

    const token = res.createApiTokens[0]?.token;
    const expiry = res.createApiTokens[0]?.expiresTimeString;
    if (!token || !expiry) {
      throw new Error("Failed to create Codex API token");
    }

    return { token: `Bearer ${token}`, expiry };
>>>>>>> 9e85bb8b
  }
}<|MERGE_RESOLUTION|>--- conflicted
+++ resolved
@@ -26,7 +26,7 @@
   private gql: GqlClient["db"];
   private octane: OctaneService;
   private privy: PrivyClient;
-<<<<<<< HEAD
+  private codexSdk: Codex;
   private activeSwapRequests: Map<string, ActiveSwapRequest> = new Map();
   private swapSubjects: Map<string, Subject<string>> = new Map();
   private swapRegistry: Map<string, { 
@@ -43,16 +43,11 @@
    * @param privy - Privy client for authentication
    * @param octane - OctaneService instance for transaction handling
    */
-  constructor(gqlClient: GqlClient["db"], privy: PrivyClient, octane: OctaneService) {
-=======
-  private codexSdk: Codex;
-
-  constructor(gqlClient: GqlClient["db"], privy: PrivyClient, codexSdk: Codex) {
->>>>>>> 9e85bb8b
+  constructor(gqlClient: GqlClient["db"], privy: PrivyClient, codexSdk: Codex, octane: OctaneService) {
     this.gql = gqlClient;
     this.octane = octane;
     this.privy = privy;
-<<<<<<< HEAD
+    this.codexSdk = codexSdk;
     
     // Start cleanup interval
     setInterval(() => this.cleanupRegistry(), 60 * 1000); // Run cleanup every minute
@@ -65,9 +60,6 @@
         this.swapRegistry.delete(key);
       }
     }
-=======
-    this.codexSdk = codexSdk;
->>>>>>> 9e85bb8b
   }
 
   /**
@@ -103,12 +95,8 @@
     return { status: 200 };
   }
 
-<<<<<<< HEAD
   // !! TODO: implement this after transaction success
-  async sellToken(jwtToken: string, tokenId: string, amount: bigint, overridePrice?: bigint) {
-=======
   async sellToken(jwtToken: string, tokenId: string, amount: bigint, tokenPrice: number) {
->>>>>>> 9e85bb8b
     const accountId = await this.verifyJWT(jwtToken);
     const wallet = await this.getUserWallet(accountId);
     if (!wallet) {
@@ -128,12 +116,8 @@
     return result.data;
   }
 
-<<<<<<< HEAD
   // !! TODO: implement this after transaction success
-  async buyToken(jwtToken: string, tokenId: string, amount: bigint, overridePrice?: bigint) {
-=======
   async buyToken(jwtToken: string, tokenId: string, amount: bigint, tokenPrice: number) {
->>>>>>> 9e85bb8b
     const accountId = await this.verifyJWT(jwtToken);
     const wallet = await this.getUserWallet(accountId);
     if (!wallet) {
@@ -218,7 +202,21 @@
     return id;
   }
 
-<<<<<<< HEAD
+  async requestCodexToken(expiration?: number) {
+    expiration = expiration ?? 3600 * 1000;
+    const res = await this.codexSdk.mutations.createApiTokens({
+      input: { expiresIn: expiration },
+    });
+
+    const token = res.createApiTokens[0]?.token;
+    const expiry = res.createApiTokens[0]?.expiresTimeString;
+    if (!token || !expiry) {
+      throw new Error("Failed to create Codex API token");
+    }
+
+    return { token: `Bearer ${token}`, expiry };
+  }
+
   /**
    * Starts a stream of built swap transactions for a user to sign
    * @param jwtToken - The user's JWT token
@@ -461,20 +459,5 @@
     }
     
     return accounts;
-=======
-  async requestCodexToken(expiration?: number) {
-    expiration = expiration ?? 3600 * 1000;
-    const res = await this.codexSdk.mutations.createApiTokens({
-      input: { expiresIn: expiration },
-    });
-
-    const token = res.createApiTokens[0]?.token;
-    const expiry = res.createApiTokens[0]?.expiresTimeString;
-    if (!token || !expiry) {
-      throw new Error("Failed to create Codex API token");
-    }
-
-    return { token: `Bearer ${token}`, expiry };
->>>>>>> 9e85bb8b
   }
 }