import { initTRPC } from "@trpc/server";
import { z } from "zod";
import { TubService } from "./TubService";

export type AppContext = {
  tubService: TubService;
  jwtToken: string;
};

// eslint-disable-next-line @typescript-eslint/explicit-function-return-type
export function createAppRouter() {
  const t = initTRPC.context<AppContext>().create();
  return t.router({
    getStatus: t.procedure.query(({ ctx }) => {
      return ctx.tubService.getStatus();
    }),
    buyToken: t.procedure
      .input(
        z.object({
          tokenId: z.string(),
          amount: z.string(),
          overridePrice: z.string().optional(),
        }),
      )
      .mutation(async ({ ctx, input }) => {
        return await ctx.tubService.buyToken(
          ctx.jwtToken,
          input.tokenId,
          BigInt(input.amount),
          input.overridePrice ? BigInt(input.overridePrice) : undefined,
        );
      }),
    sellToken: t.procedure
      .input(
        z.object({
          tokenId: z.string(),
          amount: z.string(),
          overridePrice: z.string().optional(),
        }),
      )
      .mutation(async ({ ctx, input }) => {
        return await ctx.tubService.sellToken(
          ctx.jwtToken,
          input.tokenId,
          BigInt(input.amount),
          input.overridePrice ? BigInt(input.overridePrice) : undefined,
        );
      }),
   
    airdropNativeToUser: t.procedure
      .input(
        z.object({
          amount: z.string(),
        }),
      )
      .mutation(async ({ ctx, input }) => {
        return await ctx.tubService.airdropNativeToUser(ctx.jwtToken, BigInt(input.amount));
      }),
<<<<<<< HEAD
    getCoinbaseSolanaOnrampUrl: t.procedure.mutation(async ({ ctx }) => {
      return await ctx.tubService.getCoinbaseSolanaOnrampUrl(ctx.jwtToken);
    }),
    recordClientEvent: t.procedure
      .input(
        z.object({
          userAgent: z.string(),
          eventName: z.string(),
          build_version: z.string().optional(),
          metadata: z.record(z.any()).optional(),
          errorDetails: z.string().optional(),
          source: z.string().optional(),
        }),
      )
      .mutation(async ({ ctx, input }) => {
        return await ctx.tubService.recordClientEvent(input, ctx.jwtToken);
      }),
=======
>>>>>>> 4a3bdaa3
  });
}

export type AppRouter = ReturnType<typeof createAppRouter>;<|MERGE_RESOLUTION|>--- conflicted
+++ resolved
@@ -46,7 +46,7 @@
           input.overridePrice ? BigInt(input.overridePrice) : undefined,
         );
       }),
-   
+
     airdropNativeToUser: t.procedure
       .input(
         z.object({
@@ -56,10 +56,6 @@
       .mutation(async ({ ctx, input }) => {
         return await ctx.tubService.airdropNativeToUser(ctx.jwtToken, BigInt(input.amount));
       }),
-<<<<<<< HEAD
-    getCoinbaseSolanaOnrampUrl: t.procedure.mutation(async ({ ctx }) => {
-      return await ctx.tubService.getCoinbaseSolanaOnrampUrl(ctx.jwtToken);
-    }),
     recordClientEvent: t.procedure
       .input(
         z.object({
@@ -74,8 +70,6 @@
       .mutation(async ({ ctx, input }) => {
         return await ctx.tubService.recordClientEvent(input, ctx.jwtToken);
       }),
-=======
->>>>>>> 4a3bdaa3
   });
 }
 
