import { initTRPC } from "@trpc/server";
import { z } from "zod";
import { TubService } from "./TubService";

export type AppContext = {
  tubService: TubService;
  jwtToken: string;
};

// eslint-disable-next-line @typescript-eslint/explicit-function-return-type
export function createAppRouter() {
  const t = initTRPC.context<AppContext>().create();
  return t.router({
    getStatus: t.procedure.query(({ ctx }) => {
      return ctx.tubService.getStatus();
    }),
    buyToken: t.procedure
      .input(
        z.object({
          tokenId: z.string(),
          amount: z.string(),
          overridePrice: z.string().optional(),
        }),
      )
      .mutation(async ({ ctx, input }) => {
        return await ctx.tubService.buyToken(
          ctx.jwtToken,
          input.tokenId,
          BigInt(input.amount),
<<<<<<< HEAD
          BigInt(input.overridePrice ?? "1"),
=======
          input.overridePrice ? BigInt(input.overridePrice) : undefined,
>>>>>>> 69d8644e
        );
      }),
    sellToken: t.procedure
      .input(
        z.object({
          tokenId: z.string(),
          amount: z.string(),
          overridePrice: z.string().optional(),
        }),
      )
      .mutation(async ({ ctx, input }) => {
        return await ctx.tubService.sellToken(
          ctx.jwtToken,
          input.tokenId,
          BigInt(input.amount),
          input.overridePrice ? BigInt(input.overridePrice) : undefined,
        );
      }),
    registerNewToken: t.procedure
      .input(
        z.object({
          name: z.string(),
          symbol: z.string(),
          supply: z.string().optional(),
          uri: z.string().optional(),
        }),
      )
      .mutation(async ({ ctx, input }) => {
        return await ctx.tubService.registerNewToken(
          input.name,
          input.symbol,
          input.supply ? BigInt(input.supply) : undefined,
          input.uri,
        );
      }),
    airdropNativeToUser: t.procedure
      .input(
        z.object({
          amount: z.string(),
        }),
      )
      .mutation(async ({ ctx, input }) => {
        return await ctx.tubService.airdropNativeToUser(ctx.jwtToken, BigInt(input.amount));
      }),
    getCoinbaseSolanaOnrampUrl: t.procedure.mutation(async ({ ctx }) => {
      return await ctx.tubService.getCoinbaseSolanaOnrampUrl(ctx.jwtToken);
    }),
  });
}

export type AppRouter = ReturnType<typeof createAppRouter>;<|MERGE_RESOLUTION|>--- conflicted
+++ resolved
@@ -27,11 +27,7 @@
           ctx.jwtToken,
           input.tokenId,
           BigInt(input.amount),
-<<<<<<< HEAD
-          BigInt(input.overridePrice ?? "1"),
-=======
           input.overridePrice ? BigInt(input.overridePrice) : undefined,
->>>>>>> 69d8644e
         );
       }),
     sellToken: t.procedure
