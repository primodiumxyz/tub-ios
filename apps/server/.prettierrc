--- conflicted
+++ resolved
@@ -9,10 +9,6 @@
   "singleQuote": false,
   "useTabs": false,
   "quoteProps": "as-needed",
-<<<<<<< HEAD
-  "requirePragma": false
-=======
   "requirePragma": false,
 
->>>>>>> 30f1f3b3
 }