--- conflicted
+++ resolved
@@ -14,15 +14,10 @@
   COINBASE_CDP_API_KEY_PRIVATE_KEY: z.string().default(""),
   PRIVY_APP_ID: z.string(),
   PRIVY_APP_SECRET: z.string(),
-<<<<<<< HEAD
-  JUPITER_URL: z.string(),
-=======
-  CODEX_API_KEY: z.string(),
   OCTANE_TRADE_FEE_RECIPIENT: z.string(),
   OCTANE_BUY_FEE: z.coerce.number().default(100),
   OCTANE_SELL_FEE: z.coerce.number().default(0),
   OCTANE_MIN_TRADE_SIZE: z.coerce.number().default(15),
->>>>>>> 92af86d5
 });
 
 export function parseEnv<TSchema extends ZodTypeAny | undefined = undefined>(
