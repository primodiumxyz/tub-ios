--- conflicted
+++ resolved
@@ -11,19 +11,14 @@
 }) => {
   const server = useMemo(() => {
     return createServerClient({
-<<<<<<< HEAD
       httpUrl: "http://localhost:8888/trpc",
       wsUrl: "ws://localhost:8888/trpc",
-=======
-      httpUrl: "http://localhost:8080/trpc",
-      wsUrl: "ws://localhost:8080/trpc",
       httpHeaders: () => {
         const jwtToken = useUserStore.getState().jwtToken;
         return {
           Authorization: `Bearer ${jwtToken}`,
         }
       }
->>>>>>> 86ec2784
     });
   }, []);
 
