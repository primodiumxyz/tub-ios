import { WalletMultiButton } from "@solana/wallet-adapter-react-ui";
import { useWallet } from "@solana/wallet-adapter-react";
import CounterState from "../components/CounterState";
import IncrementButton from "../components/IncrementButton";
<<<<<<< HEAD
=======
import CreateTokenForm from "../components/CreateTokenForm";
import MintTokenForm from "../components/MintTokenForm";
>>>>>>> 28ffdf3f
import { CoreProvider } from "../providers/CoreProvider";
import TokenAccountsList from "../components/TokenAccountsList";
import CreateTokenForm from "../components/CreateTokenForm";

export const Home = () => {
  const { publicKey, wallet } = useWallet();

  if (!wallet || !publicKey) {
    return (
      <div>
        Please connect a wallet.
        <WalletMultiButton />
      </div>
    );
  } else {
    return (
      <CoreProvider wallet={wallet} publicKey={publicKey}>
        <div className="w-full h-full flex flex-col items-center justify-center">
          <div className="flex flex-col items-center w-[350px] p-2 gap-2">
            <div className="absolute top-2 right-2">
              <WalletMultiButton />
            </div>
            <hr />
            <div className="w-[350px] shadow-md flex flex-row justify-center gap-10 items-center bg-slate-300 rounded-xl p-2">
              <IncrementButton />
              <CounterState />
            </div>
            <hr />
            <div className="flex gap-2 max-h-[500px] overflow-y-hidden">
              <CreateTokenForm />
              <TokenAccountsList />
            </div>
          </div>
<<<<<<< HEAD
=======
          <hr />
          <div style={{ display: "flex", flexDirection: "row", gap: "10px" }}>
            <IncrementButton />
            <CounterState />
          </div>
          <hr />
          <CreateTokenForm />
          <MintTokenForm />
>>>>>>> 28ffdf3f
        </div>
      </CoreProvider>
    );
  }
};<|MERGE_RESOLUTION|>--- conflicted
+++ resolved
@@ -2,14 +2,9 @@
 import { useWallet } from "@solana/wallet-adapter-react";
 import CounterState from "../components/CounterState";
 import IncrementButton from "../components/IncrementButton";
-<<<<<<< HEAD
-=======
+import { CoreProvider } from "../providers/CoreProvider";
 import CreateTokenForm from "../components/CreateTokenForm";
 import MintTokenForm from "../components/MintTokenForm";
->>>>>>> 28ffdf3f
-import { CoreProvider } from "../providers/CoreProvider";
-import TokenAccountsList from "../components/TokenAccountsList";
-import CreateTokenForm from "../components/CreateTokenForm";
 
 export const Home = () => {
   const { publicKey, wallet } = useWallet();
@@ -40,17 +35,7 @@
               <TokenAccountsList />
             </div>
           </div>
-<<<<<<< HEAD
-=======
-          <hr />
-          <div style={{ display: "flex", flexDirection: "row", gap: "10px" }}>
-            <IncrementButton />
-            <CounterState />
-          </div>
-          <hr />
-          <CreateTokenForm />
           <MintTokenForm />
->>>>>>> 28ffdf3f
         </div>
       </CoreProvider>
     );
