--- conflicted
+++ resolved
@@ -42,9 +42,8 @@
   increase_pct: float8!
   latest_price: numeric!
   mint: String!
-  name: String
-  platform: String
-  symbol: String
+  name: String!
+  symbol: String!
   token_id: uuid!
   trades: bigint!
 }
@@ -61,7 +60,6 @@
   latest_price: numeric_comparison_exp
   mint: String_comparison_exp
   name: String_comparison_exp
-  platform: String_comparison_exp
   symbol: String_comparison_exp
   token_id: uuid_comparison_exp
   trades: bigint_comparison_exp
@@ -82,9 +80,6 @@
 
   """column name"""
   name
-
-  """column name"""
-  platform
 
   """column name"""
   symbol
@@ -103,16 +98,9 @@
   latest_price: order_by
   mint: order_by
   name: order_by
-  platform: order_by
   symbol: order_by
   token_id: order_by
   trades: order_by
-}
-
-"""GetFormattedTokensNative Query Arguments"""
-input GetFormattedTokens_arguments {
-  """"""
-  since: timestamptz!
 }
 
 """
@@ -972,7 +960,6 @@
   latest_price: numeric
   mint: String
   name: String
-  platform: String
   symbol: String
   token_id: uuid
   trades: bigint
@@ -1022,7 +1009,6 @@
   latest_price: numeric_comparison_exp
   mint: String_comparison_exp
   name: String_comparison_exp
-  platform: String_comparison_exp
   symbol: String_comparison_exp
   token_id: uuid_comparison_exp
   trades: bigint_comparison_exp
@@ -1035,7 +1021,6 @@
   latest_price: numeric
   mint: String
   name: String
-  platform: String
   symbol: String
   token_id: uuid
   trades: bigint
@@ -1048,7 +1033,6 @@
   latest_price: numeric
   mint: String
   name: String
-  platform: String
   symbol: String
   token_id: uuid
   trades: bigint
@@ -1061,7 +1045,6 @@
   latest_price: order_by
   mint: order_by
   name: order_by
-  platform: order_by
   symbol: order_by
   token_id: order_by
   trades: order_by
@@ -1085,9 +1068,6 @@
 
   """column name"""
   name
-
-  """column name"""
-  platform
 
   """column name"""
   symbol
@@ -1138,7 +1118,6 @@
   latest_price: numeric
   mint: String
   name: String
-  platform: String
   symbol: String
   token_id: uuid
   trades: bigint
@@ -1172,13 +1151,7 @@
   trades: Float
 }
 
-<<<<<<< HEAD
-input get_formatted_tokens_args {
-  p_since: timestamptz
-}
-=======
 scalar interval
->>>>>>> 6a962015
 
 """mutation root"""
 type mutation_root {
@@ -1271,31 +1244,6 @@
   delete single row from the table: "token_transaction"
   """
   delete_token_transaction_by_pk(id: uuid!): token_transaction
-
-  """
-  execute VOLATILE function "get_formatted_tokens" which returns "formatted_tokens"
-  """
-  get_formatted_tokens(
-    """
-    input parameters for function "get_formatted_tokens"
-    """
-    args: get_formatted_tokens_args!
-
-    """distinct select on columns"""
-    distinct_on: [formatted_tokens_select_column!]
-
-    """limit the number of rows returned"""
-    limit: Int
-
-    """skip the first n rows. Use only with order_by"""
-    offset: Int
-
-    """sort the rows by one or more columns"""
-    order_by: [formatted_tokens_order_by!]
-
-    """filter the rows returned"""
-    where: formatted_tokens_bool_exp
-  ): [formatted_tokens!]!
 
   """
   insert data into the table: "account"
@@ -1637,9 +1585,6 @@
 
 type query_root {
   GetFormattedTokens(
-    """GetFormattedTokensNative Query Arguments"""
-    args: GetFormattedTokens_arguments!
-
     """distinct select on columns"""
     distinct_on: [GetFormattedTokensResult_enum_name!]
 
@@ -2022,9 +1967,6 @@
 
 type subscription_root {
   GetFormattedTokens(
-    """GetFormattedTokensNative Query Arguments"""
-    args: GetFormattedTokens_arguments!
-
     """distinct select on columns"""
     distinct_on: [GetFormattedTokensResult_enum_name!]
 
@@ -2508,7 +2450,6 @@
   """token mint address (only for real tokens)"""
   mint: String
   name: String!
-  platform: String
   supply: numeric!
   symbol: String!
 
@@ -2627,7 +2568,6 @@
   id: uuid_comparison_exp
   mint: String_comparison_exp
   name: String_comparison_exp
-  platform: String_comparison_exp
   supply: numeric_comparison_exp
   symbol: String_comparison_exp
   token_price_histories: token_price_history_bool_exp
@@ -2669,7 +2609,6 @@
   """token mint address (only for real tokens)"""
   mint: String
   name: String
-  platform: String
   supply: numeric
   symbol: String
   token_price_histories: token_price_history_arr_rel_insert_input
@@ -2685,7 +2624,6 @@
   """token mint address (only for real tokens)"""
   mint: String
   name: String
-  platform: String
   supply: numeric
   symbol: String
   updated_at: timestamptz
@@ -2699,7 +2637,6 @@
   """token mint address (only for real tokens)"""
   mint: String
   name: String
-  platform: String
   supply: numeric
   symbol: String
   updated_at: timestamptz
@@ -2741,7 +2678,6 @@
   id: order_by
   mint: order_by
   name: order_by
-  platform: order_by
   supply: order_by
   symbol: order_by
   token_price_histories_aggregate: token_price_history_aggregate_order_by
@@ -3226,9 +3162,6 @@
   name
 
   """column name"""
-  platform
-
-  """column name"""
   supply
 
   """column name"""
@@ -3250,7 +3183,6 @@
   """token mint address (only for real tokens)"""
   mint: String
   name: String
-  platform: String
   supply: numeric
   symbol: String
   updated_at: timestamptz
@@ -3290,7 +3222,6 @@
   """token mint address (only for real tokens)"""
   mint: String
   name: String
-  platform: String
   supply: numeric
   symbol: String
   updated_at: timestamptz
@@ -3758,9 +3689,6 @@
   name
 
   """column name"""
-  platform
-
-  """column name"""
   supply
 
   """column name"""
