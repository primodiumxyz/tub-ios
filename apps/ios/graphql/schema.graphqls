schema {
  query: query_root
  mutation: mutation_root
  subscription: subscription_root
}

"""whether this query should be cached (Hasura Cloud only)"""
directive @cached(
  """measured in seconds"""
  ttl: Int! = 60

  """refresh the cache entry"""
  refresh: Boolean! = false
) on QUERY

"""
A directive used by the Apollo iOS client to annotate operations or fragments that should be used exclusively for generating local cache mutations instead of as standard operations.
"""
directive @apollo_client_ios_localCacheMutation on QUERY | MUTATION | SUBSCRIPTION | FRAGMENT_DEFINITION

"""
A directive used by the Apollo iOS code generation engine to generate custom import statements in operation or fragment definition files. An import statement to import a module with the name provided in the `module` argument will be added to the generated definition file.
"""
directive @import(
  """The name of the module to import."""
  module: String!
) repeatable on QUERY | MUTATION | SUBSCRIPTION | FRAGMENT_DEFINITION

"""
Directs the executor to defer this fragment when the `if` argument is true or undefined.
"""
directive @defer(
  """Deferred when true or undefined."""
  if: Boolean

  """Unique name"""
  label: String
) on FRAGMENT_SPREAD | INLINE_FRAGMENT

<<<<<<< HEAD
=======
type GetFormattedTokensResult {
  created_at: timestamptz!
  decimals: Int
  increase_pct: float8!
  interval_start: timestamptz!
  latest_price: numeric!
  mint: String!
  name: String!
  platform: String!
  symbol: String!
  token_id: uuid!
  trades: bigint!
}

>>>>>>> 69d8644e
"""
Boolean expression to compare columns of type "Boolean". All fields are combined with logical 'AND'.
"""
<<<<<<< HEAD
input Boolean_comparison_exp {
  _eq: Boolean
  _gt: Boolean
  _gte: Boolean
  _in: [Boolean!]
  _is_null: Boolean
  _lt: Boolean
  _lte: Boolean
  _neq: Boolean
  _nin: [Boolean!]
=======
input GetFormattedTokensResult_bool_exp_bool_exp {
  _and: [GetFormattedTokensResult_bool_exp_bool_exp!]
  _not: GetFormattedTokensResult_bool_exp_bool_exp
  _or: [GetFormattedTokensResult_bool_exp_bool_exp!]
  created_at: timestamptz_comparison_exp
  decimals: Int_comparison_exp
  increase_pct: float8_comparison_exp
  interval_start: timestamptz_comparison_exp
  latest_price: numeric_comparison_exp
  mint: String_comparison_exp
  name: String_comparison_exp
  platform: String_comparison_exp
  symbol: String_comparison_exp
  token_id: uuid_comparison_exp
  trades: bigint_comparison_exp
}

enum GetFormattedTokensResult_enum_name {
  """column name"""
  created_at

  """column name"""
  decimals

  """column name"""
  increase_pct

  """column name"""
  interval_start

  """column name"""
  latest_price

  """column name"""
  mint

  """column name"""
  name

  """column name"""
  platform

  """column name"""
  symbol

  """column name"""
  token_id

  """column name"""
  trades
}

"""Ordering options when selecting data from "GetFormattedTokensResult"."""
input GetFormattedTokensResult_order_by {
  created_at: order_by
  decimals: order_by
  increase_pct: order_by
  interval_start: order_by
  latest_price: order_by
  mint: order_by
  name: order_by
  platform: order_by
  symbol: order_by
  token_id: order_by
  trades: order_by
}

type GetFormattedTokensWithPerformanceResult {
  created_at: timestamptz!
  decimals: Int
  increase_pct: float8!
  increase_pct_after: String!
  interval_start: timestamptz!
  latest_price: numeric!
  mint: String!
  name: String!
  platform: String!
  symbol: String!
  token_id: uuid!
  trades: bigint!
  trades_after: String!
}

"""
Boolean expression to filter rows from the logical model for "GetFormattedTokensWithPerformanceResult". All fields are combined with a logical 'AND'.
"""
input GetFormattedTokensWithPerformanceResult_bool_exp_bool_exp {
  _and: [GetFormattedTokensWithPerformanceResult_bool_exp_bool_exp!]
  _not: GetFormattedTokensWithPerformanceResult_bool_exp_bool_exp
  _or: [GetFormattedTokensWithPerformanceResult_bool_exp_bool_exp!]
  created_at: timestamptz_comparison_exp
  decimals: Int_comparison_exp
  increase_pct: float8_comparison_exp
  increase_pct_after: String_comparison_exp
  interval_start: timestamptz_comparison_exp
  latest_price: numeric_comparison_exp
  mint: String_comparison_exp
  name: String_comparison_exp
  platform: String_comparison_exp
  symbol: String_comparison_exp
  token_id: uuid_comparison_exp
  trades: bigint_comparison_exp
  trades_after: String_comparison_exp
}

enum GetFormattedTokensWithPerformanceResult_enum_name {
  """column name"""
  created_at

  """column name"""
  decimals

  """column name"""
  increase_pct

  """column name"""
  increase_pct_after

  """column name"""
  interval_start

  """column name"""
  latest_price

  """column name"""
  mint

  """column name"""
  name

  """column name"""
  platform

  """column name"""
  symbol

  """column name"""
  token_id

  """column name"""
  trades

  """column name"""
  trades_after
}

"""
Ordering options when selecting data from "GetFormattedTokensWithPerformanceResult".
"""
input GetFormattedTokensWithPerformanceResult_order_by {
  created_at: order_by
  decimals: order_by
  increase_pct: order_by
  increase_pct_after: order_by
  interval_start: order_by
  latest_price: order_by
  mint: order_by
  name: order_by
  platform: order_by
  symbol: order_by
  token_id: order_by
  trades: order_by
  trades_after: order_by
>>>>>>> 69d8644e
}

"""
Boolean expression to compare columns of type "Int". All fields are combined with logical 'AND'.
"""
input Int_comparison_exp {
  _eq: Int
  _gt: Int
  _gte: Int
  _in: [Int!]
  _is_null: Boolean
  _lt: Int
  _lte: Int
  _neq: Int
  _nin: [Int!]
}

"""
Boolean expression to compare columns of type "String". All fields are combined with logical 'AND'.
"""
input String_comparison_exp {
  _eq: String
  _gt: String
  _gte: String

  """does the column match the given case-insensitive pattern"""
  _ilike: String
  _in: [String!]

  """
  does the column match the given POSIX regular expression, case insensitive
  """
  _iregex: String
  _is_null: Boolean

  """does the column match the given pattern"""
  _like: String
  _lt: String
  _lte: String
  _neq: String

  """does the column NOT match the given case-insensitive pattern"""
  _nilike: String
  _nin: [String!]

  """
  does the column NOT match the given POSIX regular expression, case insensitive
  """
  _niregex: String

  """does the column NOT match the given pattern"""
  _nlike: String

  """
  does the column NOT match the given POSIX regular expression, case sensitive
  """
  _nregex: String

  """does the column NOT match the given SQL regular expression"""
  _nsimilar: String

  """
  does the column match the given POSIX regular expression, case sensitive
  """
  _regex: String

  """does the column match the given SQL regular expression"""
  _similar: String
}

type balance_offset_model {
  balance: numeric!
}

"""
Boolean expression to filter rows from the logical model for "balance_offset_model". All fields are combined with a logical 'AND'.
"""
input balance_offset_model_bool_exp_bool_exp {
  _and: [balance_offset_model_bool_exp_bool_exp!]
  _not: balance_offset_model_bool_exp_bool_exp
  _or: [balance_offset_model_bool_exp_bool_exp!]
  balance: numeric_comparison_exp
}

enum balance_offset_model_enum_name {
  """column name"""
  balance
}

"""Ordering options when selecting data from "balance_offset_model"."""
input balance_offset_model_order_by {
  balance: order_by
}

scalar bigint

"""
Boolean expression to compare columns of type "bigint". All fields are combined with logical 'AND'.
"""
input bigint_comparison_exp {
  _eq: bigint
  _gt: bigint
  _gte: bigint
  _in: [bigint!]
  _is_null: Boolean
  _lt: bigint
  _lte: bigint
  _neq: bigint
  _nin: [bigint!]
}

input buy_token_args {
  amount_to_buy: numeric
  token_cost: numeric
  token_id: uuid
  user_wallet: String
}

"""ordering argument of a cursor"""
enum cursor_ordering {
  """ascending ordering of the cursor"""
  ASC

  """descending ordering of the cursor"""
  DESC
}

scalar float8

"""
Boolean expression to compare columns of type "float8". All fields are combined with logical 'AND'.
"""
input float8_comparison_exp {
  _eq: float8
  _gt: float8
  _gte: float8
  _in: [float8!]
  _is_null: Boolean
  _lt: float8
  _lte: float8
  _neq: float8
  _nin: [float8!]
}

"""
columns and relationships of "formatted_tokens"
"""
type formatted_tokens {
  created_at: timestamptz
  decimals: Int
  increase_pct: float8
  interval_start: timestamptz
  latest_price: numeric
  mint: String
  name: String
  platform: String
  symbol: String
  token_id: uuid
  trades: bigint
}

"""
aggregated selection of "formatted_tokens"
"""
type formatted_tokens_aggregate {
  aggregate: formatted_tokens_aggregate_fields
  nodes: [formatted_tokens!]!
}

"""
aggregate fields of "formatted_tokens"
"""
type formatted_tokens_aggregate_fields {
  avg: formatted_tokens_avg_fields
  count(columns: [formatted_tokens_select_column!], distinct: Boolean): Int!
  max: formatted_tokens_max_fields
  min: formatted_tokens_min_fields
  stddev: formatted_tokens_stddev_fields
  stddev_pop: formatted_tokens_stddev_pop_fields
  stddev_samp: formatted_tokens_stddev_samp_fields
  sum: formatted_tokens_sum_fields
  var_pop: formatted_tokens_var_pop_fields
  var_samp: formatted_tokens_var_samp_fields
  variance: formatted_tokens_variance_fields
}

"""aggregate avg on columns"""
type formatted_tokens_avg_fields {
  decimals: Float
  increase_pct: Float
  latest_price: Float
  trades: Float
}

"""
Boolean expression to filter rows from the table "formatted_tokens". All fields are combined with a logical 'AND'.
"""
input formatted_tokens_bool_exp {
  _and: [formatted_tokens_bool_exp!]
  _not: formatted_tokens_bool_exp
  _or: [formatted_tokens_bool_exp!]
  created_at: timestamptz_comparison_exp
  decimals: Int_comparison_exp
  increase_pct: float8_comparison_exp
  interval_start: timestamptz_comparison_exp
  latest_price: numeric_comparison_exp
  mint: String_comparison_exp
  name: String_comparison_exp
  platform: String_comparison_exp
  symbol: String_comparison_exp
  token_id: uuid_comparison_exp
  trades: bigint_comparison_exp
}

"""aggregate max on columns"""
type formatted_tokens_max_fields {
  created_at: timestamptz
  decimals: Int
  increase_pct: float8
  interval_start: timestamptz
  latest_price: numeric
  mint: String
  name: String
  platform: String
  symbol: String
  token_id: uuid
  trades: bigint
}

"""aggregate min on columns"""
type formatted_tokens_min_fields {
  created_at: timestamptz
  decimals: Int
  increase_pct: float8
  interval_start: timestamptz
  latest_price: numeric
  mint: String
  name: String
  platform: String
  symbol: String
  token_id: uuid
  trades: bigint
}

"""Ordering options when selecting data from "formatted_tokens"."""
input formatted_tokens_order_by {
  created_at: order_by
  decimals: order_by
  increase_pct: order_by
  interval_start: order_by
  latest_price: order_by
  mint: order_by
  name: order_by
  platform: order_by
  symbol: order_by
  token_id: order_by
  trades: order_by
}

"""
select columns of table "formatted_tokens"
"""
enum formatted_tokens_select_column {
  """column name"""
  created_at

  """column name"""
  decimals

  """column name"""
  increase_pct

  """column name"""
  interval_start

  """column name"""
  latest_price

  """column name"""
  mint

  """column name"""
  name

  """column name"""
  platform

  """column name"""
  symbol

  """column name"""
  token_id

  """column name"""
  trades
}

"""aggregate stddev on columns"""
type formatted_tokens_stddev_fields {
  decimals: Float
  increase_pct: Float
  latest_price: Float
  trades: Float
}

"""aggregate stddev_pop on columns"""
type formatted_tokens_stddev_pop_fields {
  decimals: Float
  increase_pct: Float
  latest_price: Float
  trades: Float
}

"""aggregate stddev_samp on columns"""
type formatted_tokens_stddev_samp_fields {
  decimals: Float
  increase_pct: Float
  latest_price: Float
  trades: Float
}

"""
Streaming cursor of the table "formatted_tokens"
"""
input formatted_tokens_stream_cursor_input {
  """Stream column input with initial value"""
  initial_value: formatted_tokens_stream_cursor_value_input!

  """cursor ordering"""
  ordering: cursor_ordering
}

"""Initial value of the column from where the streaming should start"""
input formatted_tokens_stream_cursor_value_input {
  created_at: timestamptz
  decimals: Int
  increase_pct: float8
  interval_start: timestamptz
  latest_price: numeric
  mint: String
  name: String
  platform: String
  symbol: String
  token_id: uuid
  trades: bigint
}

"""aggregate sum on columns"""
type formatted_tokens_sum_fields {
  decimals: Int
  increase_pct: float8
  latest_price: numeric
  trades: bigint
}

"""aggregate var_pop on columns"""
type formatted_tokens_var_pop_fields {
  decimals: Float
  increase_pct: Float
  latest_price: Float
  trades: Float
}

"""aggregate var_samp on columns"""
type formatted_tokens_var_samp_fields {
  decimals: Float
  increase_pct: Float
  latest_price: Float
  trades: Float
}

"""aggregate variance on columns"""
type formatted_tokens_variance_fields {
  decimals: Float
  increase_pct: Float
  latest_price: Float
  trades: Float
}

"""
columns and relationships of "formatted_tokens_with_performance"
"""
type formatted_tokens_with_performance {
  created_at: timestamptz
  decimals: Int
  increase_pct: float8
  increase_pct_after: String
  interval_start: timestamptz
  latest_price: numeric
  mint: String
  name: String
  platform: String
  symbol: String
  token_id: uuid
  trades: bigint
  trades_after: String
}

"""
aggregated selection of "formatted_tokens_with_performance"
"""
type formatted_tokens_with_performance_aggregate {
  aggregate: formatted_tokens_with_performance_aggregate_fields
  nodes: [formatted_tokens_with_performance!]!
}

"""
aggregate fields of "formatted_tokens_with_performance"
"""
type formatted_tokens_with_performance_aggregate_fields {
  avg: formatted_tokens_with_performance_avg_fields
  count(columns: [formatted_tokens_with_performance_select_column!], distinct: Boolean): Int!
  max: formatted_tokens_with_performance_max_fields
  min: formatted_tokens_with_performance_min_fields
  stddev: formatted_tokens_with_performance_stddev_fields
  stddev_pop: formatted_tokens_with_performance_stddev_pop_fields
  stddev_samp: formatted_tokens_with_performance_stddev_samp_fields
  sum: formatted_tokens_with_performance_sum_fields
  var_pop: formatted_tokens_with_performance_var_pop_fields
  var_samp: formatted_tokens_with_performance_var_samp_fields
  variance: formatted_tokens_with_performance_variance_fields
}

"""aggregate avg on columns"""
type formatted_tokens_with_performance_avg_fields {
  decimals: Float
  increase_pct: Float
  latest_price: Float
  trades: Float
}

"""
Boolean expression to filter rows from the table "formatted_tokens_with_performance". All fields are combined with a logical 'AND'.
"""
input formatted_tokens_with_performance_bool_exp {
  _and: [formatted_tokens_with_performance_bool_exp!]
  _not: formatted_tokens_with_performance_bool_exp
  _or: [formatted_tokens_with_performance_bool_exp!]
  created_at: timestamptz_comparison_exp
  decimals: Int_comparison_exp
  increase_pct: float8_comparison_exp
  increase_pct_after: String_comparison_exp
  interval_start: timestamptz_comparison_exp
  latest_price: numeric_comparison_exp
  mint: String_comparison_exp
  name: String_comparison_exp
  platform: String_comparison_exp
  symbol: String_comparison_exp
  token_id: uuid_comparison_exp
  trades: bigint_comparison_exp
  trades_after: String_comparison_exp
}

"""aggregate max on columns"""
type formatted_tokens_with_performance_max_fields {
  created_at: timestamptz
  decimals: Int
  increase_pct: float8
  increase_pct_after: String
  interval_start: timestamptz
  latest_price: numeric
  mint: String
  name: String
  platform: String
  symbol: String
  token_id: uuid
  trades: bigint
  trades_after: String
}

"""aggregate min on columns"""
type formatted_tokens_with_performance_min_fields {
  created_at: timestamptz
  decimals: Int
  increase_pct: float8
  increase_pct_after: String
  interval_start: timestamptz
  latest_price: numeric
  mint: String
  name: String
  platform: String
  symbol: String
  token_id: uuid
  trades: bigint
  trades_after: String
}

"""
Ordering options when selecting data from "formatted_tokens_with_performance".
"""
input formatted_tokens_with_performance_order_by {
  created_at: order_by
  decimals: order_by
  increase_pct: order_by
  increase_pct_after: order_by
  interval_start: order_by
  latest_price: order_by
  mint: order_by
  name: order_by
  platform: order_by
  symbol: order_by
  token_id: order_by
  trades: order_by
  trades_after: order_by
}

"""
select columns of table "formatted_tokens_with_performance"
"""
enum formatted_tokens_with_performance_select_column {
  """column name"""
  created_at

  """column name"""
  decimals

  """column name"""
  increase_pct

  """column name"""
  increase_pct_after

  """column name"""
  interval_start

  """column name"""
  latest_price

  """column name"""
  mint

  """column name"""
  name

  """column name"""
  platform

  """column name"""
  symbol

  """column name"""
  token_id

  """column name"""
  trades

  """column name"""
  trades_after
}

"""aggregate stddev on columns"""
type formatted_tokens_with_performance_stddev_fields {
  decimals: Float
  increase_pct: Float
  latest_price: Float
  trades: Float
}

"""aggregate stddev_pop on columns"""
type formatted_tokens_with_performance_stddev_pop_fields {
  decimals: Float
  increase_pct: Float
  latest_price: Float
  trades: Float
}

"""aggregate stddev_samp on columns"""
type formatted_tokens_with_performance_stddev_samp_fields {
  decimals: Float
  increase_pct: Float
  latest_price: Float
  trades: Float
}

"""
Streaming cursor of the table "formatted_tokens_with_performance"
"""
input formatted_tokens_with_performance_stream_cursor_input {
  """Stream column input with initial value"""
  initial_value: formatted_tokens_with_performance_stream_cursor_value_input!

  """cursor ordering"""
  ordering: cursor_ordering
}

"""Initial value of the column from where the streaming should start"""
input formatted_tokens_with_performance_stream_cursor_value_input {
  created_at: timestamptz
  decimals: Int
  increase_pct: float8
  increase_pct_after: String
  interval_start: timestamptz
  latest_price: numeric
  mint: String
  name: String
  platform: String
  symbol: String
  token_id: uuid
  trades: bigint
  trades_after: String
}

"""aggregate sum on columns"""
type formatted_tokens_with_performance_sum_fields {
  decimals: Int
  increase_pct: float8
  latest_price: numeric
  trades: bigint
}

"""aggregate var_pop on columns"""
type formatted_tokens_with_performance_var_pop_fields {
  decimals: Float
  increase_pct: Float
  latest_price: Float
  trades: Float
}

"""aggregate var_samp on columns"""
type formatted_tokens_with_performance_var_samp_fields {
  decimals: Float
  increase_pct: Float
  latest_price: Float
  trades: Float
}

"""aggregate variance on columns"""
type formatted_tokens_with_performance_variance_fields {
  decimals: Float
  increase_pct: Float
  latest_price: Float
  trades: Float
}

input get_formatted_tokens_args {
  p_since: timestamptz
}

input get_formatted_tokens_interval_args {
  p_interval: interval
}

"""get_formatted_tokens_intervalNative Query Arguments"""
input get_formatted_tokens_interval_arguments {
  """"""
  interval: interval!
}

type get_formatted_tokens_intervals_within_period_aggregate {
  interval_start: timestamptz!
  token_count: bigint!
}

"""
get_formatted_tokens_intervals_within_period_aggregateNative Query Arguments
"""
input get_formatted_tokens_intervals_within_period_aggregate_arguments {
  """"""
  end: timestamptz!

  """"""
  increase_pct: float8!

  """"""
  interval: interval!

  """"""
  start: timestamptz!

  """"""
  trades: bigint!
}

"""
Boolean expression to filter rows from the logical model for "get_formatted_tokens_intervals_within_period_aggregate". All fields are combined with a logical 'AND'.
"""
input get_formatted_tokens_intervals_within_period_aggregate_bool_exp_bool_exp {
  _and: [get_formatted_tokens_intervals_within_period_aggregate_bool_exp_bool_exp!]
  _not: get_formatted_tokens_intervals_within_period_aggregate_bool_exp_bool_exp
  _or: [get_formatted_tokens_intervals_within_period_aggregate_bool_exp_bool_exp!]
  interval_start: timestamptz_comparison_exp
  token_count: bigint_comparison_exp
}

enum get_formatted_tokens_intervals_within_period_aggregate_enum_name {
  """column name"""
  interval_start

  """column name"""
  token_count
}

"""
Ordering options when selecting data from "get_formatted_tokens_intervals_within_period_aggregate".
"""
input get_formatted_tokens_intervals_within_period_aggregate_order_by {
  interval_start: order_by
  token_count: order_by
}

input get_formatted_tokens_intervals_within_period_args {
  p_end: timestamptz
  p_interval: interval
  p_start: timestamptz
}

"""get_formatted_tokens_intervals_within_periodNative Query Arguments"""
input get_formatted_tokens_intervals_within_period_arguments {
  """"""
  end: timestamptz!

  """"""
  interval: interval!

  """"""
  start: timestamptz!
}

input get_formatted_tokens_period_args {
  p_end: timestamptz
  p_start: timestamptz
}

"""get_formatted_tokens_periodNative Query Arguments"""
input get_formatted_tokens_period_arguments {
  """"""
  end: timestamptz!

  """"""
  start: timestamptz!
}

"""get_formatted_tokens_sinceNative Query Arguments"""
input get_formatted_tokens_since_arguments {
  """"""
  since: timestamptz!
}

input get_formatted_tokens_with_performance_intervals_within_period_args {
  p_end: timestamptz
  p_interval: interval
  p_intervals: String
  p_start: timestamptz
}

"""
get_formatted_tokens_with_performance_intervals_within_periodNative Query Arguments
"""
input get_formatted_tokens_with_performance_intervals_within_period_arguments {
  """"""
  after_intervals: String!

  """"""
  end: timestamptz!

  """"""
  interval: interval!

  """"""
  start: timestamptz!
}

"""
columns and relationships of "hourly_new_tokens"
"""
type hourly_new_tokens {
  count: bigint
  hour: timestamptz
}

"""
aggregated selection of "hourly_new_tokens"
"""
type hourly_new_tokens_aggregate {
  aggregate: hourly_new_tokens_aggregate_fields
  nodes: [hourly_new_tokens!]!
}

"""
aggregate fields of "hourly_new_tokens"
"""
type hourly_new_tokens_aggregate_fields {
  avg: hourly_new_tokens_avg_fields
  count(columns: [hourly_new_tokens_select_column!], distinct: Boolean): Int!
  max: hourly_new_tokens_max_fields
  min: hourly_new_tokens_min_fields
  stddev: hourly_new_tokens_stddev_fields
  stddev_pop: hourly_new_tokens_stddev_pop_fields
  stddev_samp: hourly_new_tokens_stddev_samp_fields
  sum: hourly_new_tokens_sum_fields
  var_pop: hourly_new_tokens_var_pop_fields
  var_samp: hourly_new_tokens_var_samp_fields
  variance: hourly_new_tokens_variance_fields
}

"""aggregate avg on columns"""
type hourly_new_tokens_avg_fields {
  count: Float
}

"""
Boolean expression to filter rows from the table "hourly_new_tokens". All fields are combined with a logical 'AND'.
"""
input hourly_new_tokens_bool_exp {
  _and: [hourly_new_tokens_bool_exp!]
  _not: hourly_new_tokens_bool_exp
  _or: [hourly_new_tokens_bool_exp!]
  count: bigint_comparison_exp
  hour: timestamptz_comparison_exp
}

"""aggregate max on columns"""
type hourly_new_tokens_max_fields {
  count: bigint
  hour: timestamptz
}

"""aggregate min on columns"""
type hourly_new_tokens_min_fields {
  count: bigint
  hour: timestamptz
}

"""Ordering options when selecting data from "hourly_new_tokens"."""
input hourly_new_tokens_order_by {
  count: order_by
  hour: order_by
}

"""
select columns of table "hourly_new_tokens"
"""
enum hourly_new_tokens_select_column {
  """column name"""
  count

  """column name"""
  hour
}

"""aggregate stddev on columns"""
type hourly_new_tokens_stddev_fields {
  count: Float
}

"""aggregate stddev_pop on columns"""
type hourly_new_tokens_stddev_pop_fields {
  count: Float
}

"""aggregate stddev_samp on columns"""
type hourly_new_tokens_stddev_samp_fields {
  count: Float
}

"""
Streaming cursor of the table "hourly_new_tokens"
"""
input hourly_new_tokens_stream_cursor_input {
  """Stream column input with initial value"""
  initial_value: hourly_new_tokens_stream_cursor_value_input!

  """cursor ordering"""
  ordering: cursor_ordering
}

"""Initial value of the column from where the streaming should start"""
input hourly_new_tokens_stream_cursor_value_input {
  count: bigint
  hour: timestamptz
}

"""aggregate sum on columns"""
type hourly_new_tokens_sum_fields {
  count: bigint
}

"""aggregate var_pop on columns"""
type hourly_new_tokens_var_pop_fields {
  count: Float
}

"""aggregate var_samp on columns"""
type hourly_new_tokens_var_samp_fields {
  count: Float
}

"""aggregate variance on columns"""
type hourly_new_tokens_variance_fields {
  count: Float
}

"""
columns and relationships of "hourly_swaps"
"""
<<<<<<< HEAD
type formatted_tokens {
  created_at: timestamptz
  decimals: Int
  description: String
  freeze_burnt: Boolean
  increase_pct: float8
  is_pump_token: Boolean
  latest_price: numeric
  mint: String
  mint_burnt: Boolean
  name: String
  supply: numeric
  symbol: String
  token_id: uuid
  trades: bigint
  uri: String
  volume: numeric
=======
type hourly_swaps {
  count: bigint
  hour: timestamptz
>>>>>>> 69d8644e
}

"""
aggregated selection of "hourly_swaps"
"""
type hourly_swaps_aggregate {
  aggregate: hourly_swaps_aggregate_fields
  nodes: [hourly_swaps!]!
}

"""
aggregate fields of "hourly_swaps"
"""
type hourly_swaps_aggregate_fields {
  avg: hourly_swaps_avg_fields
  count(columns: [hourly_swaps_select_column!], distinct: Boolean): Int!
  max: hourly_swaps_max_fields
  min: hourly_swaps_min_fields
  stddev: hourly_swaps_stddev_fields
  stddev_pop: hourly_swaps_stddev_pop_fields
  stddev_samp: hourly_swaps_stddev_samp_fields
  sum: hourly_swaps_sum_fields
  var_pop: hourly_swaps_var_pop_fields
  var_samp: hourly_swaps_var_samp_fields
  variance: hourly_swaps_variance_fields
}

"""aggregate avg on columns"""
<<<<<<< HEAD
type formatted_tokens_avg_fields {
  decimals: Float
  increase_pct: Float
  latest_price: Float
  supply: Float
  trades: Float
  volume: Float
=======
type hourly_swaps_avg_fields {
  count: Float
>>>>>>> 69d8644e
}

"""
Boolean expression to filter rows from the table "hourly_swaps". All fields are combined with a logical 'AND'.
"""
<<<<<<< HEAD
input formatted_tokens_bool_exp {
  _and: [formatted_tokens_bool_exp!]
  _not: formatted_tokens_bool_exp
  _or: [formatted_tokens_bool_exp!]
  created_at: timestamptz_comparison_exp
  decimals: Int_comparison_exp
  description: String_comparison_exp
  freeze_burnt: Boolean_comparison_exp
  increase_pct: float8_comparison_exp
  is_pump_token: Boolean_comparison_exp
  latest_price: numeric_comparison_exp
  mint: String_comparison_exp
  mint_burnt: Boolean_comparison_exp
  name: String_comparison_exp
  supply: numeric_comparison_exp
  symbol: String_comparison_exp
  token_id: uuid_comparison_exp
  trades: bigint_comparison_exp
  uri: String_comparison_exp
  volume: numeric_comparison_exp
}

"""formatted_tokens_intervalNative Query Arguments"""
input formatted_tokens_interval_arguments {
  """"""
  interval: interval!
}

"""aggregate max on columns"""
type formatted_tokens_max_fields {
  created_at: timestamptz
  decimals: Int
  description: String
  increase_pct: float8
  latest_price: numeric
  mint: String
  name: String
  supply: numeric
  symbol: String
  token_id: uuid
  trades: bigint
  uri: String
  volume: numeric
}

"""aggregate min on columns"""
type formatted_tokens_min_fields {
  created_at: timestamptz
  decimals: Int
  description: String
  increase_pct: float8
  latest_price: numeric
  mint: String
  name: String
  supply: numeric
  symbol: String
  token_id: uuid
  trades: bigint
  uri: String
  volume: numeric
}

type formatted_tokens_model {
  created_at: timestamptz!
  decimals: Int
  description: String
  freeze_burnt: Boolean
  increase_pct: float8!
  is_pump_token: Boolean
  latest_price: numeric!
  mint: String!
  mint_burnt: Boolean
  name: String
  supply: numeric
  symbol: String
  token_id: uuid!
  trades: bigint!
  uri: String
  volume: numeric!
}

"""
Boolean expression to filter rows from the logical model for "formatted_tokens_model". All fields are combined with a logical 'AND'.
"""
input formatted_tokens_model_bool_exp_bool_exp {
  _and: [formatted_tokens_model_bool_exp_bool_exp!]
  _not: formatted_tokens_model_bool_exp_bool_exp
  _or: [formatted_tokens_model_bool_exp_bool_exp!]
  created_at: timestamptz_comparison_exp
  decimals: Int_comparison_exp
  description: String_comparison_exp
  freeze_burnt: Boolean_comparison_exp
  increase_pct: float8_comparison_exp
  is_pump_token: Boolean_comparison_exp
  latest_price: numeric_comparison_exp
  mint: String_comparison_exp
  mint_burnt: Boolean_comparison_exp
  name: String_comparison_exp
  supply: numeric_comparison_exp
  symbol: String_comparison_exp
  token_id: uuid_comparison_exp
  trades: bigint_comparison_exp
  uri: String_comparison_exp
  volume: numeric_comparison_exp
}

enum formatted_tokens_model_enum_name {
  """column name"""
  created_at

  """column name"""
  decimals

  """column name"""
  description

  """column name"""
  freeze_burnt

  """column name"""
  increase_pct

  """column name"""
  is_pump_token

  """column name"""
  latest_price

  """column name"""
  mint

  """column name"""
  mint_burnt

  """column name"""
  name

  """column name"""
  supply

  """column name"""
  symbol

  """column name"""
  token_id

  """column name"""
  trades

  """column name"""
  uri

  """column name"""
  volume
}

"""Ordering options when selecting data from "formatted_tokens_model"."""
input formatted_tokens_model_order_by {
  created_at: order_by
  decimals: order_by
  description: order_by
  freeze_burnt: order_by
  increase_pct: order_by
  is_pump_token: order_by
  latest_price: order_by
  mint: order_by
  mint_burnt: order_by
  name: order_by
  supply: order_by
  symbol: order_by
  token_id: order_by
  trades: order_by
  uri: order_by
  volume: order_by
}

"""Ordering options when selecting data from "formatted_tokens"."""
input formatted_tokens_order_by {
  created_at: order_by
  decimals: order_by
  description: order_by
  freeze_burnt: order_by
  increase_pct: order_by
  is_pump_token: order_by
  latest_price: order_by
  mint: order_by
  mint_burnt: order_by
  name: order_by
  supply: order_by
  symbol: order_by
  token_id: order_by
  trades: order_by
  uri: order_by
  volume: order_by
=======
input hourly_swaps_bool_exp {
  _and: [hourly_swaps_bool_exp!]
  _not: hourly_swaps_bool_exp
  _or: [hourly_swaps_bool_exp!]
  count: bigint_comparison_exp
  hour: timestamptz_comparison_exp
}

"""aggregate max on columns"""
type hourly_swaps_max_fields {
  count: bigint
  hour: timestamptz
}

"""aggregate min on columns"""
type hourly_swaps_min_fields {
  count: bigint
  hour: timestamptz
}

"""Ordering options when selecting data from "hourly_swaps"."""
input hourly_swaps_order_by {
  count: order_by
  hour: order_by
>>>>>>> 69d8644e
}

"""
select columns of table "hourly_swaps"
"""
<<<<<<< HEAD
enum formatted_tokens_select_column {
  """column name"""
  created_at

  """column name"""
  decimals

  """column name"""
  description

  """column name"""
  freeze_burnt

  """column name"""
  increase_pct

  """column name"""
  is_pump_token

  """column name"""
  latest_price

  """column name"""
  mint

  """column name"""
  mint_burnt

  """column name"""
  name

  """column name"""
  supply

  """column name"""
  symbol

=======
enum hourly_swaps_select_column {
>>>>>>> 69d8644e
  """column name"""
  count

  """column name"""
<<<<<<< HEAD
  trades

  """column name"""
  uri

  """column name"""
  volume
}

"""aggregate stddev on columns"""
type formatted_tokens_stddev_fields {
  decimals: Float
  increase_pct: Float
  latest_price: Float
  supply: Float
  trades: Float
  volume: Float
}

"""aggregate stddev_pop on columns"""
type formatted_tokens_stddev_pop_fields {
  decimals: Float
  increase_pct: Float
  latest_price: Float
  supply: Float
  trades: Float
  volume: Float
}

"""aggregate stddev_samp on columns"""
type formatted_tokens_stddev_samp_fields {
  decimals: Float
  increase_pct: Float
  latest_price: Float
  supply: Float
  trades: Float
  volume: Float
=======
  hour
}

"""aggregate stddev on columns"""
type hourly_swaps_stddev_fields {
  count: Float
}

"""aggregate stddev_pop on columns"""
type hourly_swaps_stddev_pop_fields {
  count: Float
}

"""aggregate stddev_samp on columns"""
type hourly_swaps_stddev_samp_fields {
  count: Float
>>>>>>> 69d8644e
}

"""
Streaming cursor of the table "hourly_swaps"
"""
input hourly_swaps_stream_cursor_input {
  """Stream column input with initial value"""
  initial_value: hourly_swaps_stream_cursor_value_input!

  """cursor ordering"""
  ordering: cursor_ordering
}

"""Initial value of the column from where the streaming should start"""
<<<<<<< HEAD
input formatted_tokens_stream_cursor_value_input {
  created_at: timestamptz
  decimals: Int
  description: String
  freeze_burnt: Boolean
  increase_pct: float8
  is_pump_token: Boolean
  latest_price: numeric
  mint: String
  mint_burnt: Boolean
  name: String
  supply: numeric
  symbol: String
  token_id: uuid
  trades: bigint
  uri: String
  volume: numeric
}

"""aggregate sum on columns"""
type formatted_tokens_sum_fields {
  decimals: Int
  increase_pct: float8
  latest_price: numeric
  supply: numeric
  trades: bigint
  volume: numeric
}

"""aggregate var_pop on columns"""
type formatted_tokens_var_pop_fields {
  decimals: Float
  increase_pct: Float
  latest_price: Float
  supply: Float
  trades: Float
  volume: Float
}

"""aggregate var_samp on columns"""
type formatted_tokens_var_samp_fields {
  decimals: Float
  increase_pct: Float
  latest_price: Float
  supply: Float
  trades: Float
  volume: Float
}

"""aggregate variance on columns"""
type formatted_tokens_variance_fields {
  decimals: Float
  increase_pct: Float
  latest_price: Float
  supply: Float
  trades: Float
  volume: Float
}

"""
columns and relationships of "formatted_tokens_with_performance"
"""
type formatted_tokens_with_performance {
  created_at: timestamptz
  decimals: Int
  description: String
  freeze_burnt: Boolean
  increase_pct: float8
  increase_pct_after: String
  interval_start: timestamptz
  is_pump_token: Boolean
  latest_price: numeric
  mint: String
  mint_burnt: Boolean
  name: String
  supply: numeric
  symbol: String
  token_id: uuid
  trades: bigint
  trades_after: String
  uri: String
  volume: numeric
  volume_after: String
}

"""
aggregated selection of "formatted_tokens_with_performance"
"""
type formatted_tokens_with_performance_aggregate {
  aggregate: formatted_tokens_with_performance_aggregate_fields
  nodes: [formatted_tokens_with_performance!]!
}

"""
aggregate fields of "formatted_tokens_with_performance"
"""
type formatted_tokens_with_performance_aggregate_fields {
  avg: formatted_tokens_with_performance_avg_fields
  count(columns: [formatted_tokens_with_performance_select_column!], distinct: Boolean): Int!
  max: formatted_tokens_with_performance_max_fields
  min: formatted_tokens_with_performance_min_fields
  stddev: formatted_tokens_with_performance_stddev_fields
  stddev_pop: formatted_tokens_with_performance_stddev_pop_fields
  stddev_samp: formatted_tokens_with_performance_stddev_samp_fields
  sum: formatted_tokens_with_performance_sum_fields
  var_pop: formatted_tokens_with_performance_var_pop_fields
  var_samp: formatted_tokens_with_performance_var_samp_fields
  variance: formatted_tokens_with_performance_variance_fields
=======
input hourly_swaps_stream_cursor_value_input {
  count: bigint
  hour: timestamptz
}

"""aggregate sum on columns"""
type hourly_swaps_sum_fields {
  count: bigint
}

"""aggregate var_pop on columns"""
type hourly_swaps_var_pop_fields {
  count: Float
}

"""aggregate var_samp on columns"""
type hourly_swaps_var_samp_fields {
  count: Float
}

"""aggregate variance on columns"""
type hourly_swaps_variance_fields {
  count: Float
>>>>>>> 69d8644e
}

"""aggregate avg on columns"""
type formatted_tokens_with_performance_avg_fields {
  decimals: Float
  increase_pct: Float
  latest_price: Float
  supply: Float
  trades: Float
  volume: Float
}

"""
Boolean expression to filter rows from the table "formatted_tokens_with_performance". All fields are combined with a logical 'AND'.
"""
input formatted_tokens_with_performance_bool_exp {
  _and: [formatted_tokens_with_performance_bool_exp!]
  _not: formatted_tokens_with_performance_bool_exp
  _or: [formatted_tokens_with_performance_bool_exp!]
  created_at: timestamptz_comparison_exp
  decimals: Int_comparison_exp
  description: String_comparison_exp
  freeze_burnt: Boolean_comparison_exp
  increase_pct: float8_comparison_exp
  increase_pct_after: String_comparison_exp
  interval_start: timestamptz_comparison_exp
  is_pump_token: Boolean_comparison_exp
  latest_price: numeric_comparison_exp
  mint: String_comparison_exp
  mint_burnt: Boolean_comparison_exp
  name: String_comparison_exp
  supply: numeric_comparison_exp
  symbol: String_comparison_exp
  token_id: uuid_comparison_exp
  trades: bigint_comparison_exp
  trades_after: String_comparison_exp
  uri: String_comparison_exp
  volume: numeric_comparison_exp
  volume_after: String_comparison_exp
}

"""
formatted_tokens_with_performance_intervals_within_periodNative Query Arguments
"""
input formatted_tokens_with_performance_intervals_within_period_arguments {
  """"""
  after_intervals: String!

  """"""
  end: timestamptz!

  """"""
  interval: interval!

  """"""
  start: timestamptz!
}

"""aggregate max on columns"""
type formatted_tokens_with_performance_max_fields {
  created_at: timestamptz
  decimals: Int
  description: String
  increase_pct: float8
  increase_pct_after: String
  interval_start: timestamptz
  latest_price: numeric
  mint: String
  name: String
  supply: numeric
  symbol: String
  token_id: uuid
  trades: bigint
  trades_after: String
  uri: String
  volume: numeric
  volume_after: String
}

"""aggregate min on columns"""
type formatted_tokens_with_performance_min_fields {
  created_at: timestamptz
  decimals: Int
  description: String
  increase_pct: float8
  increase_pct_after: String
  interval_start: timestamptz
  latest_price: numeric
  mint: String
  name: String
  supply: numeric
  symbol: String
  token_id: uuid
  trades: bigint
  trades_after: String
  uri: String
  volume: numeric
  volume_after: String
}

type formatted_tokens_with_performance_model {
  created_at: timestamptz!
  decimals: Int
  description: String
  freeze_burnt: Boolean
  increase_pct: float8!
  increase_pct_after: String!
  interval_start: timestamptz!
  is_pump_token: Boolean
  latest_price: numeric!
  mint: String!
  mint_burnt: Boolean
  name: String
  supply: numeric
  symbol: String
  token_id: uuid!
  trades: bigint!
  trades_after: String!
  uri: String
  volume: numeric!
  volume_after: String!
}

"""
Boolean expression to filter rows from the logical model for "formatted_tokens_with_performance_model". All fields are combined with a logical 'AND'.
"""
input formatted_tokens_with_performance_model_bool_exp_bool_exp {
  _and: [formatted_tokens_with_performance_model_bool_exp_bool_exp!]
  _not: formatted_tokens_with_performance_model_bool_exp_bool_exp
  _or: [formatted_tokens_with_performance_model_bool_exp_bool_exp!]
  created_at: timestamptz_comparison_exp
  decimals: Int_comparison_exp
  description: String_comparison_exp
  freeze_burnt: Boolean_comparison_exp
  increase_pct: float8_comparison_exp
  increase_pct_after: String_comparison_exp
  interval_start: timestamptz_comparison_exp
  is_pump_token: Boolean_comparison_exp
  latest_price: numeric_comparison_exp
  mint: String_comparison_exp
  mint_burnt: Boolean_comparison_exp
  name: String_comparison_exp
  supply: numeric_comparison_exp
  symbol: String_comparison_exp
  token_id: uuid_comparison_exp
  trades: bigint_comparison_exp
  trades_after: String_comparison_exp
  uri: String_comparison_exp
  volume: numeric_comparison_exp
  volume_after: String_comparison_exp
}

enum formatted_tokens_with_performance_model_enum_name {
  """column name"""
  created_at

  """column name"""
  decimals

  """column name"""
  description

  """column name"""
  freeze_burnt

  """column name"""
  increase_pct

  """column name"""
  increase_pct_after

  """column name"""
  interval_start

  """column name"""
  is_pump_token

  """column name"""
  latest_price

  """column name"""
  mint

  """column name"""
  mint_burnt

  """column name"""
  name

  """column name"""
  supply

  """column name"""
  symbol

  """column name"""
  token_id

  """column name"""
  trades

  """column name"""
  trades_after

  """column name"""
  uri

  """column name"""
  volume

  """column name"""
  volume_after
}

"""
Ordering options when selecting data from "formatted_tokens_with_performance_model".
"""
input formatted_tokens_with_performance_model_order_by {
  created_at: order_by
  decimals: order_by
  description: order_by
  freeze_burnt: order_by
  increase_pct: order_by
  increase_pct_after: order_by
  interval_start: order_by
  is_pump_token: order_by
  latest_price: order_by
  mint: order_by
  mint_burnt: order_by
  name: order_by
  supply: order_by
  symbol: order_by
  token_id: order_by
  trades: order_by
  trades_after: order_by
  uri: order_by
  volume: order_by
  volume_after: order_by
}

"""
Ordering options when selecting data from "formatted_tokens_with_performance".
"""
input formatted_tokens_with_performance_order_by {
  created_at: order_by
  decimals: order_by
  description: order_by
  freeze_burnt: order_by
  increase_pct: order_by
  increase_pct_after: order_by
  interval_start: order_by
  is_pump_token: order_by
  latest_price: order_by
  mint: order_by
  mint_burnt: order_by
  name: order_by
  supply: order_by
  symbol: order_by
  token_id: order_by
  trades: order_by
  trades_after: order_by
  uri: order_by
  volume: order_by
  volume_after: order_by
}

"""
select columns of table "formatted_tokens_with_performance"
"""
enum formatted_tokens_with_performance_select_column {
  """column name"""
  created_at

  """column name"""
  decimals

  """column name"""
  description

  """column name"""
  freeze_burnt

  """column name"""
  increase_pct

  """column name"""
  increase_pct_after

  """column name"""
  interval_start

  """column name"""
  is_pump_token

  """column name"""
  latest_price

  """column name"""
  mint

  """column name"""
  mint_burnt

  """column name"""
  name

  """column name"""
  supply

  """column name"""
  symbol

  """column name"""
  token_id

  """column name"""
  trades

  """column name"""
  trades_after

  """column name"""
  uri

  """column name"""
  volume

  """column name"""
  volume_after
}

"""aggregate stddev on columns"""
type formatted_tokens_with_performance_stddev_fields {
  decimals: Float
  increase_pct: Float
  latest_price: Float
  supply: Float
  trades: Float
  volume: Float
}

"""aggregate stddev_pop on columns"""
type formatted_tokens_with_performance_stddev_pop_fields {
  decimals: Float
  increase_pct: Float
  latest_price: Float
  supply: Float
  trades: Float
  volume: Float
}

"""aggregate stddev_samp on columns"""
type formatted_tokens_with_performance_stddev_samp_fields {
  decimals: Float
  increase_pct: Float
  latest_price: Float
  supply: Float
  trades: Float
  volume: Float
}

"""
Streaming cursor of the table "formatted_tokens_with_performance"
"""
input formatted_tokens_with_performance_stream_cursor_input {
  """Stream column input with initial value"""
  initial_value: formatted_tokens_with_performance_stream_cursor_value_input!

  """cursor ordering"""
  ordering: cursor_ordering
}

"""Initial value of the column from where the streaming should start"""
input formatted_tokens_with_performance_stream_cursor_value_input {
  created_at: timestamptz
  decimals: Int
  description: String
  freeze_burnt: Boolean
  increase_pct: float8
  increase_pct_after: String
  interval_start: timestamptz
  is_pump_token: Boolean
  latest_price: numeric
  mint: String
  mint_burnt: Boolean
  name: String
  supply: numeric
  symbol: String
  token_id: uuid
  trades: bigint
  trades_after: String
  uri: String
  volume: numeric
  volume_after: String
}

"""aggregate sum on columns"""
type formatted_tokens_with_performance_sum_fields {
  decimals: Int
  increase_pct: float8
  latest_price: numeric
  supply: numeric
  trades: bigint
  volume: numeric
}

"""aggregate var_pop on columns"""
type formatted_tokens_with_performance_var_pop_fields {
  decimals: Float
  increase_pct: Float
  latest_price: Float
  supply: Float
  trades: Float
  volume: Float
}

"""aggregate var_samp on columns"""
type formatted_tokens_with_performance_var_samp_fields {
  decimals: Float
  increase_pct: Float
  latest_price: Float
  supply: Float
  trades: Float
  volume: Float
}

"""aggregate variance on columns"""
type formatted_tokens_with_performance_variance_fields {
  decimals: Float
  increase_pct: Float
  latest_price: Float
  supply: Float
  trades: Float
  volume: Float
}

input get_formatted_tokens_interval_args {
  interval_param: interval
}

input get_formatted_tokens_with_performance_intervals_within_period_args {
  p_end: timestamptz
  p_interval: interval
  p_intervals: String
  p_start: timestamptz
}

"""
columns and relationships of "hourly_new_tokens"
"""
type hourly_new_tokens {
  count: bigint
  hour: timestamptz
}

"""
aggregated selection of "hourly_new_tokens"
"""
type hourly_new_tokens_aggregate {
  aggregate: hourly_new_tokens_aggregate_fields
  nodes: [hourly_new_tokens!]!
}

"""
aggregate fields of "hourly_new_tokens"
"""
type hourly_new_tokens_aggregate_fields {
  avg: hourly_new_tokens_avg_fields
  count(columns: [hourly_new_tokens_select_column!], distinct: Boolean): Int!
  max: hourly_new_tokens_max_fields
  min: hourly_new_tokens_min_fields
  stddev: hourly_new_tokens_stddev_fields
  stddev_pop: hourly_new_tokens_stddev_pop_fields
  stddev_samp: hourly_new_tokens_stddev_samp_fields
  sum: hourly_new_tokens_sum_fields
  var_pop: hourly_new_tokens_var_pop_fields
  var_samp: hourly_new_tokens_var_samp_fields
  variance: hourly_new_tokens_variance_fields
}

"""aggregate avg on columns"""
type hourly_new_tokens_avg_fields {
  count: Float
}

"""
Boolean expression to filter rows from the table "hourly_new_tokens". All fields are combined with a logical 'AND'.
"""
input hourly_new_tokens_bool_exp {
  _and: [hourly_new_tokens_bool_exp!]
  _not: hourly_new_tokens_bool_exp
  _or: [hourly_new_tokens_bool_exp!]
  count: bigint_comparison_exp
  hour: timestamptz_comparison_exp
}

"""aggregate max on columns"""
type hourly_new_tokens_max_fields {
  count: bigint
  hour: timestamptz
}

"""aggregate min on columns"""
type hourly_new_tokens_min_fields {
  count: bigint
  hour: timestamptz
}

"""Ordering options when selecting data from "hourly_new_tokens"."""
input hourly_new_tokens_order_by {
  count: order_by
  hour: order_by
}

"""
select columns of table "hourly_new_tokens"
"""
enum hourly_new_tokens_select_column {
  """column name"""
  count

  """column name"""
  hour
}

"""aggregate stddev on columns"""
type hourly_new_tokens_stddev_fields {
  count: Float
}

"""aggregate stddev_pop on columns"""
type hourly_new_tokens_stddev_pop_fields {
  count: Float
}

"""aggregate stddev_samp on columns"""
type hourly_new_tokens_stddev_samp_fields {
  count: Float
}

"""
Streaming cursor of the table "hourly_new_tokens"
"""
input hourly_new_tokens_stream_cursor_input {
  """Stream column input with initial value"""
  initial_value: hourly_new_tokens_stream_cursor_value_input!

  """cursor ordering"""
  ordering: cursor_ordering
}

"""Initial value of the column from where the streaming should start"""
input hourly_new_tokens_stream_cursor_value_input {
  count: bigint
  hour: timestamptz
}

"""aggregate sum on columns"""
type hourly_new_tokens_sum_fields {
  count: bigint
}

"""aggregate var_pop on columns"""
type hourly_new_tokens_var_pop_fields {
  count: Float
}

"""aggregate var_samp on columns"""
type hourly_new_tokens_var_samp_fields {
  count: Float
}

"""aggregate variance on columns"""
type hourly_new_tokens_variance_fields {
  count: Float
}

"""
columns and relationships of "hourly_swaps"
"""
type hourly_swaps {
  count: bigint
  hour: timestamptz
}

"""
aggregated selection of "hourly_swaps"
"""
type hourly_swaps_aggregate {
  aggregate: hourly_swaps_aggregate_fields
  nodes: [hourly_swaps!]!
}

"""
aggregate fields of "hourly_swaps"
"""
type hourly_swaps_aggregate_fields {
  avg: hourly_swaps_avg_fields
  count(columns: [hourly_swaps_select_column!], distinct: Boolean): Int!
  max: hourly_swaps_max_fields
  min: hourly_swaps_min_fields
  stddev: hourly_swaps_stddev_fields
  stddev_pop: hourly_swaps_stddev_pop_fields
  stddev_samp: hourly_swaps_stddev_samp_fields
  sum: hourly_swaps_sum_fields
  var_pop: hourly_swaps_var_pop_fields
  var_samp: hourly_swaps_var_samp_fields
  variance: hourly_swaps_variance_fields
}

"""aggregate avg on columns"""
type hourly_swaps_avg_fields {
  count: Float
}

"""
Boolean expression to filter rows from the table "hourly_swaps". All fields are combined with a logical 'AND'.
"""
input hourly_swaps_bool_exp {
  _and: [hourly_swaps_bool_exp!]
  _not: hourly_swaps_bool_exp
  _or: [hourly_swaps_bool_exp!]
  count: bigint_comparison_exp
  hour: timestamptz_comparison_exp
}

"""aggregate max on columns"""
type hourly_swaps_max_fields {
  count: bigint
  hour: timestamptz
}

"""aggregate min on columns"""
type hourly_swaps_min_fields {
  count: bigint
  hour: timestamptz
}

"""Ordering options when selecting data from "hourly_swaps"."""
input hourly_swaps_order_by {
  count: order_by
  hour: order_by
}

"""
select columns of table "hourly_swaps"
"""
enum hourly_swaps_select_column {
  """column name"""
  count

  """column name"""
  hour
}

"""aggregate stddev on columns"""
type hourly_swaps_stddev_fields {
  count: Float
}

"""aggregate stddev_pop on columns"""
type hourly_swaps_stddev_pop_fields {
  count: Float
}

"""aggregate stddev_samp on columns"""
type hourly_swaps_stddev_samp_fields {
  count: Float
}

"""
Streaming cursor of the table "hourly_swaps"
"""
input hourly_swaps_stream_cursor_input {
  """Stream column input with initial value"""
  initial_value: hourly_swaps_stream_cursor_value_input!

  """cursor ordering"""
  ordering: cursor_ordering
}

"""Initial value of the column from where the streaming should start"""
input hourly_swaps_stream_cursor_value_input {
  count: bigint
  hour: timestamptz
}

"""aggregate sum on columns"""
type hourly_swaps_sum_fields {
  count: bigint
}

"""aggregate var_pop on columns"""
type hourly_swaps_var_pop_fields {
  count: Float
}

"""aggregate var_samp on columns"""
type hourly_swaps_var_samp_fields {
  count: Float
}

"""aggregate variance on columns"""
type hourly_swaps_variance_fields {
  count: Float
}

scalar interval

"""mutation root"""
type mutation_root {
  """
  execute VOLATILE function "buy_token" which returns "token_transaction"
  """
  buy_token(
    """
    input parameters for function "buy_token"
    """
    args: buy_token_args!

    """distinct select on columns"""
    distinct_on: [token_transaction_select_column!]

    """limit the number of rows returned"""
    limit: Int

    """skip the first n rows. Use only with order_by"""
    offset: Int

    """sort the rows by one or more columns"""
    order_by: [token_transaction_order_by!]

    """filter the rows returned"""
    where: token_transaction_bool_exp
  ): token_transaction

  """
  delete data from the table: "token"
  """
  delete_token(
    """filter the rows which have to be deleted"""
    where: token_bool_exp!
  ): token_mutation_response

  """
  delete single row from the table: "token"
  """
  delete_token_by_pk(id: uuid!): token

  """
  delete data from the table: "token_price_history"
  """
  delete_token_price_history(
    """filter the rows which have to be deleted"""
    where: token_price_history_bool_exp!
  ): token_price_history_mutation_response

  """
  delete single row from the table: "token_price_history"
  """
  delete_token_price_history_by_pk(id: uuid!): token_price_history

  """
  delete data from the table: "token_transaction"
  """
  delete_token_transaction(
    """filter the rows which have to be deleted"""
    where: token_transaction_bool_exp!
  ): token_transaction_mutation_response

  """
  delete single row from the table: "token_transaction"
  """
  delete_token_transaction_by_pk(id: uuid!): token_transaction

  """
  delete data from the table: "wallet_transaction"
  """
  delete_wallet_transaction(
    """filter the rows which have to be deleted"""
    where: wallet_transaction_bool_exp!
  ): wallet_transaction_mutation_response

  """
  delete single row from the table: "wallet_transaction"
  """
  delete_wallet_transaction_by_pk(id: uuid!): wallet_transaction

  """
  execute VOLATILE function "get_formatted_tokens_interval" which returns "formatted_tokens"
  """
  get_formatted_tokens_interval(
    """
    input parameters for function "get_formatted_tokens_interval"
    """
    args: get_formatted_tokens_interval_args!

    """distinct select on columns"""
    distinct_on: [formatted_tokens_select_column!]

    """limit the number of rows returned"""
    limit: Int

    """skip the first n rows. Use only with order_by"""
    offset: Int

    """sort the rows by one or more columns"""
    order_by: [formatted_tokens_order_by!]

    """filter the rows returned"""
    where: formatted_tokens_bool_exp
  ): [formatted_tokens!]!

  """
<<<<<<< HEAD
  execute VOLATILE function "get_formatted_tokens_with_performance_intervals_within_period" which returns "formatted_tokens_with_performance"
  """
  get_formatted_tokens_with_performance_intervals_within_period(
    """
    input parameters for function "get_formatted_tokens_with_performance_intervals_within_period"
    """
    args: get_formatted_tokens_with_performance_intervals_within_period_args!

    """distinct select on columns"""
    distinct_on: [formatted_tokens_with_performance_select_column!]

    """limit the number of rows returned"""
    limit: Int

    """skip the first n rows. Use only with order_by"""
    offset: Int

    """sort the rows by one or more columns"""
    order_by: [formatted_tokens_with_performance_order_by!]

    """filter the rows returned"""
    where: formatted_tokens_with_performance_bool_exp
  ): [formatted_tokens_with_performance!]!

  """
  insert data into the table: "account"
=======
  execute VOLATILE function "get_formatted_tokens_interval" which returns "formatted_tokens"
>>>>>>> 69d8644e
  """
  get_formatted_tokens_interval(
    """
    input parameters for function "get_formatted_tokens_interval"
    """
    args: get_formatted_tokens_interval_args!

    """distinct select on columns"""
    distinct_on: [formatted_tokens_select_column!]

    """limit the number of rows returned"""
    limit: Int

    """skip the first n rows. Use only with order_by"""
    offset: Int

    """sort the rows by one or more columns"""
    order_by: [formatted_tokens_order_by!]

    """filter the rows returned"""
    where: formatted_tokens_bool_exp
  ): [formatted_tokens!]!

  """
  execute VOLATILE function "get_formatted_tokens_intervals_within_period" which returns "formatted_tokens"
  """
  get_formatted_tokens_intervals_within_period(
    """
    input parameters for function "get_formatted_tokens_intervals_within_period"
    """
    args: get_formatted_tokens_intervals_within_period_args!

    """distinct select on columns"""
    distinct_on: [formatted_tokens_select_column!]

    """limit the number of rows returned"""
    limit: Int

    """skip the first n rows. Use only with order_by"""
    offset: Int

    """sort the rows by one or more columns"""
    order_by: [formatted_tokens_order_by!]

    """filter the rows returned"""
    where: formatted_tokens_bool_exp
  ): [formatted_tokens!]!

  """
  execute VOLATILE function "get_formatted_tokens_period" which returns "formatted_tokens"
  """
  get_formatted_tokens_period(
    """
    input parameters for function "get_formatted_tokens_period"
    """
    args: get_formatted_tokens_period_args!

    """distinct select on columns"""
    distinct_on: [formatted_tokens_select_column!]

    """limit the number of rows returned"""
    limit: Int

    """skip the first n rows. Use only with order_by"""
    offset: Int

    """sort the rows by one or more columns"""
    order_by: [formatted_tokens_order_by!]

    """filter the rows returned"""
    where: formatted_tokens_bool_exp
  ): [formatted_tokens!]!

  """
  execute VOLATILE function "get_formatted_tokens_with_performance_intervals_within_period" which returns "formatted_tokens_with_performance"
  """
  get_formatted_tokens_with_performance_intervals_within_period(
    """
    input parameters for function "get_formatted_tokens_with_performance_intervals_within_period"
    """
    args: get_formatted_tokens_with_performance_intervals_within_period_args!

    """distinct select on columns"""
    distinct_on: [formatted_tokens_with_performance_select_column!]

    """limit the number of rows returned"""
    limit: Int

    """skip the first n rows. Use only with order_by"""
    offset: Int

    """sort the rows by one or more columns"""
    order_by: [formatted_tokens_with_performance_order_by!]

    """filter the rows returned"""
    where: formatted_tokens_with_performance_bool_exp
  ): [formatted_tokens_with_performance!]!

  """
  insert data into the table: "token"
  """
  insert_token(
    """the rows to be inserted"""
    objects: [token_insert_input!]!

    """upsert condition"""
    on_conflict: token_on_conflict
  ): token_mutation_response

  """
  insert a single row into the table: "token"
  """
  insert_token_one(
    """the row to be inserted"""
    object: token_insert_input!

    """upsert condition"""
    on_conflict: token_on_conflict
  ): token

  """
  insert data into the table: "token_price_history"
  """
  insert_token_price_history(
    """the rows to be inserted"""
    objects: [token_price_history_insert_input!]!

    """upsert condition"""
    on_conflict: token_price_history_on_conflict
  ): token_price_history_mutation_response

  """
  insert a single row into the table: "token_price_history"
  """
  insert_token_price_history_one(
    """the row to be inserted"""
    object: token_price_history_insert_input!

    """upsert condition"""
    on_conflict: token_price_history_on_conflict
  ): token_price_history

  """
  insert data into the table: "token_transaction"
  """
  insert_token_transaction(
    """the rows to be inserted"""
    objects: [token_transaction_insert_input!]!

    """upsert condition"""
    on_conflict: token_transaction_on_conflict
  ): token_transaction_mutation_response

  """
  insert a single row into the table: "token_transaction"
  """
  insert_token_transaction_one(
    """the row to be inserted"""
    object: token_transaction_insert_input!

    """upsert condition"""
    on_conflict: token_transaction_on_conflict
  ): token_transaction

  """
  insert data into the table: "wallet_transaction"
  """
  insert_wallet_transaction(
    """the rows to be inserted"""
    objects: [wallet_transaction_insert_input!]!

    """upsert condition"""
    on_conflict: wallet_transaction_on_conflict
  ): wallet_transaction_mutation_response

  """
  insert a single row into the table: "wallet_transaction"
  """
  insert_wallet_transaction_one(
    """the row to be inserted"""
    object: wallet_transaction_insert_input!

    """upsert condition"""
    on_conflict: wallet_transaction_on_conflict
  ): wallet_transaction

  """
  execute VOLATILE function "sell_token" which returns "token_transaction"
  """
  sell_token(
    """
    input parameters for function "sell_token"
    """
    args: sell_token_args!

    """distinct select on columns"""
    distinct_on: [token_transaction_select_column!]

    """limit the number of rows returned"""
    limit: Int

    """skip the first n rows. Use only with order_by"""
    offset: Int

    """sort the rows by one or more columns"""
    order_by: [token_transaction_order_by!]

    """filter the rows returned"""
    where: token_transaction_bool_exp
  ): token_transaction

  """
  update data of the table: "token"
  """
  update_token(
    """increments the numeric columns with given value of the filtered values"""
    _inc: token_inc_input

    """sets the columns of the filtered rows to the given values"""
    _set: token_set_input

    """filter the rows which have to be updated"""
    where: token_bool_exp!
  ): token_mutation_response

  """
  update single row of the table: "token"
  """
  update_token_by_pk(
    """increments the numeric columns with given value of the filtered values"""
    _inc: token_inc_input

    """sets the columns of the filtered rows to the given values"""
    _set: token_set_input
    pk_columns: token_pk_columns_input!
  ): token

  """
  update multiples rows of table: "token"
  """
  update_token_many(
    """updates to execute, in order"""
    updates: [token_updates!]!
  ): [token_mutation_response]

  """
  update data of the table: "token_price_history"
  """
  update_token_price_history(
    """increments the numeric columns with given value of the filtered values"""
    _inc: token_price_history_inc_input

    """sets the columns of the filtered rows to the given values"""
    _set: token_price_history_set_input

    """filter the rows which have to be updated"""
    where: token_price_history_bool_exp!
  ): token_price_history_mutation_response

  """
  update single row of the table: "token_price_history"
  """
  update_token_price_history_by_pk(
    """increments the numeric columns with given value of the filtered values"""
    _inc: token_price_history_inc_input

    """sets the columns of the filtered rows to the given values"""
    _set: token_price_history_set_input
    pk_columns: token_price_history_pk_columns_input!
  ): token_price_history

  """
  update multiples rows of table: "token_price_history"
  """
  update_token_price_history_many(
    """updates to execute, in order"""
    updates: [token_price_history_updates!]!
  ): [token_price_history_mutation_response]

  """
  update data of the table: "token_transaction"
  """
  update_token_transaction(
    """increments the numeric columns with given value of the filtered values"""
    _inc: token_transaction_inc_input

    """sets the columns of the filtered rows to the given values"""
    _set: token_transaction_set_input

    """filter the rows which have to be updated"""
    where: token_transaction_bool_exp!
  ): token_transaction_mutation_response

  """
  update single row of the table: "token_transaction"
  """
  update_token_transaction_by_pk(
    """increments the numeric columns with given value of the filtered values"""
    _inc: token_transaction_inc_input

    """sets the columns of the filtered rows to the given values"""
    _set: token_transaction_set_input
    pk_columns: token_transaction_pk_columns_input!
  ): token_transaction

  """
  update multiples rows of table: "token_transaction"
  """
  update_token_transaction_many(
    """updates to execute, in order"""
    updates: [token_transaction_updates!]!
  ): [token_transaction_mutation_response]

  """
  update data of the table: "wallet_transaction"
  """
  update_wallet_transaction(
    """increments the numeric columns with given value of the filtered values"""
    _inc: wallet_transaction_inc_input

    """sets the columns of the filtered rows to the given values"""
    _set: wallet_transaction_set_input

    """filter the rows which have to be updated"""
    where: wallet_transaction_bool_exp!
  ): wallet_transaction_mutation_response

  """
  update single row of the table: "wallet_transaction"
  """
  update_wallet_transaction_by_pk(
    """increments the numeric columns with given value of the filtered values"""
    _inc: wallet_transaction_inc_input

    """sets the columns of the filtered rows to the given values"""
    _set: wallet_transaction_set_input
    pk_columns: wallet_transaction_pk_columns_input!
  ): wallet_transaction

  """
  update multiples rows of table: "wallet_transaction"
  """
  update_wallet_transaction_many(
    """updates to execute, in order"""
    updates: [wallet_transaction_updates!]!
  ): [wallet_transaction_mutation_response]
}

scalar numeric

"""
Boolean expression to compare columns of type "numeric". All fields are combined with logical 'AND'.
"""
input numeric_comparison_exp {
  _eq: numeric
  _gt: numeric
  _gte: numeric
  _in: [numeric!]
  _is_null: Boolean
  _lt: numeric
  _lte: numeric
  _neq: numeric
  _nin: [numeric!]
}

"""column ordering options"""
enum order_by {
  """in ascending order, nulls last"""
  asc

  """in ascending order, nulls first"""
  asc_nulls_first

  """in ascending order, nulls last"""
  asc_nulls_last

  """in descending order, nulls first"""
  desc

  """in descending order, nulls first"""
  desc_nulls_first

  """in descending order, nulls last"""
  desc_nulls_last
}

type query_root {
  """
  fetch data from the table: "formatted_tokens"
  """
  formatted_tokens(
    """distinct select on columns"""
    distinct_on: [formatted_tokens_select_column!]

    """limit the number of rows returned"""
    limit: Int

    """skip the first n rows. Use only with order_by"""
    offset: Int

    """sort the rows by one or more columns"""
    order_by: [formatted_tokens_order_by!]

    """filter the rows returned"""
    where: formatted_tokens_bool_exp
  ): [formatted_tokens!]!

  """
  fetch aggregated fields from the table: "formatted_tokens"
  """
  formatted_tokens_aggregate(
    """distinct select on columns"""
    distinct_on: [formatted_tokens_select_column!]

    """limit the number of rows returned"""
    limit: Int

    """skip the first n rows. Use only with order_by"""
    offset: Int

    """sort the rows by one or more columns"""
    order_by: [formatted_tokens_order_by!]

    """filter the rows returned"""
    where: formatted_tokens_bool_exp
  ): formatted_tokens_aggregate!

  """
  fetch data from the table: "formatted_tokens_with_performance"
  """
  formatted_tokens_with_performance(
    """distinct select on columns"""
<<<<<<< HEAD
    distinct_on: [account_transaction_select_column!]

    """limit the number of rows returned"""
    limit: Int

    """skip the first n rows. Use only with order_by"""
    offset: Int

    """sort the rows by one or more columns"""
    order_by: [account_transaction_order_by!]

    """filter the rows returned"""
    where: account_transaction_bool_exp
  ): [account_transaction!]!

  """
  fetch aggregated fields from the table: "account_transaction"
  """
  account_transaction_aggregate(
    """distinct select on columns"""
    distinct_on: [account_transaction_select_column!]

    """limit the number of rows returned"""
    limit: Int

    """skip the first n rows. Use only with order_by"""
    offset: Int

    """sort the rows by one or more columns"""
    order_by: [account_transaction_order_by!]

    """filter the rows returned"""
    where: account_transaction_bool_exp
  ): account_transaction_aggregate!

  """
  fetch data from the table: "account_transaction" using primary key columns
  """
  account_transaction_by_pk(id: uuid!): account_transaction
  account_transaction_offset(
    """account_transaction_offsetNative Query Arguments"""
    args: account_transaction_offset_arguments!

    """distinct select on columns"""
    distinct_on: [account_transaction_offset_model_enum_name!]

    """limit the number of rows returned"""
    limit: Int

    """skip the first n rows. Use only with order_by"""
    offset: Int

    """sort the rows by one or more columns"""
    order_by: [account_transaction_offset_model_order_by!]

    """filter the rows returned"""
    where: account_transaction_offset_model_bool_exp_bool_exp
  ): [account_transaction_offset_model!]!

  """
  fetch data from the table: "formatted_tokens"
  """
  formatted_tokens(
    """distinct select on columns"""
    distinct_on: [formatted_tokens_select_column!]

    """limit the number of rows returned"""
    limit: Int

    """skip the first n rows. Use only with order_by"""
    offset: Int

    """sort the rows by one or more columns"""
    order_by: [formatted_tokens_order_by!]

    """filter the rows returned"""
    where: formatted_tokens_bool_exp
  ): [formatted_tokens!]!

  """
  fetch aggregated fields from the table: "formatted_tokens"
  """
  formatted_tokens_aggregate(
    """distinct select on columns"""
    distinct_on: [formatted_tokens_select_column!]

    """limit the number of rows returned"""
    limit: Int

    """skip the first n rows. Use only with order_by"""
    offset: Int

    """sort the rows by one or more columns"""
    order_by: [formatted_tokens_order_by!]

    """filter the rows returned"""
    where: formatted_tokens_bool_exp
  ): formatted_tokens_aggregate!
  formatted_tokens_interval(
    """formatted_tokens_intervalNative Query Arguments"""
    args: formatted_tokens_interval_arguments!

    """distinct select on columns"""
    distinct_on: [formatted_tokens_model_enum_name!]

    """limit the number of rows returned"""
    limit: Int

    """skip the first n rows. Use only with order_by"""
    offset: Int

    """sort the rows by one or more columns"""
    order_by: [formatted_tokens_model_order_by!]

    """filter the rows returned"""
    where: formatted_tokens_model_bool_exp_bool_exp
  ): [formatted_tokens_model!]!

  """
  fetch data from the table: "formatted_tokens_with_performance"
  """
  formatted_tokens_with_performance(
    """distinct select on columns"""
=======
>>>>>>> 69d8644e
    distinct_on: [formatted_tokens_with_performance_select_column!]

    """limit the number of rows returned"""
    limit: Int

    """skip the first n rows. Use only with order_by"""
    offset: Int

    """sort the rows by one or more columns"""
    order_by: [formatted_tokens_with_performance_order_by!]

    """filter the rows returned"""
    where: formatted_tokens_with_performance_bool_exp
  ): [formatted_tokens_with_performance!]!

  """
  fetch aggregated fields from the table: "formatted_tokens_with_performance"
  """
  formatted_tokens_with_performance_aggregate(
    """distinct select on columns"""
    distinct_on: [formatted_tokens_with_performance_select_column!]

    """limit the number of rows returned"""
    limit: Int

    """skip the first n rows. Use only with order_by"""
    offset: Int

    """sort the rows by one or more columns"""
    order_by: [formatted_tokens_with_performance_order_by!]

    """filter the rows returned"""
    where: formatted_tokens_with_performance_bool_exp
  ): formatted_tokens_with_performance_aggregate!
<<<<<<< HEAD
  formatted_tokens_with_performance_intervals_within_period(
    """
    formatted_tokens_with_performance_intervals_within_periodNative Query Arguments
    """
    args: formatted_tokens_with_performance_intervals_within_period_arguments!

    """distinct select on columns"""
    distinct_on: [formatted_tokens_with_performance_model_enum_name!]
=======
  get_formatted_tokens_interval(
    """get_formatted_tokens_intervalNative Query Arguments"""
    args: get_formatted_tokens_interval_arguments!

    """distinct select on columns"""
    distinct_on: [GetFormattedTokensResult_enum_name!]
>>>>>>> 69d8644e

    """limit the number of rows returned"""
    limit: Int

    """skip the first n rows. Use only with order_by"""
    offset: Int

    """sort the rows by one or more columns"""
<<<<<<< HEAD
    order_by: [formatted_tokens_with_performance_model_order_by!]

    """filter the rows returned"""
    where: formatted_tokens_with_performance_model_bool_exp_bool_exp
  ): [formatted_tokens_with_performance_model!]!

  """
  fetch data from the table: "hourly_new_tokens"
  """
  hourly_new_tokens(
    """distinct select on columns"""
    distinct_on: [hourly_new_tokens_select_column!]
=======
    order_by: [GetFormattedTokensResult_order_by!]

    """filter the rows returned"""
    where: GetFormattedTokensResult_bool_exp_bool_exp
  ): [GetFormattedTokensResult!]!
  get_formatted_tokens_intervals_within_period(
    """get_formatted_tokens_intervals_within_periodNative Query Arguments"""
    args: get_formatted_tokens_intervals_within_period_arguments!

    """distinct select on columns"""
    distinct_on: [GetFormattedTokensResult_enum_name!]
>>>>>>> 69d8644e

    """limit the number of rows returned"""
    limit: Int

    """skip the first n rows. Use only with order_by"""
    offset: Int

    """sort the rows by one or more columns"""
<<<<<<< HEAD
    order_by: [hourly_new_tokens_order_by!]

    """filter the rows returned"""
    where: hourly_new_tokens_bool_exp
  ): [hourly_new_tokens!]!

  """
  fetch aggregated fields from the table: "hourly_new_tokens"
  """
  hourly_new_tokens_aggregate(
    """distinct select on columns"""
    distinct_on: [hourly_new_tokens_select_column!]
=======
    order_by: [GetFormattedTokensResult_order_by!]

    """filter the rows returned"""
    where: GetFormattedTokensResult_bool_exp_bool_exp
  ): [GetFormattedTokensResult!]!
  get_formatted_tokens_intervals_within_period_aggregate(
    """
    get_formatted_tokens_intervals_within_period_aggregateNative Query Arguments
    """
    args: get_formatted_tokens_intervals_within_period_aggregate_arguments!

    """distinct select on columns"""
    distinct_on: [get_formatted_tokens_intervals_within_period_aggregate_enum_name!]
>>>>>>> 69d8644e

    """limit the number of rows returned"""
    limit: Int

    """skip the first n rows. Use only with order_by"""
    offset: Int

    """sort the rows by one or more columns"""
<<<<<<< HEAD
    order_by: [hourly_new_tokens_order_by!]

    """filter the rows returned"""
    where: hourly_new_tokens_bool_exp
  ): hourly_new_tokens_aggregate!
=======
    order_by: [get_formatted_tokens_intervals_within_period_aggregate_order_by!]

    """filter the rows returned"""
    where: get_formatted_tokens_intervals_within_period_aggregate_bool_exp_bool_exp
  ): [get_formatted_tokens_intervals_within_period_aggregate!]!
  get_formatted_tokens_period(
    """get_formatted_tokens_periodNative Query Arguments"""
    args: get_formatted_tokens_period_arguments!
>>>>>>> 69d8644e

  """
  fetch data from the table: "hourly_swaps"
  """
  hourly_swaps(
    """distinct select on columns"""
    distinct_on: [hourly_swaps_select_column!]

    """limit the number of rows returned"""
    limit: Int

    """skip the first n rows. Use only with order_by"""
    offset: Int

    """sort the rows by one or more columns"""
    order_by: [hourly_swaps_order_by!]

    """filter the rows returned"""
    where: hourly_swaps_bool_exp
  ): [hourly_swaps!]!

  """
  fetch aggregated fields from the table: "hourly_swaps"
  """
  hourly_swaps_aggregate(
    """distinct select on columns"""
    distinct_on: [hourly_swaps_select_column!]

    """limit the number of rows returned"""
    limit: Int

    """skip the first n rows. Use only with order_by"""
    offset: Int

    """sort the rows by one or more columns"""
    order_by: [hourly_swaps_order_by!]

    """filter the rows returned"""
<<<<<<< HEAD
    where: hourly_swaps_bool_exp
  ): hourly_swaps_aggregate!
=======
    where: GetFormattedTokensResult_bool_exp_bool_exp
  ): [GetFormattedTokensResult!]!
  get_formatted_tokens_with_performance_intervals_within_period(
    """
    get_formatted_tokens_with_performance_intervals_within_periodNative Query Arguments
    """
    args: get_formatted_tokens_with_performance_intervals_within_period_arguments!
>>>>>>> 69d8644e

    """distinct select on columns"""
    distinct_on: [GetFormattedTokensWithPerformanceResult_enum_name!]

    """limit the number of rows returned"""
    limit: Int

    """skip the first n rows. Use only with order_by"""
    offset: Int

    """sort the rows by one or more columns"""
    order_by: [GetFormattedTokensWithPerformanceResult_order_by!]

    """filter the rows returned"""
    where: GetFormattedTokensWithPerformanceResult_bool_exp_bool_exp
  ): [GetFormattedTokensWithPerformanceResult!]!

  """
  fetch data from the table: "hourly_new_tokens"
  """
  hourly_new_tokens(
    """distinct select on columns"""
    distinct_on: [hourly_new_tokens_select_column!]

    """limit the number of rows returned"""
    limit: Int

    """skip the first n rows. Use only with order_by"""
    offset: Int

    """sort the rows by one or more columns"""
    order_by: [hourly_new_tokens_order_by!]

    """filter the rows returned"""
    where: hourly_new_tokens_bool_exp
  ): [hourly_new_tokens!]!

  """
  fetch aggregated fields from the table: "hourly_new_tokens"
  """
  hourly_new_tokens_aggregate(
    """distinct select on columns"""
    distinct_on: [hourly_new_tokens_select_column!]

    """limit the number of rows returned"""
    limit: Int

    """skip the first n rows. Use only with order_by"""
    offset: Int

    """sort the rows by one or more columns"""
    order_by: [hourly_new_tokens_order_by!]

    """filter the rows returned"""
    where: hourly_new_tokens_bool_exp
  ): hourly_new_tokens_aggregate!

  """
  fetch data from the table: "hourly_swaps"
  """
  hourly_swaps(
    """distinct select on columns"""
    distinct_on: [hourly_swaps_select_column!]

    """limit the number of rows returned"""
    limit: Int

    """skip the first n rows. Use only with order_by"""
    offset: Int

    """sort the rows by one or more columns"""
    order_by: [hourly_swaps_order_by!]

    """filter the rows returned"""
    where: hourly_swaps_bool_exp
  ): [hourly_swaps!]!

  """
  fetch aggregated fields from the table: "hourly_swaps"
  """
  hourly_swaps_aggregate(
    """distinct select on columns"""
    distinct_on: [hourly_swaps_select_column!]

    """limit the number of rows returned"""
    limit: Int

    """skip the first n rows. Use only with order_by"""
    offset: Int

    """sort the rows by one or more columns"""
    order_by: [hourly_swaps_order_by!]

    """filter the rows returned"""
    where: hourly_swaps_bool_exp
  ): hourly_swaps_aggregate!

  """
  fetch data from the table: "token"
  """
  token(
    """distinct select on columns"""
    distinct_on: [token_select_column!]

    """limit the number of rows returned"""
    limit: Int

    """skip the first n rows. Use only with order_by"""
    offset: Int

    """sort the rows by one or more columns"""
    order_by: [token_order_by!]

    """filter the rows returned"""
    where: token_bool_exp
  ): [token!]!

  """
  fetch aggregated fields from the table: "token"
  """
  token_aggregate(
    """distinct select on columns"""
    distinct_on: [token_select_column!]

    """limit the number of rows returned"""
    limit: Int

    """skip the first n rows. Use only with order_by"""
    offset: Int

    """sort the rows by one or more columns"""
    order_by: [token_order_by!]

    """filter the rows returned"""
    where: token_bool_exp
  ): token_aggregate!

  """fetch data from the table: "token" using primary key columns"""
  token_by_pk(id: uuid!): token

  """
  fetch data from the table: "token_price_history"
  """
  token_price_history(
    """distinct select on columns"""
    distinct_on: [token_price_history_select_column!]

    """limit the number of rows returned"""
    limit: Int

    """skip the first n rows. Use only with order_by"""
    offset: Int

    """sort the rows by one or more columns"""
    order_by: [token_price_history_order_by!]

    """filter the rows returned"""
    where: token_price_history_bool_exp
  ): [token_price_history!]!

  """
  fetch aggregated fields from the table: "token_price_history"
  """
  token_price_history_aggregate(
    """distinct select on columns"""
    distinct_on: [token_price_history_select_column!]

    """limit the number of rows returned"""
    limit: Int

    """skip the first n rows. Use only with order_by"""
    offset: Int

    """sort the rows by one or more columns"""
    order_by: [token_price_history_order_by!]

    """filter the rows returned"""
    where: token_price_history_bool_exp
  ): token_price_history_aggregate!

  """
  fetch data from the table: "token_price_history" using primary key columns
  """
  token_price_history_by_pk(id: uuid!): token_price_history
  token_price_history_offset(
    """token_price_history_offsetNative Query Arguments"""
    args: token_price_history_offset_arguments!

    """distinct select on columns"""
    distinct_on: [token_price_history_offset_enum_name!]

    """limit the number of rows returned"""
    limit: Int

    """skip the first n rows. Use only with order_by"""
    offset: Int

    """sort the rows by one or more columns"""
    order_by: [token_price_history_offset_order_by!]

    """filter the rows returned"""
    where: token_price_history_offset_bool_exp_bool_exp
  ): [token_price_history_offset!]!

  """
  fetch data from the table: "token_transaction"
  """
  token_transaction(
    """distinct select on columns"""
    distinct_on: [token_transaction_select_column!]

    """limit the number of rows returned"""
    limit: Int

    """skip the first n rows. Use only with order_by"""
    offset: Int

    """sort the rows by one or more columns"""
    order_by: [token_transaction_order_by!]

    """filter the rows returned"""
    where: token_transaction_bool_exp
  ): [token_transaction!]!

  """
  fetch aggregated fields from the table: "token_transaction"
  """
  token_transaction_aggregate(
    """distinct select on columns"""
    distinct_on: [token_transaction_select_column!]

    """limit the number of rows returned"""
    limit: Int

    """skip the first n rows. Use only with order_by"""
    offset: Int

    """sort the rows by one or more columns"""
    order_by: [token_transaction_order_by!]

    """filter the rows returned"""
    where: token_transaction_bool_exp
  ): token_transaction_aggregate!

  """
  fetch data from the table: "token_transaction" using primary key columns
  """
  token_transaction_by_pk(id: uuid!): token_transaction
  token_transaction_offset(
    """token_transaction_offsetNative Query Arguments"""
    args: token_transaction_offset_arguments!

    """distinct select on columns"""
    distinct_on: [token_transaction_offset_model_enum_name!]

    """limit the number of rows returned"""
    limit: Int

    """skip the first n rows. Use only with order_by"""
    offset: Int

    """sort the rows by one or more columns"""
    order_by: [token_transaction_offset_model_order_by!]

    """filter the rows returned"""
    where: token_transaction_offset_model_bool_exp_bool_exp
  ): [token_transaction_offset_model!]!
<<<<<<< HEAD
  volume_intervals_within_period(
    """volume_intervals_within_periodNative Query Arguments"""
    args: volume_intervals_within_period_arguments!

    """distinct select on columns"""
    distinct_on: [volume_intervals_within_period_enum_name!]

    """limit the number of rows returned"""
    limit: Int

    """skip the first n rows. Use only with order_by"""
    offset: Int

    """sort the rows by one or more columns"""
    order_by: [volume_intervals_within_period_order_by!]

    """filter the rows returned"""
    where: volume_intervals_within_period_bool_exp_bool_exp
  ): [volume_intervals_within_period!]!
}

input sell_token_args {
  account_id: uuid
  amount_to_sell: numeric
  token_cost: numeric
  token_id: uuid
}
=======
  wallet_balance_ignore_interval(
    """wallet_balance_ignore_intervalNative Query Arguments"""
    args: wallet_balance_ignore_interval_arguments!
>>>>>>> 69d8644e

    """distinct select on columns"""
    distinct_on: [balance_offset_model_enum_name!]

    """limit the number of rows returned"""
    limit: Int

    """skip the first n rows. Use only with order_by"""
    offset: Int

    """sort the rows by one or more columns"""
    order_by: [balance_offset_model_order_by!]

    """filter the rows returned"""
    where: balance_offset_model_bool_exp_bool_exp
  ): [balance_offset_model!]!
  wallet_token_balance_ignore_interval(
    """wallet_token_balance_ignore_intervalNative Query Arguments"""
    args: wallet_token_balance_ignore_interval_arguments!

    """distinct select on columns"""
    distinct_on: [balance_offset_model_enum_name!]

    """limit the number of rows returned"""
    limit: Int

    """skip the first n rows. Use only with order_by"""
    offset: Int

    """sort the rows by one or more columns"""
    order_by: [balance_offset_model_order_by!]

    """filter the rows returned"""
    where: balance_offset_model_bool_exp_bool_exp
  ): [balance_offset_model!]!

  """
  fetch data from the table: "wallet_transaction"
  """
  wallet_transaction(
    """distinct select on columns"""
    distinct_on: [wallet_transaction_select_column!]

    """limit the number of rows returned"""
    limit: Int

    """skip the first n rows. Use only with order_by"""
    offset: Int

    """sort the rows by one or more columns"""
    order_by: [wallet_transaction_order_by!]

    """filter the rows returned"""
    where: wallet_transaction_bool_exp
  ): [wallet_transaction!]!

  """
  fetch aggregated fields from the table: "wallet_transaction"
  """
  wallet_transaction_aggregate(
    """distinct select on columns"""
    distinct_on: [wallet_transaction_select_column!]

    """limit the number of rows returned"""
    limit: Int

    """skip the first n rows. Use only with order_by"""
    offset: Int

    """sort the rows by one or more columns"""
    order_by: [wallet_transaction_order_by!]

    """filter the rows returned"""
    where: wallet_transaction_bool_exp
  ): wallet_transaction_aggregate!

  """
  fetch data from the table: "wallet_transaction" using primary key columns
  """
  wallet_transaction_by_pk(id: uuid!): wallet_transaction
  wallet_transaction_offset(
    """wallet_transaction_offsetNative Query Arguments"""
    args: wallet_transaction_offset_arguments!

    """distinct select on columns"""
    distinct_on: [wallet_transaction_offset_model_enum_name!]

    """limit the number of rows returned"""
    limit: Int

    """skip the first n rows. Use only with order_by"""
    offset: Int

    """sort the rows by one or more columns"""
    order_by: [wallet_transaction_offset_model_order_by!]

    """filter the rows returned"""
    where: wallet_transaction_offset_model_bool_exp_bool_exp
  ): [wallet_transaction_offset_model!]!
}

input sell_token_args {
  amount_to_sell: numeric
  token_cost: numeric
  token_id: uuid
  user_wallet: String
}

type subscription_root {
  """
  fetch data from the table: "formatted_tokens"
  """
  formatted_tokens(
    """distinct select on columns"""
    distinct_on: [formatted_tokens_select_column!]

    """limit the number of rows returned"""
    limit: Int

    """skip the first n rows. Use only with order_by"""
    offset: Int

    """sort the rows by one or more columns"""
    order_by: [formatted_tokens_order_by!]

    """filter the rows returned"""
    where: formatted_tokens_bool_exp
  ): [formatted_tokens!]!

  """
  fetch aggregated fields from the table: "formatted_tokens"
  """
  formatted_tokens_aggregate(
    """distinct select on columns"""
    distinct_on: [formatted_tokens_select_column!]

    """limit the number of rows returned"""
    limit: Int

    """skip the first n rows. Use only with order_by"""
    offset: Int

    """sort the rows by one or more columns"""
    order_by: [formatted_tokens_order_by!]

    """filter the rows returned"""
    where: formatted_tokens_bool_exp
  ): formatted_tokens_aggregate!

  """
  fetch data from the table in a streaming manner: "formatted_tokens"
  """
  formatted_tokens_stream(
    """maximum number of rows returned in a single batch"""
    batch_size: Int!

    """cursor to stream the results returned by the query"""
    cursor: [formatted_tokens_stream_cursor_input]!

    """filter the rows returned"""
    where: formatted_tokens_bool_exp
  ): [formatted_tokens!]!

  """
  fetch data from the table: "formatted_tokens_with_performance"
  """
  formatted_tokens_with_performance(
    """distinct select on columns"""
    distinct_on: [formatted_tokens_with_performance_select_column!]

    """limit the number of rows returned"""
    limit: Int

    """skip the first n rows. Use only with order_by"""
    offset: Int

    """sort the rows by one or more columns"""
    order_by: [formatted_tokens_with_performance_order_by!]

    """filter the rows returned"""
    where: formatted_tokens_with_performance_bool_exp
  ): [formatted_tokens_with_performance!]!

  """
  fetch aggregated fields from the table: "formatted_tokens_with_performance"
  """
  formatted_tokens_with_performance_aggregate(
    """distinct select on columns"""
    distinct_on: [formatted_tokens_with_performance_select_column!]

    """limit the number of rows returned"""
    limit: Int

    """skip the first n rows. Use only with order_by"""
    offset: Int

    """sort the rows by one or more columns"""
    order_by: [formatted_tokens_with_performance_order_by!]

    """filter the rows returned"""
<<<<<<< HEAD
    where: formatted_tokens_bool_exp
  ): formatted_tokens_aggregate!
  formatted_tokens_interval(
    """formatted_tokens_intervalNative Query Arguments"""
    args: formatted_tokens_interval_arguments!

    """distinct select on columns"""
    distinct_on: [formatted_tokens_model_enum_name!]

    """limit the number of rows returned"""
    limit: Int

    """skip the first n rows. Use only with order_by"""
    offset: Int

    """sort the rows by one or more columns"""
    order_by: [formatted_tokens_model_order_by!]

    """filter the rows returned"""
    where: formatted_tokens_model_bool_exp_bool_exp
  ): [formatted_tokens_model!]!
=======
    where: formatted_tokens_with_performance_bool_exp
  ): formatted_tokens_with_performance_aggregate!
>>>>>>> 69d8644e

  """
  fetch data from the table in a streaming manner: "formatted_tokens_with_performance"
  """
  formatted_tokens_with_performance_stream(
    """maximum number of rows returned in a single batch"""
    batch_size: Int!

    """cursor to stream the results returned by the query"""
    cursor: [formatted_tokens_with_performance_stream_cursor_input]!

    """filter the rows returned"""
<<<<<<< HEAD
    where: formatted_tokens_bool_exp
  ): [formatted_tokens!]!
=======
    where: formatted_tokens_with_performance_bool_exp
  ): [formatted_tokens_with_performance!]!
  get_formatted_tokens_interval(
    """get_formatted_tokens_intervalNative Query Arguments"""
    args: get_formatted_tokens_interval_arguments!
>>>>>>> 69d8644e

  """
  fetch data from the table: "formatted_tokens_with_performance"
  """
  formatted_tokens_with_performance(
    """distinct select on columns"""
    distinct_on: [formatted_tokens_with_performance_select_column!]

    """limit the number of rows returned"""
    limit: Int

    """skip the first n rows. Use only with order_by"""
    offset: Int

    """sort the rows by one or more columns"""
    order_by: [formatted_tokens_with_performance_order_by!]

    """filter the rows returned"""
    where: formatted_tokens_with_performance_bool_exp
  ): [formatted_tokens_with_performance!]!

  """
  fetch aggregated fields from the table: "formatted_tokens_with_performance"
  """
  formatted_tokens_with_performance_aggregate(
    """distinct select on columns"""
    distinct_on: [formatted_tokens_with_performance_select_column!]

    """limit the number of rows returned"""
    limit: Int

    """skip the first n rows. Use only with order_by"""
    offset: Int

    """sort the rows by one or more columns"""
    order_by: [formatted_tokens_with_performance_order_by!]

    """filter the rows returned"""
    where: formatted_tokens_with_performance_bool_exp
  ): formatted_tokens_with_performance_aggregate!
  formatted_tokens_with_performance_intervals_within_period(
    """
    formatted_tokens_with_performance_intervals_within_periodNative Query Arguments
    """
    args: formatted_tokens_with_performance_intervals_within_period_arguments!

    """distinct select on columns"""
    distinct_on: [formatted_tokens_with_performance_model_enum_name!]

    """limit the number of rows returned"""
    limit: Int

    """skip the first n rows. Use only with order_by"""
    offset: Int

    """sort the rows by one or more columns"""
    order_by: [formatted_tokens_with_performance_model_order_by!]

    """filter the rows returned"""
    where: formatted_tokens_with_performance_model_bool_exp_bool_exp
  ): [formatted_tokens_with_performance_model!]!

  """
  fetch data from the table in a streaming manner: "formatted_tokens_with_performance"
  """
  formatted_tokens_with_performance_stream(
    """maximum number of rows returned in a single batch"""
    batch_size: Int!

    """cursor to stream the results returned by the query"""
    cursor: [formatted_tokens_with_performance_stream_cursor_input]!

    """filter the rows returned"""
    where: formatted_tokens_with_performance_bool_exp
  ): [formatted_tokens_with_performance!]!

  """
  fetch data from the table: "hourly_new_tokens"
  """
  hourly_new_tokens(
    """distinct select on columns"""
    distinct_on: [hourly_new_tokens_select_column!]

    """limit the number of rows returned"""
    limit: Int

    """skip the first n rows. Use only with order_by"""
    offset: Int

    """sort the rows by one or more columns"""
    order_by: [hourly_new_tokens_order_by!]

    """filter the rows returned"""
    where: hourly_new_tokens_bool_exp
  ): [hourly_new_tokens!]!

  """
  fetch aggregated fields from the table: "hourly_new_tokens"
  """
  hourly_new_tokens_aggregate(
    """distinct select on columns"""
    distinct_on: [hourly_new_tokens_select_column!]

    """limit the number of rows returned"""
    limit: Int

    """skip the first n rows. Use only with order_by"""
    offset: Int

    """sort the rows by one or more columns"""
    order_by: [hourly_new_tokens_order_by!]

    """filter the rows returned"""
    where: hourly_new_tokens_bool_exp
  ): hourly_new_tokens_aggregate!

  """
  fetch data from the table in a streaming manner: "hourly_new_tokens"
  """
  hourly_new_tokens_stream(
    """maximum number of rows returned in a single batch"""
    batch_size: Int!

    """cursor to stream the results returned by the query"""
    cursor: [hourly_new_tokens_stream_cursor_input]!

    """filter the rows returned"""
    where: hourly_new_tokens_bool_exp
  ): [hourly_new_tokens!]!

  """
  fetch data from the table: "hourly_swaps"
  """
  hourly_swaps(
    """distinct select on columns"""
    distinct_on: [hourly_swaps_select_column!]

    """limit the number of rows returned"""
    limit: Int

    """skip the first n rows. Use only with order_by"""
    offset: Int

    """sort the rows by one or more columns"""
    order_by: [hourly_swaps_order_by!]

    """filter the rows returned"""
<<<<<<< HEAD
    where: hourly_swaps_bool_exp
  ): [hourly_swaps!]!
=======
    where: GetFormattedTokensResult_bool_exp_bool_exp
  ): [GetFormattedTokensResult!]!
  get_formatted_tokens_intervals_within_period(
    """get_formatted_tokens_intervals_within_periodNative Query Arguments"""
    args: get_formatted_tokens_intervals_within_period_arguments!
>>>>>>> 69d8644e

  """
  fetch aggregated fields from the table: "hourly_swaps"
  """
  hourly_swaps_aggregate(
    """distinct select on columns"""
    distinct_on: [hourly_swaps_select_column!]

    """limit the number of rows returned"""
    limit: Int

    """skip the first n rows. Use only with order_by"""
    offset: Int

    """sort the rows by one or more columns"""
    order_by: [hourly_swaps_order_by!]

    """filter the rows returned"""
    where: hourly_swaps_bool_exp
  ): hourly_swaps_aggregate!

  """
  fetch data from the table in a streaming manner: "hourly_swaps"
  """
  hourly_swaps_stream(
    """maximum number of rows returned in a single batch"""
    batch_size: Int!

    """cursor to stream the results returned by the query"""
    cursor: [hourly_swaps_stream_cursor_input]!

    """filter the rows returned"""
<<<<<<< HEAD
    where: hourly_swaps_bool_exp
  ): [hourly_swaps!]!
=======
    where: GetFormattedTokensResult_bool_exp_bool_exp
  ): [GetFormattedTokensResult!]!
  get_formatted_tokens_intervals_within_period_aggregate(
    """
    get_formatted_tokens_intervals_within_period_aggregateNative Query Arguments
    """
    args: get_formatted_tokens_intervals_within_period_aggregate_arguments!
>>>>>>> 69d8644e

    """distinct select on columns"""
    distinct_on: [get_formatted_tokens_intervals_within_period_aggregate_enum_name!]

    """limit the number of rows returned"""
    limit: Int

    """skip the first n rows. Use only with order_by"""
    offset: Int

    """sort the rows by one or more columns"""
    order_by: [get_formatted_tokens_intervals_within_period_aggregate_order_by!]

    """filter the rows returned"""
    where: get_formatted_tokens_intervals_within_period_aggregate_bool_exp_bool_exp
  ): [get_formatted_tokens_intervals_within_period_aggregate!]!
  get_formatted_tokens_period(
    """get_formatted_tokens_periodNative Query Arguments"""
    args: get_formatted_tokens_period_arguments!

    """distinct select on columns"""
    distinct_on: [GetFormattedTokensResult_enum_name!]

    """limit the number of rows returned"""
    limit: Int

    """skip the first n rows. Use only with order_by"""
    offset: Int

    """sort the rows by one or more columns"""
    order_by: [GetFormattedTokensResult_order_by!]

    """filter the rows returned"""
    where: GetFormattedTokensResult_bool_exp_bool_exp
  ): [GetFormattedTokensResult!]!
  get_formatted_tokens_since(
    """get_formatted_tokens_sinceNative Query Arguments"""
    args: get_formatted_tokens_since_arguments!

    """distinct select on columns"""
    distinct_on: [GetFormattedTokensResult_enum_name!]

    """limit the number of rows returned"""
    limit: Int

    """skip the first n rows. Use only with order_by"""
    offset: Int

    """sort the rows by one or more columns"""
    order_by: [GetFormattedTokensResult_order_by!]

    """filter the rows returned"""
    where: GetFormattedTokensResult_bool_exp_bool_exp
  ): [GetFormattedTokensResult!]!
  get_formatted_tokens_with_performance_intervals_within_period(
    """
    get_formatted_tokens_with_performance_intervals_within_periodNative Query Arguments
    """
    args: get_formatted_tokens_with_performance_intervals_within_period_arguments!

    """distinct select on columns"""
    distinct_on: [GetFormattedTokensWithPerformanceResult_enum_name!]

    """limit the number of rows returned"""
    limit: Int

    """skip the first n rows. Use only with order_by"""
    offset: Int

    """sort the rows by one or more columns"""
    order_by: [GetFormattedTokensWithPerformanceResult_order_by!]

    """filter the rows returned"""
    where: GetFormattedTokensWithPerformanceResult_bool_exp_bool_exp
  ): [GetFormattedTokensWithPerformanceResult!]!

  """
  fetch data from the table: "hourly_new_tokens"
  """
  hourly_new_tokens(
    """distinct select on columns"""
    distinct_on: [hourly_new_tokens_select_column!]

    """limit the number of rows returned"""
    limit: Int

    """skip the first n rows. Use only with order_by"""
    offset: Int

    """sort the rows by one or more columns"""
    order_by: [hourly_new_tokens_order_by!]

    """filter the rows returned"""
    where: hourly_new_tokens_bool_exp
  ): [hourly_new_tokens!]!

  """
  fetch aggregated fields from the table: "hourly_new_tokens"
  """
  hourly_new_tokens_aggregate(
    """distinct select on columns"""
    distinct_on: [hourly_new_tokens_select_column!]

    """limit the number of rows returned"""
    limit: Int

    """skip the first n rows. Use only with order_by"""
    offset: Int

    """sort the rows by one or more columns"""
    order_by: [hourly_new_tokens_order_by!]

    """filter the rows returned"""
    where: hourly_new_tokens_bool_exp
  ): hourly_new_tokens_aggregate!

  """
  fetch data from the table in a streaming manner: "hourly_new_tokens"
  """
  hourly_new_tokens_stream(
    """maximum number of rows returned in a single batch"""
    batch_size: Int!

    """cursor to stream the results returned by the query"""
    cursor: [hourly_new_tokens_stream_cursor_input]!

    """filter the rows returned"""
    where: hourly_new_tokens_bool_exp
  ): [hourly_new_tokens!]!

  """
  fetch data from the table: "hourly_swaps"
  """
  hourly_swaps(
    """distinct select on columns"""
    distinct_on: [hourly_swaps_select_column!]

    """limit the number of rows returned"""
    limit: Int

    """skip the first n rows. Use only with order_by"""
    offset: Int

    """sort the rows by one or more columns"""
    order_by: [hourly_swaps_order_by!]

    """filter the rows returned"""
    where: hourly_swaps_bool_exp
  ): [hourly_swaps!]!

  """
  fetch aggregated fields from the table: "hourly_swaps"
  """
  hourly_swaps_aggregate(
    """distinct select on columns"""
    distinct_on: [hourly_swaps_select_column!]

    """limit the number of rows returned"""
    limit: Int

    """skip the first n rows. Use only with order_by"""
    offset: Int

    """sort the rows by one or more columns"""
    order_by: [hourly_swaps_order_by!]

    """filter the rows returned"""
    where: hourly_swaps_bool_exp
  ): hourly_swaps_aggregate!

  """
  fetch data from the table in a streaming manner: "hourly_swaps"
  """
  hourly_swaps_stream(
    """maximum number of rows returned in a single batch"""
    batch_size: Int!

    """cursor to stream the results returned by the query"""
    cursor: [hourly_swaps_stream_cursor_input]!

    """filter the rows returned"""
    where: hourly_swaps_bool_exp
  ): [hourly_swaps!]!

  """
  fetch data from the table: "token"
  """
  token(
    """distinct select on columns"""
    distinct_on: [token_select_column!]

    """limit the number of rows returned"""
    limit: Int

    """skip the first n rows. Use only with order_by"""
    offset: Int

    """sort the rows by one or more columns"""
    order_by: [token_order_by!]

    """filter the rows returned"""
    where: token_bool_exp
  ): [token!]!

  """
  fetch aggregated fields from the table: "token"
  """
  token_aggregate(
    """distinct select on columns"""
    distinct_on: [token_select_column!]

<<<<<<< HEAD
    """filter the rows returned"""
    where: token_transaction_bool_exp
  ): [token_transaction!]!
  volume_intervals_within_period(
    """volume_intervals_within_periodNative Query Arguments"""
    args: volume_intervals_within_period_arguments!

    """distinct select on columns"""
    distinct_on: [volume_intervals_within_period_enum_name!]

    """limit the number of rows returned"""
    limit: Int

    """skip the first n rows. Use only with order_by"""
    offset: Int

    """sort the rows by one or more columns"""
    order_by: [volume_intervals_within_period_order_by!]

    """filter the rows returned"""
    where: volume_intervals_within_period_bool_exp_bool_exp
  ): [volume_intervals_within_period!]!
}
=======
    """limit the number of rows returned"""
    limit: Int
>>>>>>> 69d8644e

    """skip the first n rows. Use only with order_by"""
    offset: Int

    """sort the rows by one or more columns"""
    order_by: [token_order_by!]

<<<<<<< HEAD
"""
columns and relationships of "token"
"""
type token {
  created_at: timestamptz!
  decimals: Int
  description: String
  freeze_burnt: Boolean
  id: uuid!
  is_pump_token: Boolean

  """token mint address (only for real tokens)"""
  mint: String!
  mint_burnt: Boolean
  name: String
  platform: String
  supply: numeric
  symbol: String
=======
    """filter the rows returned"""
    where: token_bool_exp
  ): token_aggregate!

  """fetch data from the table: "token" using primary key columns"""
  token_by_pk(id: uuid!): token
>>>>>>> 69d8644e

  """
  fetch data from the table: "token_price_history"
  """
  token_price_history(
    """distinct select on columns"""
    distinct_on: [token_price_history_select_column!]

    """limit the number of rows returned"""
    limit: Int

    """skip the first n rows. Use only with order_by"""
    offset: Int

    """sort the rows by one or more columns"""
    order_by: [token_price_history_order_by!]

    """filter the rows returned"""
    where: token_price_history_bool_exp
  ): [token_price_history!]!

  """
  fetch aggregated fields from the table: "token_price_history"
  """
  token_price_history_aggregate(
    """distinct select on columns"""
    distinct_on: [token_price_history_select_column!]

    """limit the number of rows returned"""
    limit: Int

    """skip the first n rows. Use only with order_by"""
    offset: Int

    """sort the rows by one or more columns"""
    order_by: [token_price_history_order_by!]

    """filter the rows returned"""
    where: token_price_history_bool_exp
  ): token_price_history_aggregate!

  """
  fetch data from the table: "token_price_history" using primary key columns
  """
  token_price_history_by_pk(id: uuid!): token_price_history
  token_price_history_offset(
    """token_price_history_offsetNative Query Arguments"""
    args: token_price_history_offset_arguments!

    """distinct select on columns"""
    distinct_on: [token_price_history_offset_enum_name!]

    """limit the number of rows returned"""
    limit: Int

    """skip the first n rows. Use only with order_by"""
    offset: Int

    """sort the rows by one or more columns"""
    order_by: [token_price_history_offset_order_by!]

    """filter the rows returned"""
    where: token_price_history_offset_bool_exp_bool_exp
  ): [token_price_history_offset!]!

  """
  fetch data from the table in a streaming manner: "token_price_history"
  """
  token_price_history_stream(
    """maximum number of rows returned in a single batch"""
    batch_size: Int!

    """cursor to stream the results returned by the query"""
    cursor: [token_price_history_stream_cursor_input]!

    """filter the rows returned"""
    where: token_price_history_bool_exp
  ): [token_price_history!]!

  """
  fetch data from the table in a streaming manner: "token"
  """
  token_stream(
    """maximum number of rows returned in a single batch"""
    batch_size: Int!

    """cursor to stream the results returned by the query"""
    cursor: [token_stream_cursor_input]!

    """filter the rows returned"""
    where: token_bool_exp
  ): [token!]!

  """
  fetch data from the table: "token_transaction"
  """
  token_transaction(
    """distinct select on columns"""
    distinct_on: [token_transaction_select_column!]

    """limit the number of rows returned"""
    limit: Int

    """skip the first n rows. Use only with order_by"""
    offset: Int

    """sort the rows by one or more columns"""
    order_by: [token_transaction_order_by!]

    """filter the rows returned"""
    where: token_transaction_bool_exp
  ): [token_transaction!]!

  """
  fetch aggregated fields from the table: "token_transaction"
  """
  token_transaction_aggregate(
    """distinct select on columns"""
    distinct_on: [token_transaction_select_column!]

    """limit the number of rows returned"""
    limit: Int

    """skip the first n rows. Use only with order_by"""
    offset: Int

    """sort the rows by one or more columns"""
    order_by: [token_transaction_order_by!]

    """filter the rows returned"""
    where: token_transaction_bool_exp
  ): token_transaction_aggregate!

  """
  fetch data from the table: "token_transaction" using primary key columns
  """
  token_transaction_by_pk(id: uuid!): token_transaction
  token_transaction_offset(
    """token_transaction_offsetNative Query Arguments"""
    args: token_transaction_offset_arguments!

    """distinct select on columns"""
    distinct_on: [token_transaction_offset_model_enum_name!]

    """limit the number of rows returned"""
    limit: Int

    """skip the first n rows. Use only with order_by"""
    offset: Int

    """sort the rows by one or more columns"""
    order_by: [token_transaction_offset_model_order_by!]

    """filter the rows returned"""
    where: token_transaction_offset_model_bool_exp_bool_exp
  ): [token_transaction_offset_model!]!

  """
  fetch data from the table in a streaming manner: "token_transaction"
  """
  token_transaction_stream(
    """maximum number of rows returned in a single batch"""
    batch_size: Int!

    """cursor to stream the results returned by the query"""
    cursor: [token_transaction_stream_cursor_input]!

    """filter the rows returned"""
    where: token_transaction_bool_exp
  ): [token_transaction!]!
  wallet_balance_ignore_interval(
    """wallet_balance_ignore_intervalNative Query Arguments"""
    args: wallet_balance_ignore_interval_arguments!

    """distinct select on columns"""
    distinct_on: [balance_offset_model_enum_name!]

    """limit the number of rows returned"""
    limit: Int

    """skip the first n rows. Use only with order_by"""
    offset: Int

    """sort the rows by one or more columns"""
    order_by: [balance_offset_model_order_by!]

    """filter the rows returned"""
    where: balance_offset_model_bool_exp_bool_exp
  ): [balance_offset_model!]!
  wallet_token_balance_ignore_interval(
    """wallet_token_balance_ignore_intervalNative Query Arguments"""
    args: wallet_token_balance_ignore_interval_arguments!

    """distinct select on columns"""
    distinct_on: [balance_offset_model_enum_name!]

    """limit the number of rows returned"""
    limit: Int

    """skip the first n rows. Use only with order_by"""
    offset: Int

    """sort the rows by one or more columns"""
    order_by: [balance_offset_model_order_by!]

    """filter the rows returned"""
    where: balance_offset_model_bool_exp_bool_exp
  ): [balance_offset_model!]!

  """
  fetch data from the table: "wallet_transaction"
  """
  wallet_transaction(
    """distinct select on columns"""
    distinct_on: [wallet_transaction_select_column!]

    """limit the number of rows returned"""
    limit: Int

    """skip the first n rows. Use only with order_by"""
    offset: Int

    """sort the rows by one or more columns"""
    order_by: [wallet_transaction_order_by!]

    """filter the rows returned"""
    where: wallet_transaction_bool_exp
  ): [wallet_transaction!]!

  """
  fetch aggregated fields from the table: "wallet_transaction"
  """
  wallet_transaction_aggregate(
    """distinct select on columns"""
    distinct_on: [wallet_transaction_select_column!]

    """limit the number of rows returned"""
    limit: Int

    """skip the first n rows. Use only with order_by"""
    offset: Int

    """sort the rows by one or more columns"""
    order_by: [wallet_transaction_order_by!]

    """filter the rows returned"""
    where: wallet_transaction_bool_exp
  ): wallet_transaction_aggregate!

  """
  fetch data from the table: "wallet_transaction" using primary key columns
  """
  wallet_transaction_by_pk(id: uuid!): wallet_transaction
  wallet_transaction_offset(
    """wallet_transaction_offsetNative Query Arguments"""
    args: wallet_transaction_offset_arguments!

    """distinct select on columns"""
    distinct_on: [wallet_transaction_offset_model_enum_name!]

    """limit the number of rows returned"""
    limit: Int

    """skip the first n rows. Use only with order_by"""
    offset: Int

    """sort the rows by one or more columns"""
    order_by: [wallet_transaction_offset_model_order_by!]

    """filter the rows returned"""
    where: wallet_transaction_offset_model_bool_exp_bool_exp
  ): [wallet_transaction_offset_model!]!

  """
  fetch data from the table in a streaming manner: "wallet_transaction"
  """
  wallet_transaction_stream(
    """maximum number of rows returned in a single batch"""
    batch_size: Int!

    """cursor to stream the results returned by the query"""
    cursor: [wallet_transaction_stream_cursor_input]!

    """filter the rows returned"""
    where: wallet_transaction_bool_exp
  ): [wallet_transaction!]!
}

scalar timestamptz

"""
Boolean expression to compare columns of type "timestamptz". All fields are combined with logical 'AND'.
"""
input timestamptz_comparison_exp {
  _eq: timestamptz
  _gt: timestamptz
  _gte: timestamptz
  _in: [timestamptz!]
  _is_null: Boolean
  _lt: timestamptz
  _lte: timestamptz
  _neq: timestamptz
  _nin: [timestamptz!]
}

"""
columns and relationships of "token"
"""
type token {
  created_at: timestamptz!
  decimals: Int
  id: uuid!

  """token mint address (only for real tokens)"""
  mint: String
  name: String!
  platform: String
  supply: numeric!
  symbol: String!

  """An array relationship"""
  token_price_histories(
    """distinct select on columns"""
    distinct_on: [token_price_history_select_column!]

    """limit the number of rows returned"""
    limit: Int

    """skip the first n rows. Use only with order_by"""
    offset: Int

    """sort the rows by one or more columns"""
    order_by: [token_price_history_order_by!]

    """filter the rows returned"""
    where: token_price_history_bool_exp
  ): [token_price_history!]!

  """An aggregate relationship"""
  token_price_histories_aggregate(
    """distinct select on columns"""
    distinct_on: [token_price_history_select_column!]

    """limit the number of rows returned"""
    limit: Int

    """skip the first n rows. Use only with order_by"""
    offset: Int

    """sort the rows by one or more columns"""
    order_by: [token_price_history_order_by!]

    """filter the rows returned"""
    where: token_price_history_bool_exp
  ): token_price_history_aggregate!

  """An array relationship"""
  token_transactions(
    """distinct select on columns"""
    distinct_on: [token_transaction_select_column!]

    """limit the number of rows returned"""
    limit: Int

    """skip the first n rows. Use only with order_by"""
    offset: Int

    """sort the rows by one or more columns"""
    order_by: [token_transaction_order_by!]

    """filter the rows returned"""
    where: token_transaction_bool_exp
  ): [token_transaction!]!

  """An aggregate relationship"""
  token_transactions_aggregate(
    """distinct select on columns"""
    distinct_on: [token_transaction_select_column!]

    """limit the number of rows returned"""
    limit: Int

    """skip the first n rows. Use only with order_by"""
    offset: Int

    """sort the rows by one or more columns"""
    order_by: [token_transaction_order_by!]

    """filter the rows returned"""
    where: token_transaction_bool_exp
  ): token_transaction_aggregate!
  updated_at: timestamptz!
  uri: String
}

"""
aggregated selection of "token"
"""
type token_aggregate {
  aggregate: token_aggregate_fields
  nodes: [token!]!
}

"""
aggregate fields of "token"
"""
type token_aggregate_fields {
  avg: token_avg_fields
  count(columns: [token_select_column!], distinct: Boolean): Int!
  max: token_max_fields
  min: token_min_fields
  stddev: token_stddev_fields
  stddev_pop: token_stddev_pop_fields
  stddev_samp: token_stddev_samp_fields
  sum: token_sum_fields
  var_pop: token_var_pop_fields
  var_samp: token_var_samp_fields
  variance: token_variance_fields
}

"""aggregate avg on columns"""
type token_avg_fields {
  decimals: Float
  supply: Float
}

"""
Boolean expression to filter rows from the table "token". All fields are combined with a logical 'AND'.
"""
input token_bool_exp {
  _and: [token_bool_exp!]
  _not: token_bool_exp
  _or: [token_bool_exp!]
  created_at: timestamptz_comparison_exp
  decimals: Int_comparison_exp
  id: uuid_comparison_exp
  mint: String_comparison_exp
  name: String_comparison_exp
  platform: String_comparison_exp
  supply: numeric_comparison_exp
  symbol: String_comparison_exp
  token_price_histories: token_price_history_bool_exp
  token_price_histories_aggregate: token_price_history_aggregate_bool_exp
  token_transactions: token_transaction_bool_exp
  token_transactions_aggregate: token_transaction_aggregate_bool_exp
  updated_at: timestamptz_comparison_exp
  uri: String_comparison_exp
}

"""
unique or primary key constraints on table "token"
"""
enum token_constraint {
  """
  unique or primary key constraint on columns "mint"
  """
  token_mint_key

  """
  unique or primary key constraint on columns "id"
  """
  token_pkey
}

"""
input type for incrementing numeric columns in table "token"
"""
input token_inc_input {
  decimals: Int
  supply: numeric
}

"""
input type for inserting data into table "token"
"""
input token_insert_input {
  created_at: timestamptz
  decimals: Int
  id: uuid

  """token mint address (only for real tokens)"""
  mint: String
  name: String
  platform: String
  supply: numeric
  symbol: String
  token_price_histories: token_price_history_arr_rel_insert_input
  token_transactions: token_transaction_arr_rel_insert_input
  updated_at: timestamptz
  uri: String
}

"""aggregate max on columns"""
type token_max_fields {
  created_at: timestamptz
  decimals: Int
  id: uuid

  """token mint address (only for real tokens)"""
  mint: String
  name: String
  platform: String
  supply: numeric
  symbol: String
  updated_at: timestamptz
  uri: String
}

"""aggregate min on columns"""
type token_min_fields {
  created_at: timestamptz
  decimals: Int
  id: uuid

  """token mint address (only for real tokens)"""
  mint: String
  name: String
  platform: String
  supply: numeric
  symbol: String
  updated_at: timestamptz
  uri: String
}

"""
response of any mutation on the table "token"
"""
type token_mutation_response {
  """number of rows affected by the mutation"""
  affected_rows: Int!

  """data from the rows affected by the mutation"""
  returning: [token!]!
}

"""
input type for inserting object relation for remote table "token"
"""
input token_obj_rel_insert_input {
  data: token_insert_input!

  """upsert condition"""
  on_conflict: token_on_conflict
}

"""
on_conflict condition type for table "token"
"""
input token_on_conflict {
  constraint: token_constraint!
  update_columns: [token_update_column!]! = []
  where: token_bool_exp
}

"""Ordering options when selecting data from "token"."""
input token_order_by {
  created_at: order_by
  decimals: order_by
  id: order_by
  mint: order_by
  name: order_by
  platform: order_by
  supply: order_by
  symbol: order_by
  token_price_histories_aggregate: token_price_history_aggregate_order_by
  token_transactions_aggregate: token_transaction_aggregate_order_by
  updated_at: order_by
  uri: order_by
}

"""primary key columns input for table: token"""
input token_pk_columns_input {
  id: uuid!
}

"""
columns and relationships of "token_price_history"
"""
type token_price_history {
  created_at: timestamptz!
  id: uuid!
  internal_token_transaction_ref: uuid
  price: numeric!
  token: uuid!

  """An object relationship"""
  token_relationship: token!

  """An object relationship"""
  token_transaction: token_transaction
}

"""
aggregated selection of "token_price_history"
"""
type token_price_history_aggregate {
  aggregate: token_price_history_aggregate_fields
  nodes: [token_price_history!]!
}

input token_price_history_aggregate_bool_exp {
  count: token_price_history_aggregate_bool_exp_count
}

input token_price_history_aggregate_bool_exp_count {
  arguments: [token_price_history_select_column!]
  distinct: Boolean
  filter: token_price_history_bool_exp
  predicate: Int_comparison_exp!
}

"""
aggregate fields of "token_price_history"
"""
type token_price_history_aggregate_fields {
  avg: token_price_history_avg_fields
  count(columns: [token_price_history_select_column!], distinct: Boolean): Int!
  max: token_price_history_max_fields
  min: token_price_history_min_fields
  stddev: token_price_history_stddev_fields
  stddev_pop: token_price_history_stddev_pop_fields
  stddev_samp: token_price_history_stddev_samp_fields
  sum: token_price_history_sum_fields
  var_pop: token_price_history_var_pop_fields
  var_samp: token_price_history_var_samp_fields
  variance: token_price_history_variance_fields
}

"""
order by aggregate values of table "token_price_history"
"""
input token_price_history_aggregate_order_by {
  avg: token_price_history_avg_order_by
  count: order_by
  max: token_price_history_max_order_by
  min: token_price_history_min_order_by
  stddev: token_price_history_stddev_order_by
  stddev_pop: token_price_history_stddev_pop_order_by
  stddev_samp: token_price_history_stddev_samp_order_by
  sum: token_price_history_sum_order_by
  var_pop: token_price_history_var_pop_order_by
  var_samp: token_price_history_var_samp_order_by
  variance: token_price_history_variance_order_by
}

"""
input type for inserting array relation for remote table "token_price_history"
"""
input token_price_history_arr_rel_insert_input {
  data: [token_price_history_insert_input!]!

  """upsert condition"""
  on_conflict: token_price_history_on_conflict
}

"""aggregate avg on columns"""
type token_price_history_avg_fields {
  price: Float
}

"""
order by avg() on columns of table "token_price_history"
"""
input token_price_history_avg_order_by {
  price: order_by
}

"""
Boolean expression to filter rows from the table "token_price_history". All fields are combined with a logical 'AND'.
"""
input token_price_history_bool_exp {
  _and: [token_price_history_bool_exp!]
  _not: token_price_history_bool_exp
  _or: [token_price_history_bool_exp!]
  created_at: timestamptz_comparison_exp
  id: uuid_comparison_exp
  internal_token_transaction_ref: uuid_comparison_exp
  price: numeric_comparison_exp
  token: uuid_comparison_exp
  token_relationship: token_bool_exp
  token_transaction: token_transaction_bool_exp
}

"""
unique or primary key constraints on table "token_price_history"
"""
enum token_price_history_constraint {
  """
  unique or primary key constraint on columns "internal_token_transaction_ref"
  """
  token_price_history_internal_token_transaction_ref_key

  """
  unique or primary key constraint on columns "id"
  """
  token_price_history_pkey
}

"""
input type for incrementing numeric columns in table "token_price_history"
"""
input token_price_history_inc_input {
  price: numeric
}

"""
input type for inserting data into table "token_price_history"
"""
input token_price_history_insert_input {
  created_at: timestamptz
  id: uuid
  internal_token_transaction_ref: uuid
  price: numeric
  token: uuid
  token_relationship: token_obj_rel_insert_input
  token_transaction: token_transaction_obj_rel_insert_input
}

"""aggregate max on columns"""
type token_price_history_max_fields {
  created_at: timestamptz
  id: uuid
  internal_token_transaction_ref: uuid
  price: numeric
  token: uuid
}

"""
order by max() on columns of table "token_price_history"
"""
input token_price_history_max_order_by {
  created_at: order_by
  id: order_by
  internal_token_transaction_ref: order_by
  price: order_by
  token: order_by
}

"""aggregate min on columns"""
type token_price_history_min_fields {
  created_at: timestamptz
  id: uuid
  internal_token_transaction_ref: uuid
  price: numeric
  token: uuid
}

"""
order by min() on columns of table "token_price_history"
"""
input token_price_history_min_order_by {
  created_at: order_by
  id: order_by
  internal_token_transaction_ref: order_by
  price: order_by
  token: order_by
}

"""
response of any mutation on the table "token_price_history"
"""
type token_price_history_mutation_response {
  """number of rows affected by the mutation"""
  affected_rows: Int!

  """data from the rows affected by the mutation"""
  returning: [token_price_history!]!
}

"""
input type for inserting object relation for remote table "token_price_history"
"""
input token_price_history_obj_rel_insert_input {
  data: token_price_history_insert_input!

  """upsert condition"""
  on_conflict: token_price_history_on_conflict
}

type token_price_history_offset {
  created_at: timestamptz!
  created_at_offset: timestamptz!
  id: uuid!
  internal_token_transaction_ref: uuid
  price: numeric!
  token: uuid!
}

"""token_price_history_offsetNative Query Arguments"""
input token_price_history_offset_arguments {
  """"""
  offset: interval!
}

"""
Boolean expression to filter rows from the logical model for "token_price_history_offset". All fields are combined with a logical 'AND'.
"""
input token_price_history_offset_bool_exp_bool_exp {
  _and: [token_price_history_offset_bool_exp_bool_exp!]
  _not: token_price_history_offset_bool_exp_bool_exp
  _or: [token_price_history_offset_bool_exp_bool_exp!]
  created_at: timestamptz_comparison_exp
  created_at_offset: timestamptz_comparison_exp
  id: uuid_comparison_exp
  internal_token_transaction_ref: uuid_comparison_exp
  price: numeric_comparison_exp
  token: uuid_comparison_exp
}

enum token_price_history_offset_enum_name {
  """column name"""
  created_at

  """column name"""
  created_at_offset

  """column name"""
  id

  """column name"""
  internal_token_transaction_ref

  """column name"""
  price

  """column name"""
  token
}

"""
Ordering options when selecting data from "token_price_history_offset".
"""
input token_price_history_offset_order_by {
  created_at: order_by
  created_at_offset: order_by
  id: order_by
  internal_token_transaction_ref: order_by
  price: order_by
  token: order_by
}

"""
on_conflict condition type for table "token_price_history"
"""
input token_price_history_on_conflict {
  constraint: token_price_history_constraint!
  update_columns: [token_price_history_update_column!]! = []
  where: token_price_history_bool_exp
}

"""Ordering options when selecting data from "token_price_history"."""
input token_price_history_order_by {
  created_at: order_by
  id: order_by
  internal_token_transaction_ref: order_by
  price: order_by
  token: order_by
  token_relationship: token_order_by
  token_transaction: token_transaction_order_by
}

"""primary key columns input for table: token_price_history"""
input token_price_history_pk_columns_input {
  id: uuid!
}

"""
select columns of table "token_price_history"
"""
enum token_price_history_select_column {
  """column name"""
  created_at

  """column name"""
  id

  """column name"""
  internal_token_transaction_ref

  """column name"""
  price

  """column name"""
  token
}

"""
input type for updating data in table "token_price_history"
"""
input token_price_history_set_input {
  created_at: timestamptz
  id: uuid
  internal_token_transaction_ref: uuid
  price: numeric
  token: uuid
}

"""aggregate stddev on columns"""
type token_price_history_stddev_fields {
  price: Float
}

"""
order by stddev() on columns of table "token_price_history"
"""
input token_price_history_stddev_order_by {
  price: order_by
}

"""aggregate stddev_pop on columns"""
type token_price_history_stddev_pop_fields {
  price: Float
}

"""
order by stddev_pop() on columns of table "token_price_history"
"""
input token_price_history_stddev_pop_order_by {
  price: order_by
}

"""aggregate stddev_samp on columns"""
type token_price_history_stddev_samp_fields {
  price: Float
}

"""
order by stddev_samp() on columns of table "token_price_history"
"""
input token_price_history_stddev_samp_order_by {
  price: order_by
}

"""
Streaming cursor of the table "token_price_history"
"""
input token_price_history_stream_cursor_input {
  """Stream column input with initial value"""
  initial_value: token_price_history_stream_cursor_value_input!

  """cursor ordering"""
  ordering: cursor_ordering
}

"""Initial value of the column from where the streaming should start"""
input token_price_history_stream_cursor_value_input {
  created_at: timestamptz
  id: uuid
  internal_token_transaction_ref: uuid
  price: numeric
  token: uuid
}

"""aggregate sum on columns"""
type token_price_history_sum_fields {
  price: numeric
}

"""
order by sum() on columns of table "token_price_history"
"""
input token_price_history_sum_order_by {
  price: order_by
}

"""
update columns of table "token_price_history"
"""
enum token_price_history_update_column {
  """column name"""
  created_at

  """column name"""
  id

  """column name"""
  internal_token_transaction_ref

  """column name"""
  price

  """column name"""
  token
}

input token_price_history_updates {
  """increments the numeric columns with given value of the filtered values"""
  _inc: token_price_history_inc_input

  """sets the columns of the filtered rows to the given values"""
  _set: token_price_history_set_input

  """filter the rows which have to be updated"""
  where: token_price_history_bool_exp!
}

"""aggregate var_pop on columns"""
type token_price_history_var_pop_fields {
  price: Float
}

"""
order by var_pop() on columns of table "token_price_history"
"""
input token_price_history_var_pop_order_by {
  price: order_by
}

"""aggregate var_samp on columns"""
type token_price_history_var_samp_fields {
  price: Float
}

"""
order by var_samp() on columns of table "token_price_history"
"""
input token_price_history_var_samp_order_by {
  price: order_by
}

"""aggregate variance on columns"""
type token_price_history_variance_fields {
  price: Float
}

"""
order by variance() on columns of table "token_price_history"
"""
<<<<<<< HEAD
input token_bool_exp {
  _and: [token_bool_exp!]
  _not: token_bool_exp
  _or: [token_bool_exp!]
  created_at: timestamptz_comparison_exp
  decimals: Int_comparison_exp
  description: String_comparison_exp
  freeze_burnt: Boolean_comparison_exp
  id: uuid_comparison_exp
  is_pump_token: Boolean_comparison_exp
  mint: String_comparison_exp
  mint_burnt: Boolean_comparison_exp
  name: String_comparison_exp
  platform: String_comparison_exp
  supply: numeric_comparison_exp
  symbol: String_comparison_exp
  token_price_histories: token_price_history_bool_exp
  token_price_histories_aggregate: token_price_history_aggregate_bool_exp
  token_transactions: token_transaction_bool_exp
  token_transactions_aggregate: token_transaction_aggregate_bool_exp
  updated_at: timestamptz_comparison_exp
  uri: String_comparison_exp
=======
input token_price_history_variance_order_by {
  price: order_by
>>>>>>> 69d8644e
}

"""
select columns of table "token"
"""
enum token_select_column {
  """column name"""
  created_at

  """column name"""
  decimals

  """column name"""
  id

  """column name"""
  mint

  """column name"""
  name

  """column name"""
  platform

  """column name"""
  supply

  """column name"""
  symbol

  """column name"""
  updated_at

  """column name"""
  uri
}

"""
input type for updating data in table "token"
"""
<<<<<<< HEAD
input token_insert_input {
=======
input token_set_input {
>>>>>>> 69d8644e
  created_at: timestamptz
  decimals: Int
  description: String
  freeze_burnt: Boolean
  id: uuid
  is_pump_token: Boolean

  """token mint address (only for real tokens)"""
  mint: String
  mint_burnt: Boolean
  name: String
  platform: String
  supply: numeric
  symbol: String
  updated_at: timestamptz
  uri: String
}

<<<<<<< HEAD
"""aggregate max on columns"""
type token_max_fields {
  created_at: timestamptz
  decimals: Int
  description: String
  id: uuid
=======
"""aggregate stddev on columns"""
type token_stddev_fields {
  decimals: Float
  supply: Float
}
>>>>>>> 69d8644e

"""aggregate stddev_pop on columns"""
type token_stddev_pop_fields {
  decimals: Float
  supply: Float
}

<<<<<<< HEAD
"""aggregate min on columns"""
type token_min_fields {
=======
"""aggregate stddev_samp on columns"""
type token_stddev_samp_fields {
  decimals: Float
  supply: Float
}

"""
Streaming cursor of the table "token"
"""
input token_stream_cursor_input {
  """Stream column input with initial value"""
  initial_value: token_stream_cursor_value_input!

  """cursor ordering"""
  ordering: cursor_ordering
}

"""Initial value of the column from where the streaming should start"""
input token_stream_cursor_value_input {
>>>>>>> 69d8644e
  created_at: timestamptz
  decimals: Int
  description: String
  id: uuid

  """token mint address (only for real tokens)"""
  mint: String
  name: String
  platform: String
  supply: numeric
  symbol: String
  updated_at: timestamptz
  uri: String
}

<<<<<<< HEAD
"""
response of any mutation on the table "token"
"""
type token_mutation_response {
  """number of rows affected by the mutation"""
  affected_rows: Int!

  """data from the rows affected by the mutation"""
  returning: [token!]!
}

"""
input type for inserting object relation for remote table "token"
"""
input token_obj_rel_insert_input {
  data: token_insert_input!

  """upsert condition"""
  on_conflict: token_on_conflict
}

"""
on_conflict condition type for table "token"
"""
input token_on_conflict {
  constraint: token_constraint!
  update_columns: [token_update_column!]! = []
  where: token_bool_exp
}

"""Ordering options when selecting data from "token"."""
input token_order_by {
  created_at: order_by
  decimals: order_by
  description: order_by
  freeze_burnt: order_by
  id: order_by
  is_pump_token: order_by
  mint: order_by
  mint_burnt: order_by
  name: order_by
  platform: order_by
  supply: order_by
  symbol: order_by
  token_price_histories_aggregate: token_price_history_aggregate_order_by
  token_transactions_aggregate: token_transaction_aggregate_order_by
  updated_at: order_by
  uri: order_by
}

"""primary key columns input for table: token"""
input token_pk_columns_input {
  id: uuid!
=======
"""aggregate sum on columns"""
type token_sum_fields {
  decimals: Int
  supply: numeric
>>>>>>> 69d8644e
}

"""
columns and relationships of "token_transaction"
"""
<<<<<<< HEAD
type token_price_history {
  amount_in: numeric
  amount_out: numeric
  created_at: timestamptz!
  id: uuid!
  internal_token_transaction_ref: uuid
  max_amount_in: numeric
  min_amount_out: numeric
  price: numeric!
=======
type token_transaction {
  amount: numeric!
  id: uuid!
>>>>>>> 69d8644e
  token: uuid!

  """An object relationship"""
  token_data: token!

  """An object relationship"""
  token_price: token_price_history
  wallet_transaction: uuid!

  """An object relationship"""
  wallet_transaction_data: wallet_transaction!
}

"""
aggregated selection of "token_transaction"
"""
type token_transaction_aggregate {
  aggregate: token_transaction_aggregate_fields
  nodes: [token_transaction!]!
}

input token_transaction_aggregate_bool_exp {
  count: token_transaction_aggregate_bool_exp_count
}

input token_transaction_aggregate_bool_exp_count {
  arguments: [token_transaction_select_column!]
  distinct: Boolean
  filter: token_transaction_bool_exp
  predicate: Int_comparison_exp!
}

"""
aggregate fields of "token_transaction"
"""
type token_transaction_aggregate_fields {
  avg: token_transaction_avg_fields
  count(columns: [token_transaction_select_column!], distinct: Boolean): Int!
  max: token_transaction_max_fields
  min: token_transaction_min_fields
  stddev: token_transaction_stddev_fields
  stddev_pop: token_transaction_stddev_pop_fields
  stddev_samp: token_transaction_stddev_samp_fields
  sum: token_transaction_sum_fields
  var_pop: token_transaction_var_pop_fields
  var_samp: token_transaction_var_samp_fields
  variance: token_transaction_variance_fields
}

"""
order by aggregate values of table "token_transaction"
"""
input token_transaction_aggregate_order_by {
  avg: token_transaction_avg_order_by
  count: order_by
  max: token_transaction_max_order_by
  min: token_transaction_min_order_by
  stddev: token_transaction_stddev_order_by
  stddev_pop: token_transaction_stddev_pop_order_by
  stddev_samp: token_transaction_stddev_samp_order_by
  sum: token_transaction_sum_order_by
  var_pop: token_transaction_var_pop_order_by
  var_samp: token_transaction_var_samp_order_by
  variance: token_transaction_variance_order_by
}

"""
input type for inserting array relation for remote table "token_transaction"
"""
input token_transaction_arr_rel_insert_input {
  data: [token_transaction_insert_input!]!

  """upsert condition"""
  on_conflict: token_transaction_on_conflict
}

"""aggregate avg on columns"""
<<<<<<< HEAD
type token_price_history_avg_fields {
  amount_in: Float
  amount_out: Float
  max_amount_in: Float
  min_amount_out: Float
  price: Float
=======
type token_transaction_avg_fields {
  amount: Float
>>>>>>> 69d8644e
}

"""
order by avg() on columns of table "token_transaction"
"""
<<<<<<< HEAD
input token_price_history_avg_order_by {
  amount_in: order_by
  amount_out: order_by
  max_amount_in: order_by
  min_amount_out: order_by
  price: order_by
=======
input token_transaction_avg_order_by {
  amount: order_by
>>>>>>> 69d8644e
}

"""
Boolean expression to filter rows from the table "token_transaction". All fields are combined with a logical 'AND'.
"""
<<<<<<< HEAD
input token_price_history_bool_exp {
  _and: [token_price_history_bool_exp!]
  _not: token_price_history_bool_exp
  _or: [token_price_history_bool_exp!]
  amount_in: numeric_comparison_exp
  amount_out: numeric_comparison_exp
  created_at: timestamptz_comparison_exp
  id: uuid_comparison_exp
  internal_token_transaction_ref: uuid_comparison_exp
  max_amount_in: numeric_comparison_exp
  min_amount_out: numeric_comparison_exp
  price: numeric_comparison_exp
=======
input token_transaction_bool_exp {
  _and: [token_transaction_bool_exp!]
  _not: token_transaction_bool_exp
  _or: [token_transaction_bool_exp!]
  amount: numeric_comparison_exp
  id: uuid_comparison_exp
>>>>>>> 69d8644e
  token: uuid_comparison_exp
  token_data: token_bool_exp
  token_price: token_price_history_bool_exp
  wallet_transaction: uuid_comparison_exp
  wallet_transaction_data: wallet_transaction_bool_exp
}

"""
unique or primary key constraints on table "token_transaction"
"""
enum token_transaction_constraint {
  """
  unique or primary key constraint on columns "id"
  """
  token_transaction_pkey
}

"""
input type for incrementing numeric columns in table "token_transaction"
"""
<<<<<<< HEAD
input token_price_history_inc_input {
  amount_in: numeric
  amount_out: numeric
  max_amount_in: numeric
  min_amount_out: numeric
  price: numeric
=======
input token_transaction_inc_input {
  amount: numeric
>>>>>>> 69d8644e
}

"""
input type for inserting data into table "token_transaction"
"""
<<<<<<< HEAD
input token_price_history_insert_input {
  amount_in: numeric
  amount_out: numeric
  created_at: timestamptz
  id: uuid
  internal_token_transaction_ref: uuid
  max_amount_in: numeric
  min_amount_out: numeric
  price: numeric
=======
input token_transaction_insert_input {
  amount: numeric
  id: uuid
>>>>>>> 69d8644e
  token: uuid
  token_data: token_obj_rel_insert_input
  token_price: token_price_history_obj_rel_insert_input
  wallet_transaction: uuid
  wallet_transaction_data: wallet_transaction_obj_rel_insert_input
}

"""aggregate max on columns"""
<<<<<<< HEAD
type token_price_history_max_fields {
  amount_in: numeric
  amount_out: numeric
  created_at: timestamptz
  id: uuid
  internal_token_transaction_ref: uuid
  max_amount_in: numeric
  min_amount_out: numeric
  price: numeric
=======
type token_transaction_max_fields {
  amount: numeric
  id: uuid
>>>>>>> 69d8644e
  token: uuid
  wallet_transaction: uuid
}

"""
order by max() on columns of table "token_transaction"
"""
<<<<<<< HEAD
input token_price_history_max_order_by {
  amount_in: order_by
  amount_out: order_by
  created_at: order_by
  id: order_by
  internal_token_transaction_ref: order_by
  max_amount_in: order_by
  min_amount_out: order_by
  price: order_by
=======
input token_transaction_max_order_by {
  amount: order_by
  id: order_by
>>>>>>> 69d8644e
  token: order_by
  wallet_transaction: order_by
}

"""aggregate min on columns"""
<<<<<<< HEAD
type token_price_history_min_fields {
  amount_in: numeric
  amount_out: numeric
  created_at: timestamptz
  id: uuid
  internal_token_transaction_ref: uuid
  max_amount_in: numeric
  min_amount_out: numeric
  price: numeric
=======
type token_transaction_min_fields {
  amount: numeric
  id: uuid
>>>>>>> 69d8644e
  token: uuid
  wallet_transaction: uuid
}

"""
order by min() on columns of table "token_transaction"
"""
<<<<<<< HEAD
input token_price_history_min_order_by {
  amount_in: order_by
  amount_out: order_by
  created_at: order_by
  id: order_by
  internal_token_transaction_ref: order_by
  max_amount_in: order_by
  min_amount_out: order_by
  price: order_by
=======
input token_transaction_min_order_by {
  amount: order_by
  id: order_by
>>>>>>> 69d8644e
  token: order_by
  wallet_transaction: order_by
}

"""
response of any mutation on the table "token_transaction"
"""
type token_transaction_mutation_response {
  """number of rows affected by the mutation"""
  affected_rows: Int!

  """data from the rows affected by the mutation"""
  returning: [token_transaction!]!
}

"""
input type for inserting object relation for remote table "token_transaction"
"""
input token_transaction_obj_rel_insert_input {
  data: token_transaction_insert_input!

  """upsert condition"""
  on_conflict: token_transaction_on_conflict
}

"""token_transaction_offsetNative Query Arguments"""
input token_transaction_offset_arguments {
  """"""
  offset: interval!
}

type token_transaction_offset_model {
  amount: numeric!
  created_at: timestamptz!
  created_at_offset: timestamptz!
  id: uuid!
  token: uuid!
  wallet: String!
}

"""
Boolean expression to filter rows from the logical model for "token_transaction_offset_model". All fields are combined with a logical 'AND'.
"""
input token_transaction_offset_model_bool_exp_bool_exp {
  _and: [token_transaction_offset_model_bool_exp_bool_exp!]
  _not: token_transaction_offset_model_bool_exp_bool_exp
  _or: [token_transaction_offset_model_bool_exp_bool_exp!]
  amount: numeric_comparison_exp
  created_at: timestamptz_comparison_exp
  created_at_offset: timestamptz_comparison_exp
  id: uuid_comparison_exp
  token: uuid_comparison_exp
  wallet: String_comparison_exp
}

enum token_transaction_offset_model_enum_name {
  """column name"""
  amount

  """column name"""
  created_at

  """column name"""
  created_at_offset

  """column name"""
  id

  """column name"""
  token

  """column name"""
  wallet
}

"""
Ordering options when selecting data from "token_transaction_offset_model".
"""
input token_transaction_offset_model_order_by {
  amount: order_by
  created_at: order_by
  created_at_offset: order_by
  id: order_by
  token: order_by
  wallet: order_by
}

"""
on_conflict condition type for table "token_transaction"
"""
input token_transaction_on_conflict {
  constraint: token_transaction_constraint!
  update_columns: [token_transaction_update_column!]! = []
  where: token_transaction_bool_exp
}

<<<<<<< HEAD
"""Ordering options when selecting data from "token_price_history"."""
input token_price_history_order_by {
  amount_in: order_by
  amount_out: order_by
  created_at: order_by
  id: order_by
  internal_token_transaction_ref: order_by
  max_amount_in: order_by
  min_amount_out: order_by
  price: order_by
=======
"""Ordering options when selecting data from "token_transaction"."""
input token_transaction_order_by {
  amount: order_by
  id: order_by
>>>>>>> 69d8644e
  token: order_by
  token_data: token_order_by
  token_price: token_price_history_order_by
  wallet_transaction: order_by
  wallet_transaction_data: wallet_transaction_order_by
}

"""primary key columns input for table: token_transaction"""
input token_transaction_pk_columns_input {
  id: uuid!
}

"""
select columns of table "token_transaction"
"""
enum token_transaction_select_column {
  """column name"""
<<<<<<< HEAD
  amount_in

  """column name"""
  amount_out

  """column name"""
  created_at
=======
  amount
>>>>>>> 69d8644e

  """column name"""
  id

  """column name"""
<<<<<<< HEAD
  internal_token_transaction_ref

  """column name"""
  max_amount_in

  """column name"""
  min_amount_out

  """column name"""
  price
=======
  token
>>>>>>> 69d8644e

  """column name"""
  wallet_transaction
}

"""
input type for updating data in table "token_transaction"
"""
<<<<<<< HEAD
input token_price_history_set_input {
  amount_in: numeric
  amount_out: numeric
  created_at: timestamptz
  id: uuid
  internal_token_transaction_ref: uuid
  max_amount_in: numeric
  min_amount_out: numeric
  price: numeric
=======
input token_transaction_set_input {
  amount: numeric
  id: uuid
>>>>>>> 69d8644e
  token: uuid
  wallet_transaction: uuid
}

"""aggregate stddev on columns"""
<<<<<<< HEAD
type token_price_history_stddev_fields {
  amount_in: Float
  amount_out: Float
  max_amount_in: Float
  min_amount_out: Float
  price: Float
=======
type token_transaction_stddev_fields {
  amount: Float
>>>>>>> 69d8644e
}

"""
order by stddev() on columns of table "token_transaction"
"""
<<<<<<< HEAD
input token_price_history_stddev_order_by {
  amount_in: order_by
  amount_out: order_by
  max_amount_in: order_by
  min_amount_out: order_by
  price: order_by
}

"""aggregate stddev_pop on columns"""
type token_price_history_stddev_pop_fields {
  amount_in: Float
  amount_out: Float
  max_amount_in: Float
  min_amount_out: Float
  price: Float
=======
input token_transaction_stddev_order_by {
  amount: order_by
}

"""aggregate stddev_pop on columns"""
type token_transaction_stddev_pop_fields {
  amount: Float
>>>>>>> 69d8644e
}

"""
order by stddev_pop() on columns of table "token_transaction"
"""
<<<<<<< HEAD
input token_price_history_stddev_pop_order_by {
  amount_in: order_by
  amount_out: order_by
  max_amount_in: order_by
  min_amount_out: order_by
  price: order_by
}

"""aggregate stddev_samp on columns"""
type token_price_history_stddev_samp_fields {
  amount_in: Float
  amount_out: Float
  max_amount_in: Float
  min_amount_out: Float
  price: Float
=======
input token_transaction_stddev_pop_order_by {
  amount: order_by
}

"""aggregate stddev_samp on columns"""
type token_transaction_stddev_samp_fields {
  amount: Float
>>>>>>> 69d8644e
}

"""
order by stddev_samp() on columns of table "token_transaction"
"""
<<<<<<< HEAD
input token_price_history_stddev_samp_order_by {
  amount_in: order_by
  amount_out: order_by
  max_amount_in: order_by
  min_amount_out: order_by
  price: order_by
=======
input token_transaction_stddev_samp_order_by {
  amount: order_by
>>>>>>> 69d8644e
}

"""
Streaming cursor of the table "token_transaction"
"""
input token_transaction_stream_cursor_input {
  """Stream column input with initial value"""
  initial_value: token_transaction_stream_cursor_value_input!

  """cursor ordering"""
  ordering: cursor_ordering
}

"""Initial value of the column from where the streaming should start"""
<<<<<<< HEAD
input token_price_history_stream_cursor_value_input {
  amount_in: numeric
  amount_out: numeric
  created_at: timestamptz
  id: uuid
  internal_token_transaction_ref: uuid
  max_amount_in: numeric
  min_amount_out: numeric
  price: numeric
=======
input token_transaction_stream_cursor_value_input {
  amount: numeric
  id: uuid
>>>>>>> 69d8644e
  token: uuid
  wallet_transaction: uuid
}

"""aggregate sum on columns"""
<<<<<<< HEAD
type token_price_history_sum_fields {
  amount_in: numeric
  amount_out: numeric
  max_amount_in: numeric
  min_amount_out: numeric
  price: numeric
=======
type token_transaction_sum_fields {
  amount: numeric
>>>>>>> 69d8644e
}

"""
order by sum() on columns of table "token_transaction"
"""
<<<<<<< HEAD
input token_price_history_sum_order_by {
  amount_in: order_by
  amount_out: order_by
  max_amount_in: order_by
  min_amount_out: order_by
  price: order_by
=======
input token_transaction_sum_order_by {
  amount: order_by
>>>>>>> 69d8644e
}

"""
update columns of table "token_transaction"
"""
enum token_transaction_update_column {
  """column name"""
<<<<<<< HEAD
  amount_in

  """column name"""
  amount_out

  """column name"""
  created_at
=======
  amount
>>>>>>> 69d8644e

  """column name"""
  id

  """column name"""
<<<<<<< HEAD
  internal_token_transaction_ref

  """column name"""
  max_amount_in

  """column name"""
  min_amount_out

  """column name"""
  price
=======
  token
>>>>>>> 69d8644e

  """column name"""
  wallet_transaction
}

input token_transaction_updates {
  """increments the numeric columns with given value of the filtered values"""
  _inc: token_transaction_inc_input

  """sets the columns of the filtered rows to the given values"""
  _set: token_transaction_set_input

  """filter the rows which have to be updated"""
  where: token_transaction_bool_exp!
}

"""aggregate var_pop on columns"""
<<<<<<< HEAD
type token_price_history_var_pop_fields {
  amount_in: Float
  amount_out: Float
  max_amount_in: Float
  min_amount_out: Float
  price: Float
=======
type token_transaction_var_pop_fields {
  amount: Float
>>>>>>> 69d8644e
}

"""
order by var_pop() on columns of table "token_transaction"
"""
<<<<<<< HEAD
input token_price_history_var_pop_order_by {
  amount_in: order_by
  amount_out: order_by
  max_amount_in: order_by
  min_amount_out: order_by
  price: order_by
}

"""aggregate var_samp on columns"""
type token_price_history_var_samp_fields {
  amount_in: Float
  amount_out: Float
  max_amount_in: Float
  min_amount_out: Float
  price: Float
=======
input token_transaction_var_pop_order_by {
  amount: order_by
}

"""aggregate var_samp on columns"""
type token_transaction_var_samp_fields {
  amount: Float
>>>>>>> 69d8644e
}

"""
order by var_samp() on columns of table "token_transaction"
"""
<<<<<<< HEAD
input token_price_history_var_samp_order_by {
  amount_in: order_by
  amount_out: order_by
  max_amount_in: order_by
  min_amount_out: order_by
  price: order_by
}

"""aggregate variance on columns"""
type token_price_history_variance_fields {
  amount_in: Float
  amount_out: Float
  max_amount_in: Float
  min_amount_out: Float
  price: Float
=======
input token_transaction_var_samp_order_by {
  amount: order_by
}

"""aggregate variance on columns"""
type token_transaction_variance_fields {
  amount: Float
>>>>>>> 69d8644e
}

"""
order by variance() on columns of table "token_transaction"
"""
<<<<<<< HEAD
input token_price_history_variance_order_by {
  amount_in: order_by
  amount_out: order_by
  max_amount_in: order_by
  min_amount_out: order_by
  price: order_by
=======
input token_transaction_variance_order_by {
  amount: order_by
>>>>>>> 69d8644e
}

"""
update columns of table "token"
"""
enum token_update_column {
  """column name"""
  created_at

  """column name"""
  created_at

  """column name"""
  decimals

  """column name"""
  description

  """column name"""
  freeze_burnt

  """column name"""
  id

  """column name"""
  is_pump_token

  """column name"""
  mint

  """column name"""
  mint_burnt

  """column name"""
  name

  """column name"""
  platform

  """column name"""
  supply

  """column name"""
  symbol

  """column name"""
  updated_at

  """column name"""
  uri
}

<<<<<<< HEAD
"""
input type for updating data in table "token"
"""
input token_set_input {
  created_at: timestamptz
  decimals: Int
  description: String
  freeze_burnt: Boolean
  id: uuid
  is_pump_token: Boolean

  """token mint address (only for real tokens)"""
  mint: String
  mint_burnt: Boolean
  name: String
  platform: String
  supply: numeric
  symbol: String
  updated_at: timestamptz
  uri: String
=======
input token_updates {
  """increments the numeric columns with given value of the filtered values"""
  _inc: token_inc_input

  """sets the columns of the filtered rows to the given values"""
  _set: token_set_input

  """filter the rows which have to be updated"""
  where: token_bool_exp!
>>>>>>> 69d8644e
}

"""aggregate var_pop on columns"""
type token_var_pop_fields {
  decimals: Float
  supply: Float
}

"""aggregate var_samp on columns"""
type token_var_samp_fields {
  decimals: Float
  supply: Float
}

"""aggregate variance on columns"""
type token_variance_fields {
  decimals: Float
  supply: Float
}

scalar uuid

"""
Boolean expression to compare columns of type "uuid". All fields are combined with logical 'AND'.
"""
input uuid_comparison_exp {
  _eq: uuid
  _gt: uuid
  _gte: uuid
  _in: [uuid!]
  _is_null: Boolean
  _lt: uuid
  _lte: uuid
  _neq: uuid
  _nin: [uuid!]
}

<<<<<<< HEAD
"""Initial value of the column from where the streaming should start"""
input token_stream_cursor_value_input {
  created_at: timestamptz
  decimals: Int
  description: String
  freeze_burnt: Boolean
  id: uuid
  is_pump_token: Boolean

  """token mint address (only for real tokens)"""
  mint: String
  mint_burnt: Boolean
  name: String
  platform: String
  supply: numeric
  symbol: String
  updated_at: timestamptz
  uri: String
=======
"""wallet_balance_ignore_intervalNative Query Arguments"""
input wallet_balance_ignore_interval_arguments {
  """"""
  interval: interval!

  """"""
  start: timestamptz!

  """"""
  wallet: String!
>>>>>>> 69d8644e
}

"""wallet_token_balance_ignore_intervalNative Query Arguments"""
input wallet_token_balance_ignore_interval_arguments {
  """"""
  interval: interval!

  """"""
  start: timestamptz!

  """"""
  token: uuid!

  """"""
  wallet: String!
}

"""
columns and relationships of "wallet_transaction"
"""
type wallet_transaction {
  amount: numeric!
  created_at: timestamptz!
  id: uuid!

  """An array relationship"""
  token_transactions(
    """distinct select on columns"""
    distinct_on: [token_transaction_select_column!]

    """limit the number of rows returned"""
    limit: Int

    """skip the first n rows. Use only with order_by"""
    offset: Int

    """sort the rows by one or more columns"""
    order_by: [token_transaction_order_by!]

    """filter the rows returned"""
    where: token_transaction_bool_exp
  ): [token_transaction!]!

  """An aggregate relationship"""
  token_transactions_aggregate(
    """distinct select on columns"""
    distinct_on: [token_transaction_select_column!]

    """limit the number of rows returned"""
    limit: Int

    """skip the first n rows. Use only with order_by"""
    offset: Int

    """sort the rows by one or more columns"""
    order_by: [token_transaction_order_by!]

    """filter the rows returned"""
    where: token_transaction_bool_exp
  ): token_transaction_aggregate!
  wallet: String!
}

"""
aggregated selection of "wallet_transaction"
"""
type wallet_transaction_aggregate {
  aggregate: wallet_transaction_aggregate_fields
  nodes: [wallet_transaction!]!
}

"""
aggregate fields of "wallet_transaction"
"""
type wallet_transaction_aggregate_fields {
  avg: wallet_transaction_avg_fields
  count(columns: [wallet_transaction_select_column!], distinct: Boolean): Int!
  max: wallet_transaction_max_fields
  min: wallet_transaction_min_fields
  stddev: wallet_transaction_stddev_fields
  stddev_pop: wallet_transaction_stddev_pop_fields
  stddev_samp: wallet_transaction_stddev_samp_fields
  sum: wallet_transaction_sum_fields
  var_pop: wallet_transaction_var_pop_fields
  var_samp: wallet_transaction_var_samp_fields
  variance: wallet_transaction_variance_fields
}

"""aggregate avg on columns"""
type wallet_transaction_avg_fields {
  amount: Float
}

"""
Boolean expression to filter rows from the table "wallet_transaction". All fields are combined with a logical 'AND'.
"""
input wallet_transaction_bool_exp {
  _and: [wallet_transaction_bool_exp!]
  _not: wallet_transaction_bool_exp
  _or: [wallet_transaction_bool_exp!]
  amount: numeric_comparison_exp
  created_at: timestamptz_comparison_exp
  id: uuid_comparison_exp
  token_transactions: token_transaction_bool_exp
  token_transactions_aggregate: token_transaction_aggregate_bool_exp
  wallet: String_comparison_exp
}

"""
unique or primary key constraints on table "wallet_transaction"
"""
enum wallet_transaction_constraint {
  """
  unique or primary key constraint on columns "id"
  """
  account_transaction_pkey
}

"""
input type for incrementing numeric columns in table "wallet_transaction"
"""
input wallet_transaction_inc_input {
  amount: numeric
}

"""
input type for inserting data into table "wallet_transaction"
"""
input wallet_transaction_insert_input {
  amount: numeric
  created_at: timestamptz
  id: uuid
  token_transactions: token_transaction_arr_rel_insert_input
  wallet: String
}

"""aggregate max on columns"""
type wallet_transaction_max_fields {
  amount: numeric
  created_at: timestamptz
  id: uuid
  wallet: String
}

"""aggregate min on columns"""
type wallet_transaction_min_fields {
  amount: numeric
  created_at: timestamptz
  id: uuid
  wallet: String
}

"""
response of any mutation on the table "wallet_transaction"
"""
type wallet_transaction_mutation_response {
  """number of rows affected by the mutation"""
  affected_rows: Int!

  """data from the rows affected by the mutation"""
  returning: [wallet_transaction!]!
}

"""
input type for inserting object relation for remote table "wallet_transaction"
"""
input wallet_transaction_obj_rel_insert_input {
  data: wallet_transaction_insert_input!

  """upsert condition"""
  on_conflict: wallet_transaction_on_conflict
}

"""wallet_transaction_offsetNative Query Arguments"""
input wallet_transaction_offset_arguments {
  """"""
  offset: interval!
}

type wallet_transaction_offset_model {
  amount: numeric!
  created_at: timestamptz!
  created_at_offset: timestamptz!
  id: uuid!
  wallet: String!
}

"""
Boolean expression to filter rows from the logical model for "wallet_transaction_offset_model". All fields are combined with a logical 'AND'.
"""
input wallet_transaction_offset_model_bool_exp_bool_exp {
  _and: [wallet_transaction_offset_model_bool_exp_bool_exp!]
  _not: wallet_transaction_offset_model_bool_exp_bool_exp
  _or: [wallet_transaction_offset_model_bool_exp_bool_exp!]
  amount: numeric_comparison_exp
  created_at: timestamptz_comparison_exp
  created_at_offset: timestamptz_comparison_exp
  id: uuid_comparison_exp
  wallet: String_comparison_exp
}

enum wallet_transaction_offset_model_enum_name {
  """column name"""
  amount

  """column name"""
  created_at

  """column name"""
  created_at_offset

  """column name"""
  id

  """column name"""
  wallet
}

"""
Ordering options when selecting data from "wallet_transaction_offset_model".
"""
input wallet_transaction_offset_model_order_by {
  amount: order_by
  created_at: order_by
  created_at_offset: order_by
  id: order_by
  wallet: order_by
}

"""
on_conflict condition type for table "wallet_transaction"
"""
input wallet_transaction_on_conflict {
  constraint: wallet_transaction_constraint!
  update_columns: [wallet_transaction_update_column!]! = []
  where: wallet_transaction_bool_exp
}

"""Ordering options when selecting data from "wallet_transaction"."""
input wallet_transaction_order_by {
  amount: order_by
  created_at: order_by
  id: order_by
  token_transactions_aggregate: token_transaction_aggregate_order_by
  wallet: order_by
}

"""primary key columns input for table: wallet_transaction"""
input wallet_transaction_pk_columns_input {
  id: uuid!
}

"""
select columns of table "wallet_transaction"
"""
enum wallet_transaction_select_column {
  """column name"""
  amount

  """column name"""
  created_at

  """column name"""
  id

  """column name"""
  wallet
}

"""
input type for updating data in table "wallet_transaction"
"""
input wallet_transaction_set_input {
  amount: numeric
  created_at: timestamptz
  id: uuid
  wallet: String
}

"""aggregate stddev on columns"""
type wallet_transaction_stddev_fields {
  amount: Float
}

"""aggregate stddev_pop on columns"""
type wallet_transaction_stddev_pop_fields {
  amount: Float
}

"""aggregate stddev_samp on columns"""
type wallet_transaction_stddev_samp_fields {
  amount: Float
}

"""
Streaming cursor of the table "wallet_transaction"
"""
input wallet_transaction_stream_cursor_input {
  """Stream column input with initial value"""
  initial_value: wallet_transaction_stream_cursor_value_input!

  """cursor ordering"""
  ordering: cursor_ordering
}

"""Initial value of the column from where the streaming should start"""
input wallet_transaction_stream_cursor_value_input {
  amount: numeric
  created_at: timestamptz
  id: uuid
  wallet: String
}

"""aggregate sum on columns"""
type wallet_transaction_sum_fields {
  amount: numeric
}

"""
update columns of table "wallet_transaction"
"""
enum wallet_transaction_update_column {
  """column name"""
  amount

  """column name"""
  created_at

  """column name"""
  id

  """column name"""
  wallet
}

input wallet_transaction_updates {
  """increments the numeric columns with given value of the filtered values"""
  _inc: wallet_transaction_inc_input

  """sets the columns of the filtered rows to the given values"""
  _set: wallet_transaction_set_input

  """filter the rows which have to be updated"""
  where: wallet_transaction_bool_exp!
}

"""aggregate var_pop on columns"""
type wallet_transaction_var_pop_fields {
  amount: Float
}

"""aggregate var_samp on columns"""
type wallet_transaction_var_samp_fields {
  amount: Float
}

"""aggregate variance on columns"""
type wallet_transaction_variance_fields {
  amount: Float
<<<<<<< HEAD
}

"""
order by variance() on columns of table "token_transaction"
"""
input token_transaction_variance_order_by {
  amount: order_by
}

"""
update columns of table "token"
"""
enum token_update_column {
  """column name"""
  created_at

  """column name"""
  decimals

  """column name"""
  description

  """column name"""
  freeze_burnt

  """column name"""
  id

  """column name"""
  is_pump_token

  """column name"""
  mint

  """column name"""
  mint_burnt

  """column name"""
  name

  """column name"""
  platform

  """column name"""
  supply

  """column name"""
  symbol

  """column name"""
  updated_at

  """column name"""
  uri
}

input token_updates {
  """increments the numeric columns with given value of the filtered values"""
  _inc: token_inc_input

  """sets the columns of the filtered rows to the given values"""
  _set: token_set_input

  """filter the rows which have to be updated"""
  where: token_bool_exp!
}

"""aggregate var_pop on columns"""
type token_var_pop_fields {
  decimals: Float
  supply: Float
}

"""aggregate var_samp on columns"""
type token_var_samp_fields {
  decimals: Float
  supply: Float
}

"""aggregate variance on columns"""
type token_variance_fields {
  decimals: Float
  supply: Float
}

scalar uuid

"""
Boolean expression to compare columns of type "uuid". All fields are combined with logical 'AND'.
"""
input uuid_comparison_exp {
  _eq: uuid
  _gt: uuid
  _gte: uuid
  _in: [uuid!]
  _is_null: Boolean
  _lt: uuid
  _lte: uuid
  _neq: uuid
  _nin: [uuid!]
}

type volume_intervals_within_period {
  interval_start: timestamptz!
  token_count: bigint!
  total_volume: numeric!
}

"""volume_intervals_within_periodNative Query Arguments"""
input volume_intervals_within_period_arguments {
  """"""
  end: timestamptz!

  """"""
  interval: interval!

  """"""
  start: timestamptz!
}

"""
Boolean expression to filter rows from the logical model for "volume_intervals_within_period". All fields are combined with a logical 'AND'.
"""
input volume_intervals_within_period_bool_exp_bool_exp {
  _and: [volume_intervals_within_period_bool_exp_bool_exp!]
  _not: volume_intervals_within_period_bool_exp_bool_exp
  _or: [volume_intervals_within_period_bool_exp_bool_exp!]
  interval_start: timestamptz_comparison_exp
  token_count: bigint_comparison_exp
  total_volume: numeric_comparison_exp
}

enum volume_intervals_within_period_enum_name {
  """column name"""
  interval_start

  """column name"""
  token_count

  """column name"""
  total_volume
}

"""
Ordering options when selecting data from "volume_intervals_within_period".
"""
input volume_intervals_within_period_order_by {
  interval_start: order_by
  token_count: order_by
  total_volume: order_by
=======
>>>>>>> 69d8644e
}<|MERGE_RESOLUTION|>--- conflicted
+++ resolved
@@ -37,27 +37,9 @@
   label: String
 ) on FRAGMENT_SPREAD | INLINE_FRAGMENT
 
-<<<<<<< HEAD
-=======
-type GetFormattedTokensResult {
-  created_at: timestamptz!
-  decimals: Int
-  increase_pct: float8!
-  interval_start: timestamptz!
-  latest_price: numeric!
-  mint: String!
-  name: String!
-  platform: String!
-  symbol: String!
-  token_id: uuid!
-  trades: bigint!
-}
-
->>>>>>> 69d8644e
 """
 Boolean expression to compare columns of type "Boolean". All fields are combined with logical 'AND'.
 """
-<<<<<<< HEAD
 input Boolean_comparison_exp {
   _eq: Boolean
   _gt: Boolean
@@ -68,171 +50,6 @@
   _lte: Boolean
   _neq: Boolean
   _nin: [Boolean!]
-=======
-input GetFormattedTokensResult_bool_exp_bool_exp {
-  _and: [GetFormattedTokensResult_bool_exp_bool_exp!]
-  _not: GetFormattedTokensResult_bool_exp_bool_exp
-  _or: [GetFormattedTokensResult_bool_exp_bool_exp!]
-  created_at: timestamptz_comparison_exp
-  decimals: Int_comparison_exp
-  increase_pct: float8_comparison_exp
-  interval_start: timestamptz_comparison_exp
-  latest_price: numeric_comparison_exp
-  mint: String_comparison_exp
-  name: String_comparison_exp
-  platform: String_comparison_exp
-  symbol: String_comparison_exp
-  token_id: uuid_comparison_exp
-  trades: bigint_comparison_exp
-}
-
-enum GetFormattedTokensResult_enum_name {
-  """column name"""
-  created_at
-
-  """column name"""
-  decimals
-
-  """column name"""
-  increase_pct
-
-  """column name"""
-  interval_start
-
-  """column name"""
-  latest_price
-
-  """column name"""
-  mint
-
-  """column name"""
-  name
-
-  """column name"""
-  platform
-
-  """column name"""
-  symbol
-
-  """column name"""
-  token_id
-
-  """column name"""
-  trades
-}
-
-"""Ordering options when selecting data from "GetFormattedTokensResult"."""
-input GetFormattedTokensResult_order_by {
-  created_at: order_by
-  decimals: order_by
-  increase_pct: order_by
-  interval_start: order_by
-  latest_price: order_by
-  mint: order_by
-  name: order_by
-  platform: order_by
-  symbol: order_by
-  token_id: order_by
-  trades: order_by
-}
-
-type GetFormattedTokensWithPerformanceResult {
-  created_at: timestamptz!
-  decimals: Int
-  increase_pct: float8!
-  increase_pct_after: String!
-  interval_start: timestamptz!
-  latest_price: numeric!
-  mint: String!
-  name: String!
-  platform: String!
-  symbol: String!
-  token_id: uuid!
-  trades: bigint!
-  trades_after: String!
-}
-
-"""
-Boolean expression to filter rows from the logical model for "GetFormattedTokensWithPerformanceResult". All fields are combined with a logical 'AND'.
-"""
-input GetFormattedTokensWithPerformanceResult_bool_exp_bool_exp {
-  _and: [GetFormattedTokensWithPerformanceResult_bool_exp_bool_exp!]
-  _not: GetFormattedTokensWithPerformanceResult_bool_exp_bool_exp
-  _or: [GetFormattedTokensWithPerformanceResult_bool_exp_bool_exp!]
-  created_at: timestamptz_comparison_exp
-  decimals: Int_comparison_exp
-  increase_pct: float8_comparison_exp
-  increase_pct_after: String_comparison_exp
-  interval_start: timestamptz_comparison_exp
-  latest_price: numeric_comparison_exp
-  mint: String_comparison_exp
-  name: String_comparison_exp
-  platform: String_comparison_exp
-  symbol: String_comparison_exp
-  token_id: uuid_comparison_exp
-  trades: bigint_comparison_exp
-  trades_after: String_comparison_exp
-}
-
-enum GetFormattedTokensWithPerformanceResult_enum_name {
-  """column name"""
-  created_at
-
-  """column name"""
-  decimals
-
-  """column name"""
-  increase_pct
-
-  """column name"""
-  increase_pct_after
-
-  """column name"""
-  interval_start
-
-  """column name"""
-  latest_price
-
-  """column name"""
-  mint
-
-  """column name"""
-  name
-
-  """column name"""
-  platform
-
-  """column name"""
-  symbol
-
-  """column name"""
-  token_id
-
-  """column name"""
-  trades
-
-  """column name"""
-  trades_after
-}
-
-"""
-Ordering options when selecting data from "GetFormattedTokensWithPerformanceResult".
-"""
-input GetFormattedTokensWithPerformanceResult_order_by {
-  created_at: order_by
-  decimals: order_by
-  increase_pct: order_by
-  increase_pct_after: order_by
-  interval_start: order_by
-  latest_price: order_by
-  mint: order_by
-  name: order_by
-  platform: order_by
-  symbol: order_by
-  token_id: order_by
-  trades: order_by
-  trades_after: order_by
->>>>>>> 69d8644e
 }
 
 """
@@ -380,755 +197,6 @@
 """
 columns and relationships of "formatted_tokens"
 """
-type formatted_tokens {
-  created_at: timestamptz
-  decimals: Int
-  increase_pct: float8
-  interval_start: timestamptz
-  latest_price: numeric
-  mint: String
-  name: String
-  platform: String
-  symbol: String
-  token_id: uuid
-  trades: bigint
-}
-
-"""
-aggregated selection of "formatted_tokens"
-"""
-type formatted_tokens_aggregate {
-  aggregate: formatted_tokens_aggregate_fields
-  nodes: [formatted_tokens!]!
-}
-
-"""
-aggregate fields of "formatted_tokens"
-"""
-type formatted_tokens_aggregate_fields {
-  avg: formatted_tokens_avg_fields
-  count(columns: [formatted_tokens_select_column!], distinct: Boolean): Int!
-  max: formatted_tokens_max_fields
-  min: formatted_tokens_min_fields
-  stddev: formatted_tokens_stddev_fields
-  stddev_pop: formatted_tokens_stddev_pop_fields
-  stddev_samp: formatted_tokens_stddev_samp_fields
-  sum: formatted_tokens_sum_fields
-  var_pop: formatted_tokens_var_pop_fields
-  var_samp: formatted_tokens_var_samp_fields
-  variance: formatted_tokens_variance_fields
-}
-
-"""aggregate avg on columns"""
-type formatted_tokens_avg_fields {
-  decimals: Float
-  increase_pct: Float
-  latest_price: Float
-  trades: Float
-}
-
-"""
-Boolean expression to filter rows from the table "formatted_tokens". All fields are combined with a logical 'AND'.
-"""
-input formatted_tokens_bool_exp {
-  _and: [formatted_tokens_bool_exp!]
-  _not: formatted_tokens_bool_exp
-  _or: [formatted_tokens_bool_exp!]
-  created_at: timestamptz_comparison_exp
-  decimals: Int_comparison_exp
-  increase_pct: float8_comparison_exp
-  interval_start: timestamptz_comparison_exp
-  latest_price: numeric_comparison_exp
-  mint: String_comparison_exp
-  name: String_comparison_exp
-  platform: String_comparison_exp
-  symbol: String_comparison_exp
-  token_id: uuid_comparison_exp
-  trades: bigint_comparison_exp
-}
-
-"""aggregate max on columns"""
-type formatted_tokens_max_fields {
-  created_at: timestamptz
-  decimals: Int
-  increase_pct: float8
-  interval_start: timestamptz
-  latest_price: numeric
-  mint: String
-  name: String
-  platform: String
-  symbol: String
-  token_id: uuid
-  trades: bigint
-}
-
-"""aggregate min on columns"""
-type formatted_tokens_min_fields {
-  created_at: timestamptz
-  decimals: Int
-  increase_pct: float8
-  interval_start: timestamptz
-  latest_price: numeric
-  mint: String
-  name: String
-  platform: String
-  symbol: String
-  token_id: uuid
-  trades: bigint
-}
-
-"""Ordering options when selecting data from "formatted_tokens"."""
-input formatted_tokens_order_by {
-  created_at: order_by
-  decimals: order_by
-  increase_pct: order_by
-  interval_start: order_by
-  latest_price: order_by
-  mint: order_by
-  name: order_by
-  platform: order_by
-  symbol: order_by
-  token_id: order_by
-  trades: order_by
-}
-
-"""
-select columns of table "formatted_tokens"
-"""
-enum formatted_tokens_select_column {
-  """column name"""
-  created_at
-
-  """column name"""
-  decimals
-
-  """column name"""
-  increase_pct
-
-  """column name"""
-  interval_start
-
-  """column name"""
-  latest_price
-
-  """column name"""
-  mint
-
-  """column name"""
-  name
-
-  """column name"""
-  platform
-
-  """column name"""
-  symbol
-
-  """column name"""
-  token_id
-
-  """column name"""
-  trades
-}
-
-"""aggregate stddev on columns"""
-type formatted_tokens_stddev_fields {
-  decimals: Float
-  increase_pct: Float
-  latest_price: Float
-  trades: Float
-}
-
-"""aggregate stddev_pop on columns"""
-type formatted_tokens_stddev_pop_fields {
-  decimals: Float
-  increase_pct: Float
-  latest_price: Float
-  trades: Float
-}
-
-"""aggregate stddev_samp on columns"""
-type formatted_tokens_stddev_samp_fields {
-  decimals: Float
-  increase_pct: Float
-  latest_price: Float
-  trades: Float
-}
-
-"""
-Streaming cursor of the table "formatted_tokens"
-"""
-input formatted_tokens_stream_cursor_input {
-  """Stream column input with initial value"""
-  initial_value: formatted_tokens_stream_cursor_value_input!
-
-  """cursor ordering"""
-  ordering: cursor_ordering
-}
-
-"""Initial value of the column from where the streaming should start"""
-input formatted_tokens_stream_cursor_value_input {
-  created_at: timestamptz
-  decimals: Int
-  increase_pct: float8
-  interval_start: timestamptz
-  latest_price: numeric
-  mint: String
-  name: String
-  platform: String
-  symbol: String
-  token_id: uuid
-  trades: bigint
-}
-
-"""aggregate sum on columns"""
-type formatted_tokens_sum_fields {
-  decimals: Int
-  increase_pct: float8
-  latest_price: numeric
-  trades: bigint
-}
-
-"""aggregate var_pop on columns"""
-type formatted_tokens_var_pop_fields {
-  decimals: Float
-  increase_pct: Float
-  latest_price: Float
-  trades: Float
-}
-
-"""aggregate var_samp on columns"""
-type formatted_tokens_var_samp_fields {
-  decimals: Float
-  increase_pct: Float
-  latest_price: Float
-  trades: Float
-}
-
-"""aggregate variance on columns"""
-type formatted_tokens_variance_fields {
-  decimals: Float
-  increase_pct: Float
-  latest_price: Float
-  trades: Float
-}
-
-"""
-columns and relationships of "formatted_tokens_with_performance"
-"""
-type formatted_tokens_with_performance {
-  created_at: timestamptz
-  decimals: Int
-  increase_pct: float8
-  increase_pct_after: String
-  interval_start: timestamptz
-  latest_price: numeric
-  mint: String
-  name: String
-  platform: String
-  symbol: String
-  token_id: uuid
-  trades: bigint
-  trades_after: String
-}
-
-"""
-aggregated selection of "formatted_tokens_with_performance"
-"""
-type formatted_tokens_with_performance_aggregate {
-  aggregate: formatted_tokens_with_performance_aggregate_fields
-  nodes: [formatted_tokens_with_performance!]!
-}
-
-"""
-aggregate fields of "formatted_tokens_with_performance"
-"""
-type formatted_tokens_with_performance_aggregate_fields {
-  avg: formatted_tokens_with_performance_avg_fields
-  count(columns: [formatted_tokens_with_performance_select_column!], distinct: Boolean): Int!
-  max: formatted_tokens_with_performance_max_fields
-  min: formatted_tokens_with_performance_min_fields
-  stddev: formatted_tokens_with_performance_stddev_fields
-  stddev_pop: formatted_tokens_with_performance_stddev_pop_fields
-  stddev_samp: formatted_tokens_with_performance_stddev_samp_fields
-  sum: formatted_tokens_with_performance_sum_fields
-  var_pop: formatted_tokens_with_performance_var_pop_fields
-  var_samp: formatted_tokens_with_performance_var_samp_fields
-  variance: formatted_tokens_with_performance_variance_fields
-}
-
-"""aggregate avg on columns"""
-type formatted_tokens_with_performance_avg_fields {
-  decimals: Float
-  increase_pct: Float
-  latest_price: Float
-  trades: Float
-}
-
-"""
-Boolean expression to filter rows from the table "formatted_tokens_with_performance". All fields are combined with a logical 'AND'.
-"""
-input formatted_tokens_with_performance_bool_exp {
-  _and: [formatted_tokens_with_performance_bool_exp!]
-  _not: formatted_tokens_with_performance_bool_exp
-  _or: [formatted_tokens_with_performance_bool_exp!]
-  created_at: timestamptz_comparison_exp
-  decimals: Int_comparison_exp
-  increase_pct: float8_comparison_exp
-  increase_pct_after: String_comparison_exp
-  interval_start: timestamptz_comparison_exp
-  latest_price: numeric_comparison_exp
-  mint: String_comparison_exp
-  name: String_comparison_exp
-  platform: String_comparison_exp
-  symbol: String_comparison_exp
-  token_id: uuid_comparison_exp
-  trades: bigint_comparison_exp
-  trades_after: String_comparison_exp
-}
-
-"""aggregate max on columns"""
-type formatted_tokens_with_performance_max_fields {
-  created_at: timestamptz
-  decimals: Int
-  increase_pct: float8
-  increase_pct_after: String
-  interval_start: timestamptz
-  latest_price: numeric
-  mint: String
-  name: String
-  platform: String
-  symbol: String
-  token_id: uuid
-  trades: bigint
-  trades_after: String
-}
-
-"""aggregate min on columns"""
-type formatted_tokens_with_performance_min_fields {
-  created_at: timestamptz
-  decimals: Int
-  increase_pct: float8
-  increase_pct_after: String
-  interval_start: timestamptz
-  latest_price: numeric
-  mint: String
-  name: String
-  platform: String
-  symbol: String
-  token_id: uuid
-  trades: bigint
-  trades_after: String
-}
-
-"""
-Ordering options when selecting data from "formatted_tokens_with_performance".
-"""
-input formatted_tokens_with_performance_order_by {
-  created_at: order_by
-  decimals: order_by
-  increase_pct: order_by
-  increase_pct_after: order_by
-  interval_start: order_by
-  latest_price: order_by
-  mint: order_by
-  name: order_by
-  platform: order_by
-  symbol: order_by
-  token_id: order_by
-  trades: order_by
-  trades_after: order_by
-}
-
-"""
-select columns of table "formatted_tokens_with_performance"
-"""
-enum formatted_tokens_with_performance_select_column {
-  """column name"""
-  created_at
-
-  """column name"""
-  decimals
-
-  """column name"""
-  increase_pct
-
-  """column name"""
-  increase_pct_after
-
-  """column name"""
-  interval_start
-
-  """column name"""
-  latest_price
-
-  """column name"""
-  mint
-
-  """column name"""
-  name
-
-  """column name"""
-  platform
-
-  """column name"""
-  symbol
-
-  """column name"""
-  token_id
-
-  """column name"""
-  trades
-
-  """column name"""
-  trades_after
-}
-
-"""aggregate stddev on columns"""
-type formatted_tokens_with_performance_stddev_fields {
-  decimals: Float
-  increase_pct: Float
-  latest_price: Float
-  trades: Float
-}
-
-"""aggregate stddev_pop on columns"""
-type formatted_tokens_with_performance_stddev_pop_fields {
-  decimals: Float
-  increase_pct: Float
-  latest_price: Float
-  trades: Float
-}
-
-"""aggregate stddev_samp on columns"""
-type formatted_tokens_with_performance_stddev_samp_fields {
-  decimals: Float
-  increase_pct: Float
-  latest_price: Float
-  trades: Float
-}
-
-"""
-Streaming cursor of the table "formatted_tokens_with_performance"
-"""
-input formatted_tokens_with_performance_stream_cursor_input {
-  """Stream column input with initial value"""
-  initial_value: formatted_tokens_with_performance_stream_cursor_value_input!
-
-  """cursor ordering"""
-  ordering: cursor_ordering
-}
-
-"""Initial value of the column from where the streaming should start"""
-input formatted_tokens_with_performance_stream_cursor_value_input {
-  created_at: timestamptz
-  decimals: Int
-  increase_pct: float8
-  increase_pct_after: String
-  interval_start: timestamptz
-  latest_price: numeric
-  mint: String
-  name: String
-  platform: String
-  symbol: String
-  token_id: uuid
-  trades: bigint
-  trades_after: String
-}
-
-"""aggregate sum on columns"""
-type formatted_tokens_with_performance_sum_fields {
-  decimals: Int
-  increase_pct: float8
-  latest_price: numeric
-  trades: bigint
-}
-
-"""aggregate var_pop on columns"""
-type formatted_tokens_with_performance_var_pop_fields {
-  decimals: Float
-  increase_pct: Float
-  latest_price: Float
-  trades: Float
-}
-
-"""aggregate var_samp on columns"""
-type formatted_tokens_with_performance_var_samp_fields {
-  decimals: Float
-  increase_pct: Float
-  latest_price: Float
-  trades: Float
-}
-
-"""aggregate variance on columns"""
-type formatted_tokens_with_performance_variance_fields {
-  decimals: Float
-  increase_pct: Float
-  latest_price: Float
-  trades: Float
-}
-
-input get_formatted_tokens_args {
-  p_since: timestamptz
-}
-
-input get_formatted_tokens_interval_args {
-  p_interval: interval
-}
-
-"""get_formatted_tokens_intervalNative Query Arguments"""
-input get_formatted_tokens_interval_arguments {
-  """"""
-  interval: interval!
-}
-
-type get_formatted_tokens_intervals_within_period_aggregate {
-  interval_start: timestamptz!
-  token_count: bigint!
-}
-
-"""
-get_formatted_tokens_intervals_within_period_aggregateNative Query Arguments
-"""
-input get_formatted_tokens_intervals_within_period_aggregate_arguments {
-  """"""
-  end: timestamptz!
-
-  """"""
-  increase_pct: float8!
-
-  """"""
-  interval: interval!
-
-  """"""
-  start: timestamptz!
-
-  """"""
-  trades: bigint!
-}
-
-"""
-Boolean expression to filter rows from the logical model for "get_formatted_tokens_intervals_within_period_aggregate". All fields are combined with a logical 'AND'.
-"""
-input get_formatted_tokens_intervals_within_period_aggregate_bool_exp_bool_exp {
-  _and: [get_formatted_tokens_intervals_within_period_aggregate_bool_exp_bool_exp!]
-  _not: get_formatted_tokens_intervals_within_period_aggregate_bool_exp_bool_exp
-  _or: [get_formatted_tokens_intervals_within_period_aggregate_bool_exp_bool_exp!]
-  interval_start: timestamptz_comparison_exp
-  token_count: bigint_comparison_exp
-}
-
-enum get_formatted_tokens_intervals_within_period_aggregate_enum_name {
-  """column name"""
-  interval_start
-
-  """column name"""
-  token_count
-}
-
-"""
-Ordering options when selecting data from "get_formatted_tokens_intervals_within_period_aggregate".
-"""
-input get_formatted_tokens_intervals_within_period_aggregate_order_by {
-  interval_start: order_by
-  token_count: order_by
-}
-
-input get_formatted_tokens_intervals_within_period_args {
-  p_end: timestamptz
-  p_interval: interval
-  p_start: timestamptz
-}
-
-"""get_formatted_tokens_intervals_within_periodNative Query Arguments"""
-input get_formatted_tokens_intervals_within_period_arguments {
-  """"""
-  end: timestamptz!
-
-  """"""
-  interval: interval!
-
-  """"""
-  start: timestamptz!
-}
-
-input get_formatted_tokens_period_args {
-  p_end: timestamptz
-  p_start: timestamptz
-}
-
-"""get_formatted_tokens_periodNative Query Arguments"""
-input get_formatted_tokens_period_arguments {
-  """"""
-  end: timestamptz!
-
-  """"""
-  start: timestamptz!
-}
-
-"""get_formatted_tokens_sinceNative Query Arguments"""
-input get_formatted_tokens_since_arguments {
-  """"""
-  since: timestamptz!
-}
-
-input get_formatted_tokens_with_performance_intervals_within_period_args {
-  p_end: timestamptz
-  p_interval: interval
-  p_intervals: String
-  p_start: timestamptz
-}
-
-"""
-get_formatted_tokens_with_performance_intervals_within_periodNative Query Arguments
-"""
-input get_formatted_tokens_with_performance_intervals_within_period_arguments {
-  """"""
-  after_intervals: String!
-
-  """"""
-  end: timestamptz!
-
-  """"""
-  interval: interval!
-
-  """"""
-  start: timestamptz!
-}
-
-"""
-columns and relationships of "hourly_new_tokens"
-"""
-type hourly_new_tokens {
-  count: bigint
-  hour: timestamptz
-}
-
-"""
-aggregated selection of "hourly_new_tokens"
-"""
-type hourly_new_tokens_aggregate {
-  aggregate: hourly_new_tokens_aggregate_fields
-  nodes: [hourly_new_tokens!]!
-}
-
-"""
-aggregate fields of "hourly_new_tokens"
-"""
-type hourly_new_tokens_aggregate_fields {
-  avg: hourly_new_tokens_avg_fields
-  count(columns: [hourly_new_tokens_select_column!], distinct: Boolean): Int!
-  max: hourly_new_tokens_max_fields
-  min: hourly_new_tokens_min_fields
-  stddev: hourly_new_tokens_stddev_fields
-  stddev_pop: hourly_new_tokens_stddev_pop_fields
-  stddev_samp: hourly_new_tokens_stddev_samp_fields
-  sum: hourly_new_tokens_sum_fields
-  var_pop: hourly_new_tokens_var_pop_fields
-  var_samp: hourly_new_tokens_var_samp_fields
-  variance: hourly_new_tokens_variance_fields
-}
-
-"""aggregate avg on columns"""
-type hourly_new_tokens_avg_fields {
-  count: Float
-}
-
-"""
-Boolean expression to filter rows from the table "hourly_new_tokens". All fields are combined with a logical 'AND'.
-"""
-input hourly_new_tokens_bool_exp {
-  _and: [hourly_new_tokens_bool_exp!]
-  _not: hourly_new_tokens_bool_exp
-  _or: [hourly_new_tokens_bool_exp!]
-  count: bigint_comparison_exp
-  hour: timestamptz_comparison_exp
-}
-
-"""aggregate max on columns"""
-type hourly_new_tokens_max_fields {
-  count: bigint
-  hour: timestamptz
-}
-
-"""aggregate min on columns"""
-type hourly_new_tokens_min_fields {
-  count: bigint
-  hour: timestamptz
-}
-
-"""Ordering options when selecting data from "hourly_new_tokens"."""
-input hourly_new_tokens_order_by {
-  count: order_by
-  hour: order_by
-}
-
-"""
-select columns of table "hourly_new_tokens"
-"""
-enum hourly_new_tokens_select_column {
-  """column name"""
-  count
-
-  """column name"""
-  hour
-}
-
-"""aggregate stddev on columns"""
-type hourly_new_tokens_stddev_fields {
-  count: Float
-}
-
-"""aggregate stddev_pop on columns"""
-type hourly_new_tokens_stddev_pop_fields {
-  count: Float
-}
-
-"""aggregate stddev_samp on columns"""
-type hourly_new_tokens_stddev_samp_fields {
-  count: Float
-}
-
-"""
-Streaming cursor of the table "hourly_new_tokens"
-"""
-input hourly_new_tokens_stream_cursor_input {
-  """Stream column input with initial value"""
-  initial_value: hourly_new_tokens_stream_cursor_value_input!
-
-  """cursor ordering"""
-  ordering: cursor_ordering
-}
-
-"""Initial value of the column from where the streaming should start"""
-input hourly_new_tokens_stream_cursor_value_input {
-  count: bigint
-  hour: timestamptz
-}
-
-"""aggregate sum on columns"""
-type hourly_new_tokens_sum_fields {
-  count: bigint
-}
-
-"""aggregate var_pop on columns"""
-type hourly_new_tokens_var_pop_fields {
-  count: Float
-}
-
-"""aggregate var_samp on columns"""
-type hourly_new_tokens_var_samp_fields {
-  count: Float
-}
-
-"""aggregate variance on columns"""
-type hourly_new_tokens_variance_fields {
-  count: Float
-}
-
-"""
-columns and relationships of "hourly_swaps"
-"""
-<<<<<<< HEAD
 type formatted_tokens {
   created_at: timestamptz
   decimals: Int
@@ -1146,40 +214,34 @@
   trades: bigint
   uri: String
   volume: numeric
-=======
-type hourly_swaps {
-  count: bigint
-  hour: timestamptz
->>>>>>> 69d8644e
-}
-
-"""
-aggregated selection of "hourly_swaps"
-"""
-type hourly_swaps_aggregate {
-  aggregate: hourly_swaps_aggregate_fields
-  nodes: [hourly_swaps!]!
-}
-
-"""
-aggregate fields of "hourly_swaps"
-"""
-type hourly_swaps_aggregate_fields {
-  avg: hourly_swaps_avg_fields
-  count(columns: [hourly_swaps_select_column!], distinct: Boolean): Int!
-  max: hourly_swaps_max_fields
-  min: hourly_swaps_min_fields
-  stddev: hourly_swaps_stddev_fields
-  stddev_pop: hourly_swaps_stddev_pop_fields
-  stddev_samp: hourly_swaps_stddev_samp_fields
-  sum: hourly_swaps_sum_fields
-  var_pop: hourly_swaps_var_pop_fields
-  var_samp: hourly_swaps_var_samp_fields
-  variance: hourly_swaps_variance_fields
+}
+
+"""
+aggregated selection of "formatted_tokens"
+"""
+type formatted_tokens_aggregate {
+  aggregate: formatted_tokens_aggregate_fields
+  nodes: [formatted_tokens!]!
+}
+
+"""
+aggregate fields of "formatted_tokens"
+"""
+type formatted_tokens_aggregate_fields {
+  avg: formatted_tokens_avg_fields
+  count(columns: [formatted_tokens_select_column!], distinct: Boolean): Int!
+  max: formatted_tokens_max_fields
+  min: formatted_tokens_min_fields
+  stddev: formatted_tokens_stddev_fields
+  stddev_pop: formatted_tokens_stddev_pop_fields
+  stddev_samp: formatted_tokens_stddev_samp_fields
+  sum: formatted_tokens_sum_fields
+  var_pop: formatted_tokens_var_pop_fields
+  var_samp: formatted_tokens_var_samp_fields
+  variance: formatted_tokens_variance_fields
 }
 
 """aggregate avg on columns"""
-<<<<<<< HEAD
 type formatted_tokens_avg_fields {
   decimals: Float
   increase_pct: Float
@@ -1187,16 +249,11 @@
   supply: Float
   trades: Float
   volume: Float
-=======
-type hourly_swaps_avg_fields {
-  count: Float
->>>>>>> 69d8644e
-}
-
-"""
-Boolean expression to filter rows from the table "hourly_swaps". All fields are combined with a logical 'AND'.
-"""
-<<<<<<< HEAD
+}
+
+"""
+Boolean expression to filter rows from the table "formatted_tokens". All fields are combined with a logical 'AND'.
+"""
 input formatted_tokens_bool_exp {
   _and: [formatted_tokens_bool_exp!]
   _not: formatted_tokens_bool_exp
@@ -1391,38 +448,11 @@
   trades: order_by
   uri: order_by
   volume: order_by
-=======
-input hourly_swaps_bool_exp {
-  _and: [hourly_swaps_bool_exp!]
-  _not: hourly_swaps_bool_exp
-  _or: [hourly_swaps_bool_exp!]
-  count: bigint_comparison_exp
-  hour: timestamptz_comparison_exp
-}
-
-"""aggregate max on columns"""
-type hourly_swaps_max_fields {
-  count: bigint
-  hour: timestamptz
-}
-
-"""aggregate min on columns"""
-type hourly_swaps_min_fields {
-  count: bigint
-  hour: timestamptz
-}
-
-"""Ordering options when selecting data from "hourly_swaps"."""
-input hourly_swaps_order_by {
-  count: order_by
-  hour: order_by
->>>>>>> 69d8644e
-}
-
-"""
-select columns of table "hourly_swaps"
-"""
-<<<<<<< HEAD
+}
+
+"""
+select columns of table "formatted_tokens"
+"""
 enum formatted_tokens_select_column {
   """column name"""
   created_at
@@ -1460,14 +490,10 @@
   """column name"""
   symbol
 
-=======
-enum hourly_swaps_select_column {
->>>>>>> 69d8644e
-  """column name"""
-  count
-
-  """column name"""
-<<<<<<< HEAD
+  """column name"""
+  token_id
+
+  """column name"""
   trades
 
   """column name"""
@@ -1505,39 +531,20 @@
   supply: Float
   trades: Float
   volume: Float
-=======
-  hour
-}
-
-"""aggregate stddev on columns"""
-type hourly_swaps_stddev_fields {
-  count: Float
-}
-
-"""aggregate stddev_pop on columns"""
-type hourly_swaps_stddev_pop_fields {
-  count: Float
-}
-
-"""aggregate stddev_samp on columns"""
-type hourly_swaps_stddev_samp_fields {
-  count: Float
->>>>>>> 69d8644e
-}
-
-"""
-Streaming cursor of the table "hourly_swaps"
-"""
-input hourly_swaps_stream_cursor_input {
+}
+
+"""
+Streaming cursor of the table "formatted_tokens"
+"""
+input formatted_tokens_stream_cursor_input {
   """Stream column input with initial value"""
-  initial_value: hourly_swaps_stream_cursor_value_input!
+  initial_value: formatted_tokens_stream_cursor_value_input!
 
   """cursor ordering"""
   ordering: cursor_ordering
 }
 
 """Initial value of the column from where the streaming should start"""
-<<<<<<< HEAD
 input formatted_tokens_stream_cursor_value_input {
   created_at: timestamptz
   decimals: Int
@@ -1646,31 +653,6 @@
   var_pop: formatted_tokens_with_performance_var_pop_fields
   var_samp: formatted_tokens_with_performance_var_samp_fields
   variance: formatted_tokens_with_performance_variance_fields
-=======
-input hourly_swaps_stream_cursor_value_input {
-  count: bigint
-  hour: timestamptz
-}
-
-"""aggregate sum on columns"""
-type hourly_swaps_sum_fields {
-  count: bigint
-}
-
-"""aggregate var_pop on columns"""
-type hourly_swaps_var_pop_fields {
-  count: Float
-}
-
-"""aggregate var_samp on columns"""
-type hourly_swaps_var_samp_fields {
-  count: Float
-}
-
-"""aggregate variance on columns"""
-type hourly_swaps_variance_fields {
-  count: Float
->>>>>>> 69d8644e
 }
 
 """aggregate avg on columns"""
@@ -2380,6 +1362,8 @@
 
 scalar interval
 
+scalar jsonb
+
 """mutation root"""
 type mutation_root {
   """
@@ -2485,7 +1469,6 @@
   ): [formatted_tokens!]!
 
   """
-<<<<<<< HEAD
   execute VOLATILE function "get_formatted_tokens_with_performance_intervals_within_period" which returns "formatted_tokens_with_performance"
   """
   get_formatted_tokens_with_performance_intervals_within_period(
@@ -2511,109 +1494,6 @@
   ): [formatted_tokens_with_performance!]!
 
   """
-  insert data into the table: "account"
-=======
-  execute VOLATILE function "get_formatted_tokens_interval" which returns "formatted_tokens"
->>>>>>> 69d8644e
-  """
-  get_formatted_tokens_interval(
-    """
-    input parameters for function "get_formatted_tokens_interval"
-    """
-    args: get_formatted_tokens_interval_args!
-
-    """distinct select on columns"""
-    distinct_on: [formatted_tokens_select_column!]
-
-    """limit the number of rows returned"""
-    limit: Int
-
-    """skip the first n rows. Use only with order_by"""
-    offset: Int
-
-    """sort the rows by one or more columns"""
-    order_by: [formatted_tokens_order_by!]
-
-    """filter the rows returned"""
-    where: formatted_tokens_bool_exp
-  ): [formatted_tokens!]!
-
-  """
-  execute VOLATILE function "get_formatted_tokens_intervals_within_period" which returns "formatted_tokens"
-  """
-  get_formatted_tokens_intervals_within_period(
-    """
-    input parameters for function "get_formatted_tokens_intervals_within_period"
-    """
-    args: get_formatted_tokens_intervals_within_period_args!
-
-    """distinct select on columns"""
-    distinct_on: [formatted_tokens_select_column!]
-
-    """limit the number of rows returned"""
-    limit: Int
-
-    """skip the first n rows. Use only with order_by"""
-    offset: Int
-
-    """sort the rows by one or more columns"""
-    order_by: [formatted_tokens_order_by!]
-
-    """filter the rows returned"""
-    where: formatted_tokens_bool_exp
-  ): [formatted_tokens!]!
-
-  """
-  execute VOLATILE function "get_formatted_tokens_period" which returns "formatted_tokens"
-  """
-  get_formatted_tokens_period(
-    """
-    input parameters for function "get_formatted_tokens_period"
-    """
-    args: get_formatted_tokens_period_args!
-
-    """distinct select on columns"""
-    distinct_on: [formatted_tokens_select_column!]
-
-    """limit the number of rows returned"""
-    limit: Int
-
-    """skip the first n rows. Use only with order_by"""
-    offset: Int
-
-    """sort the rows by one or more columns"""
-    order_by: [formatted_tokens_order_by!]
-
-    """filter the rows returned"""
-    where: formatted_tokens_bool_exp
-  ): [formatted_tokens!]!
-
-  """
-  execute VOLATILE function "get_formatted_tokens_with_performance_intervals_within_period" which returns "formatted_tokens_with_performance"
-  """
-  get_formatted_tokens_with_performance_intervals_within_period(
-    """
-    input parameters for function "get_formatted_tokens_with_performance_intervals_within_period"
-    """
-    args: get_formatted_tokens_with_performance_intervals_within_period_args!
-
-    """distinct select on columns"""
-    distinct_on: [formatted_tokens_with_performance_select_column!]
-
-    """limit the number of rows returned"""
-    limit: Int
-
-    """skip the first n rows. Use only with order_by"""
-    offset: Int
-
-    """sort the rows by one or more columns"""
-    order_by: [formatted_tokens_with_performance_order_by!]
-
-    """filter the rows returned"""
-    where: formatted_tokens_with_performance_bool_exp
-  ): [formatted_tokens_with_performance!]!
-
-  """
   insert data into the table: "token"
   """
   insert_token(
@@ -2861,6 +1741,31 @@
     """updates to execute, in order"""
     updates: [wallet_transaction_updates!]!
   ): [wallet_transaction_mutation_response]
+
+  """
+  execute VOLATILE function "upsert_tokens_and_price_history" which returns "token"
+  """
+  upsert_tokens_and_price_history(
+    """
+    input parameters for function "upsert_tokens_and_price_history"
+    """
+    args: upsert_tokens_and_price_history_args!
+
+    """distinct select on columns"""
+    distinct_on: [token_select_column!]
+
+    """limit the number of rows returned"""
+    limit: Int
+
+    """skip the first n rows. Use only with order_by"""
+    offset: Int
+
+    """sort the rows by one or more columns"""
+    order_by: [token_order_by!]
+
+    """filter the rows returned"""
+    where: token_bool_exp
+  ): [token!]!
 }
 
 scalar numeric
@@ -2941,111 +1846,6 @@
     """filter the rows returned"""
     where: formatted_tokens_bool_exp
   ): formatted_tokens_aggregate!
-
-  """
-  fetch data from the table: "formatted_tokens_with_performance"
-  """
-  formatted_tokens_with_performance(
-    """distinct select on columns"""
-<<<<<<< HEAD
-    distinct_on: [account_transaction_select_column!]
-
-    """limit the number of rows returned"""
-    limit: Int
-
-    """skip the first n rows. Use only with order_by"""
-    offset: Int
-
-    """sort the rows by one or more columns"""
-    order_by: [account_transaction_order_by!]
-
-    """filter the rows returned"""
-    where: account_transaction_bool_exp
-  ): [account_transaction!]!
-
-  """
-  fetch aggregated fields from the table: "account_transaction"
-  """
-  account_transaction_aggregate(
-    """distinct select on columns"""
-    distinct_on: [account_transaction_select_column!]
-
-    """limit the number of rows returned"""
-    limit: Int
-
-    """skip the first n rows. Use only with order_by"""
-    offset: Int
-
-    """sort the rows by one or more columns"""
-    order_by: [account_transaction_order_by!]
-
-    """filter the rows returned"""
-    where: account_transaction_bool_exp
-  ): account_transaction_aggregate!
-
-  """
-  fetch data from the table: "account_transaction" using primary key columns
-  """
-  account_transaction_by_pk(id: uuid!): account_transaction
-  account_transaction_offset(
-    """account_transaction_offsetNative Query Arguments"""
-    args: account_transaction_offset_arguments!
-
-    """distinct select on columns"""
-    distinct_on: [account_transaction_offset_model_enum_name!]
-
-    """limit the number of rows returned"""
-    limit: Int
-
-    """skip the first n rows. Use only with order_by"""
-    offset: Int
-
-    """sort the rows by one or more columns"""
-    order_by: [account_transaction_offset_model_order_by!]
-
-    """filter the rows returned"""
-    where: account_transaction_offset_model_bool_exp_bool_exp
-  ): [account_transaction_offset_model!]!
-
-  """
-  fetch data from the table: "formatted_tokens"
-  """
-  formatted_tokens(
-    """distinct select on columns"""
-    distinct_on: [formatted_tokens_select_column!]
-
-    """limit the number of rows returned"""
-    limit: Int
-
-    """skip the first n rows. Use only with order_by"""
-    offset: Int
-
-    """sort the rows by one or more columns"""
-    order_by: [formatted_tokens_order_by!]
-
-    """filter the rows returned"""
-    where: formatted_tokens_bool_exp
-  ): [formatted_tokens!]!
-
-  """
-  fetch aggregated fields from the table: "formatted_tokens"
-  """
-  formatted_tokens_aggregate(
-    """distinct select on columns"""
-    distinct_on: [formatted_tokens_select_column!]
-
-    """limit the number of rows returned"""
-    limit: Int
-
-    """skip the first n rows. Use only with order_by"""
-    offset: Int
-
-    """sort the rows by one or more columns"""
-    order_by: [formatted_tokens_order_by!]
-
-    """filter the rows returned"""
-    where: formatted_tokens_bool_exp
-  ): formatted_tokens_aggregate!
   formatted_tokens_interval(
     """formatted_tokens_intervalNative Query Arguments"""
     args: formatted_tokens_interval_arguments!
@@ -3065,757 +1865,6 @@
     """filter the rows returned"""
     where: formatted_tokens_model_bool_exp_bool_exp
   ): [formatted_tokens_model!]!
-
-  """
-  fetch data from the table: "formatted_tokens_with_performance"
-  """
-  formatted_tokens_with_performance(
-    """distinct select on columns"""
-=======
->>>>>>> 69d8644e
-    distinct_on: [formatted_tokens_with_performance_select_column!]
-
-    """limit the number of rows returned"""
-    limit: Int
-
-    """skip the first n rows. Use only with order_by"""
-    offset: Int
-
-    """sort the rows by one or more columns"""
-    order_by: [formatted_tokens_with_performance_order_by!]
-
-    """filter the rows returned"""
-    where: formatted_tokens_with_performance_bool_exp
-  ): [formatted_tokens_with_performance!]!
-
-  """
-  fetch aggregated fields from the table: "formatted_tokens_with_performance"
-  """
-  formatted_tokens_with_performance_aggregate(
-    """distinct select on columns"""
-    distinct_on: [formatted_tokens_with_performance_select_column!]
-
-    """limit the number of rows returned"""
-    limit: Int
-
-    """skip the first n rows. Use only with order_by"""
-    offset: Int
-
-    """sort the rows by one or more columns"""
-    order_by: [formatted_tokens_with_performance_order_by!]
-
-    """filter the rows returned"""
-    where: formatted_tokens_with_performance_bool_exp
-  ): formatted_tokens_with_performance_aggregate!
-<<<<<<< HEAD
-  formatted_tokens_with_performance_intervals_within_period(
-    """
-    formatted_tokens_with_performance_intervals_within_periodNative Query Arguments
-    """
-    args: formatted_tokens_with_performance_intervals_within_period_arguments!
-
-    """distinct select on columns"""
-    distinct_on: [formatted_tokens_with_performance_model_enum_name!]
-=======
-  get_formatted_tokens_interval(
-    """get_formatted_tokens_intervalNative Query Arguments"""
-    args: get_formatted_tokens_interval_arguments!
-
-    """distinct select on columns"""
-    distinct_on: [GetFormattedTokensResult_enum_name!]
->>>>>>> 69d8644e
-
-    """limit the number of rows returned"""
-    limit: Int
-
-    """skip the first n rows. Use only with order_by"""
-    offset: Int
-
-    """sort the rows by one or more columns"""
-<<<<<<< HEAD
-    order_by: [formatted_tokens_with_performance_model_order_by!]
-
-    """filter the rows returned"""
-    where: formatted_tokens_with_performance_model_bool_exp_bool_exp
-  ): [formatted_tokens_with_performance_model!]!
-
-  """
-  fetch data from the table: "hourly_new_tokens"
-  """
-  hourly_new_tokens(
-    """distinct select on columns"""
-    distinct_on: [hourly_new_tokens_select_column!]
-=======
-    order_by: [GetFormattedTokensResult_order_by!]
-
-    """filter the rows returned"""
-    where: GetFormattedTokensResult_bool_exp_bool_exp
-  ): [GetFormattedTokensResult!]!
-  get_formatted_tokens_intervals_within_period(
-    """get_formatted_tokens_intervals_within_periodNative Query Arguments"""
-    args: get_formatted_tokens_intervals_within_period_arguments!
-
-    """distinct select on columns"""
-    distinct_on: [GetFormattedTokensResult_enum_name!]
->>>>>>> 69d8644e
-
-    """limit the number of rows returned"""
-    limit: Int
-
-    """skip the first n rows. Use only with order_by"""
-    offset: Int
-
-    """sort the rows by one or more columns"""
-<<<<<<< HEAD
-    order_by: [hourly_new_tokens_order_by!]
-
-    """filter the rows returned"""
-    where: hourly_new_tokens_bool_exp
-  ): [hourly_new_tokens!]!
-
-  """
-  fetch aggregated fields from the table: "hourly_new_tokens"
-  """
-  hourly_new_tokens_aggregate(
-    """distinct select on columns"""
-    distinct_on: [hourly_new_tokens_select_column!]
-=======
-    order_by: [GetFormattedTokensResult_order_by!]
-
-    """filter the rows returned"""
-    where: GetFormattedTokensResult_bool_exp_bool_exp
-  ): [GetFormattedTokensResult!]!
-  get_formatted_tokens_intervals_within_period_aggregate(
-    """
-    get_formatted_tokens_intervals_within_period_aggregateNative Query Arguments
-    """
-    args: get_formatted_tokens_intervals_within_period_aggregate_arguments!
-
-    """distinct select on columns"""
-    distinct_on: [get_formatted_tokens_intervals_within_period_aggregate_enum_name!]
->>>>>>> 69d8644e
-
-    """limit the number of rows returned"""
-    limit: Int
-
-    """skip the first n rows. Use only with order_by"""
-    offset: Int
-
-    """sort the rows by one or more columns"""
-<<<<<<< HEAD
-    order_by: [hourly_new_tokens_order_by!]
-
-    """filter the rows returned"""
-    where: hourly_new_tokens_bool_exp
-  ): hourly_new_tokens_aggregate!
-=======
-    order_by: [get_formatted_tokens_intervals_within_period_aggregate_order_by!]
-
-    """filter the rows returned"""
-    where: get_formatted_tokens_intervals_within_period_aggregate_bool_exp_bool_exp
-  ): [get_formatted_tokens_intervals_within_period_aggregate!]!
-  get_formatted_tokens_period(
-    """get_formatted_tokens_periodNative Query Arguments"""
-    args: get_formatted_tokens_period_arguments!
->>>>>>> 69d8644e
-
-  """
-  fetch data from the table: "hourly_swaps"
-  """
-  hourly_swaps(
-    """distinct select on columns"""
-    distinct_on: [hourly_swaps_select_column!]
-
-    """limit the number of rows returned"""
-    limit: Int
-
-    """skip the first n rows. Use only with order_by"""
-    offset: Int
-
-    """sort the rows by one or more columns"""
-    order_by: [hourly_swaps_order_by!]
-
-    """filter the rows returned"""
-    where: hourly_swaps_bool_exp
-  ): [hourly_swaps!]!
-
-  """
-  fetch aggregated fields from the table: "hourly_swaps"
-  """
-  hourly_swaps_aggregate(
-    """distinct select on columns"""
-    distinct_on: [hourly_swaps_select_column!]
-
-    """limit the number of rows returned"""
-    limit: Int
-
-    """skip the first n rows. Use only with order_by"""
-    offset: Int
-
-    """sort the rows by one or more columns"""
-    order_by: [hourly_swaps_order_by!]
-
-    """filter the rows returned"""
-<<<<<<< HEAD
-    where: hourly_swaps_bool_exp
-  ): hourly_swaps_aggregate!
-=======
-    where: GetFormattedTokensResult_bool_exp_bool_exp
-  ): [GetFormattedTokensResult!]!
-  get_formatted_tokens_with_performance_intervals_within_period(
-    """
-    get_formatted_tokens_with_performance_intervals_within_periodNative Query Arguments
-    """
-    args: get_formatted_tokens_with_performance_intervals_within_period_arguments!
->>>>>>> 69d8644e
-
-    """distinct select on columns"""
-    distinct_on: [GetFormattedTokensWithPerformanceResult_enum_name!]
-
-    """limit the number of rows returned"""
-    limit: Int
-
-    """skip the first n rows. Use only with order_by"""
-    offset: Int
-
-    """sort the rows by one or more columns"""
-    order_by: [GetFormattedTokensWithPerformanceResult_order_by!]
-
-    """filter the rows returned"""
-    where: GetFormattedTokensWithPerformanceResult_bool_exp_bool_exp
-  ): [GetFormattedTokensWithPerformanceResult!]!
-
-  """
-  fetch data from the table: "hourly_new_tokens"
-  """
-  hourly_new_tokens(
-    """distinct select on columns"""
-    distinct_on: [hourly_new_tokens_select_column!]
-
-    """limit the number of rows returned"""
-    limit: Int
-
-    """skip the first n rows. Use only with order_by"""
-    offset: Int
-
-    """sort the rows by one or more columns"""
-    order_by: [hourly_new_tokens_order_by!]
-
-    """filter the rows returned"""
-    where: hourly_new_tokens_bool_exp
-  ): [hourly_new_tokens!]!
-
-  """
-  fetch aggregated fields from the table: "hourly_new_tokens"
-  """
-  hourly_new_tokens_aggregate(
-    """distinct select on columns"""
-    distinct_on: [hourly_new_tokens_select_column!]
-
-    """limit the number of rows returned"""
-    limit: Int
-
-    """skip the first n rows. Use only with order_by"""
-    offset: Int
-
-    """sort the rows by one or more columns"""
-    order_by: [hourly_new_tokens_order_by!]
-
-    """filter the rows returned"""
-    where: hourly_new_tokens_bool_exp
-  ): hourly_new_tokens_aggregate!
-
-  """
-  fetch data from the table: "hourly_swaps"
-  """
-  hourly_swaps(
-    """distinct select on columns"""
-    distinct_on: [hourly_swaps_select_column!]
-
-    """limit the number of rows returned"""
-    limit: Int
-
-    """skip the first n rows. Use only with order_by"""
-    offset: Int
-
-    """sort the rows by one or more columns"""
-    order_by: [hourly_swaps_order_by!]
-
-    """filter the rows returned"""
-    where: hourly_swaps_bool_exp
-  ): [hourly_swaps!]!
-
-  """
-  fetch aggregated fields from the table: "hourly_swaps"
-  """
-  hourly_swaps_aggregate(
-    """distinct select on columns"""
-    distinct_on: [hourly_swaps_select_column!]
-
-    """limit the number of rows returned"""
-    limit: Int
-
-    """skip the first n rows. Use only with order_by"""
-    offset: Int
-
-    """sort the rows by one or more columns"""
-    order_by: [hourly_swaps_order_by!]
-
-    """filter the rows returned"""
-    where: hourly_swaps_bool_exp
-  ): hourly_swaps_aggregate!
-
-  """
-  fetch data from the table: "token"
-  """
-  token(
-    """distinct select on columns"""
-    distinct_on: [token_select_column!]
-
-    """limit the number of rows returned"""
-    limit: Int
-
-    """skip the first n rows. Use only with order_by"""
-    offset: Int
-
-    """sort the rows by one or more columns"""
-    order_by: [token_order_by!]
-
-    """filter the rows returned"""
-    where: token_bool_exp
-  ): [token!]!
-
-  """
-  fetch aggregated fields from the table: "token"
-  """
-  token_aggregate(
-    """distinct select on columns"""
-    distinct_on: [token_select_column!]
-
-    """limit the number of rows returned"""
-    limit: Int
-
-    """skip the first n rows. Use only with order_by"""
-    offset: Int
-
-    """sort the rows by one or more columns"""
-    order_by: [token_order_by!]
-
-    """filter the rows returned"""
-    where: token_bool_exp
-  ): token_aggregate!
-
-  """fetch data from the table: "token" using primary key columns"""
-  token_by_pk(id: uuid!): token
-
-  """
-  fetch data from the table: "token_price_history"
-  """
-  token_price_history(
-    """distinct select on columns"""
-    distinct_on: [token_price_history_select_column!]
-
-    """limit the number of rows returned"""
-    limit: Int
-
-    """skip the first n rows. Use only with order_by"""
-    offset: Int
-
-    """sort the rows by one or more columns"""
-    order_by: [token_price_history_order_by!]
-
-    """filter the rows returned"""
-    where: token_price_history_bool_exp
-  ): [token_price_history!]!
-
-  """
-  fetch aggregated fields from the table: "token_price_history"
-  """
-  token_price_history_aggregate(
-    """distinct select on columns"""
-    distinct_on: [token_price_history_select_column!]
-
-    """limit the number of rows returned"""
-    limit: Int
-
-    """skip the first n rows. Use only with order_by"""
-    offset: Int
-
-    """sort the rows by one or more columns"""
-    order_by: [token_price_history_order_by!]
-
-    """filter the rows returned"""
-    where: token_price_history_bool_exp
-  ): token_price_history_aggregate!
-
-  """
-  fetch data from the table: "token_price_history" using primary key columns
-  """
-  token_price_history_by_pk(id: uuid!): token_price_history
-  token_price_history_offset(
-    """token_price_history_offsetNative Query Arguments"""
-    args: token_price_history_offset_arguments!
-
-    """distinct select on columns"""
-    distinct_on: [token_price_history_offset_enum_name!]
-
-    """limit the number of rows returned"""
-    limit: Int
-
-    """skip the first n rows. Use only with order_by"""
-    offset: Int
-
-    """sort the rows by one or more columns"""
-    order_by: [token_price_history_offset_order_by!]
-
-    """filter the rows returned"""
-    where: token_price_history_offset_bool_exp_bool_exp
-  ): [token_price_history_offset!]!
-
-  """
-  fetch data from the table: "token_transaction"
-  """
-  token_transaction(
-    """distinct select on columns"""
-    distinct_on: [token_transaction_select_column!]
-
-    """limit the number of rows returned"""
-    limit: Int
-
-    """skip the first n rows. Use only with order_by"""
-    offset: Int
-
-    """sort the rows by one or more columns"""
-    order_by: [token_transaction_order_by!]
-
-    """filter the rows returned"""
-    where: token_transaction_bool_exp
-  ): [token_transaction!]!
-
-  """
-  fetch aggregated fields from the table: "token_transaction"
-  """
-  token_transaction_aggregate(
-    """distinct select on columns"""
-    distinct_on: [token_transaction_select_column!]
-
-    """limit the number of rows returned"""
-    limit: Int
-
-    """skip the first n rows. Use only with order_by"""
-    offset: Int
-
-    """sort the rows by one or more columns"""
-    order_by: [token_transaction_order_by!]
-
-    """filter the rows returned"""
-    where: token_transaction_bool_exp
-  ): token_transaction_aggregate!
-
-  """
-  fetch data from the table: "token_transaction" using primary key columns
-  """
-  token_transaction_by_pk(id: uuid!): token_transaction
-  token_transaction_offset(
-    """token_transaction_offsetNative Query Arguments"""
-    args: token_transaction_offset_arguments!
-
-    """distinct select on columns"""
-    distinct_on: [token_transaction_offset_model_enum_name!]
-
-    """limit the number of rows returned"""
-    limit: Int
-
-    """skip the first n rows. Use only with order_by"""
-    offset: Int
-
-    """sort the rows by one or more columns"""
-    order_by: [token_transaction_offset_model_order_by!]
-
-    """filter the rows returned"""
-    where: token_transaction_offset_model_bool_exp_bool_exp
-  ): [token_transaction_offset_model!]!
-<<<<<<< HEAD
-  volume_intervals_within_period(
-    """volume_intervals_within_periodNative Query Arguments"""
-    args: volume_intervals_within_period_arguments!
-
-    """distinct select on columns"""
-    distinct_on: [volume_intervals_within_period_enum_name!]
-
-    """limit the number of rows returned"""
-    limit: Int
-
-    """skip the first n rows. Use only with order_by"""
-    offset: Int
-
-    """sort the rows by one or more columns"""
-    order_by: [volume_intervals_within_period_order_by!]
-
-    """filter the rows returned"""
-    where: volume_intervals_within_period_bool_exp_bool_exp
-  ): [volume_intervals_within_period!]!
-}
-
-input sell_token_args {
-  account_id: uuid
-  amount_to_sell: numeric
-  token_cost: numeric
-  token_id: uuid
-}
-=======
-  wallet_balance_ignore_interval(
-    """wallet_balance_ignore_intervalNative Query Arguments"""
-    args: wallet_balance_ignore_interval_arguments!
->>>>>>> 69d8644e
-
-    """distinct select on columns"""
-    distinct_on: [balance_offset_model_enum_name!]
-
-    """limit the number of rows returned"""
-    limit: Int
-
-    """skip the first n rows. Use only with order_by"""
-    offset: Int
-
-    """sort the rows by one or more columns"""
-    order_by: [balance_offset_model_order_by!]
-
-    """filter the rows returned"""
-    where: balance_offset_model_bool_exp_bool_exp
-  ): [balance_offset_model!]!
-  wallet_token_balance_ignore_interval(
-    """wallet_token_balance_ignore_intervalNative Query Arguments"""
-    args: wallet_token_balance_ignore_interval_arguments!
-
-    """distinct select on columns"""
-    distinct_on: [balance_offset_model_enum_name!]
-
-    """limit the number of rows returned"""
-    limit: Int
-
-    """skip the first n rows. Use only with order_by"""
-    offset: Int
-
-    """sort the rows by one or more columns"""
-    order_by: [balance_offset_model_order_by!]
-
-    """filter the rows returned"""
-    where: balance_offset_model_bool_exp_bool_exp
-  ): [balance_offset_model!]!
-
-  """
-  fetch data from the table: "wallet_transaction"
-  """
-  wallet_transaction(
-    """distinct select on columns"""
-    distinct_on: [wallet_transaction_select_column!]
-
-    """limit the number of rows returned"""
-    limit: Int
-
-    """skip the first n rows. Use only with order_by"""
-    offset: Int
-
-    """sort the rows by one or more columns"""
-    order_by: [wallet_transaction_order_by!]
-
-    """filter the rows returned"""
-    where: wallet_transaction_bool_exp
-  ): [wallet_transaction!]!
-
-  """
-  fetch aggregated fields from the table: "wallet_transaction"
-  """
-  wallet_transaction_aggregate(
-    """distinct select on columns"""
-    distinct_on: [wallet_transaction_select_column!]
-
-    """limit the number of rows returned"""
-    limit: Int
-
-    """skip the first n rows. Use only with order_by"""
-    offset: Int
-
-    """sort the rows by one or more columns"""
-    order_by: [wallet_transaction_order_by!]
-
-    """filter the rows returned"""
-    where: wallet_transaction_bool_exp
-  ): wallet_transaction_aggregate!
-
-  """
-  fetch data from the table: "wallet_transaction" using primary key columns
-  """
-  wallet_transaction_by_pk(id: uuid!): wallet_transaction
-  wallet_transaction_offset(
-    """wallet_transaction_offsetNative Query Arguments"""
-    args: wallet_transaction_offset_arguments!
-
-    """distinct select on columns"""
-    distinct_on: [wallet_transaction_offset_model_enum_name!]
-
-    """limit the number of rows returned"""
-    limit: Int
-
-    """skip the first n rows. Use only with order_by"""
-    offset: Int
-
-    """sort the rows by one or more columns"""
-    order_by: [wallet_transaction_offset_model_order_by!]
-
-    """filter the rows returned"""
-    where: wallet_transaction_offset_model_bool_exp_bool_exp
-  ): [wallet_transaction_offset_model!]!
-}
-
-input sell_token_args {
-  amount_to_sell: numeric
-  token_cost: numeric
-  token_id: uuid
-  user_wallet: String
-}
-
-type subscription_root {
-  """
-  fetch data from the table: "formatted_tokens"
-  """
-  formatted_tokens(
-    """distinct select on columns"""
-    distinct_on: [formatted_tokens_select_column!]
-
-    """limit the number of rows returned"""
-    limit: Int
-
-    """skip the first n rows. Use only with order_by"""
-    offset: Int
-
-    """sort the rows by one or more columns"""
-    order_by: [formatted_tokens_order_by!]
-
-    """filter the rows returned"""
-    where: formatted_tokens_bool_exp
-  ): [formatted_tokens!]!
-
-  """
-  fetch aggregated fields from the table: "formatted_tokens"
-  """
-  formatted_tokens_aggregate(
-    """distinct select on columns"""
-    distinct_on: [formatted_tokens_select_column!]
-
-    """limit the number of rows returned"""
-    limit: Int
-
-    """skip the first n rows. Use only with order_by"""
-    offset: Int
-
-    """sort the rows by one or more columns"""
-    order_by: [formatted_tokens_order_by!]
-
-    """filter the rows returned"""
-    where: formatted_tokens_bool_exp
-  ): formatted_tokens_aggregate!
-
-  """
-  fetch data from the table in a streaming manner: "formatted_tokens"
-  """
-  formatted_tokens_stream(
-    """maximum number of rows returned in a single batch"""
-    batch_size: Int!
-
-    """cursor to stream the results returned by the query"""
-    cursor: [formatted_tokens_stream_cursor_input]!
-
-    """filter the rows returned"""
-    where: formatted_tokens_bool_exp
-  ): [formatted_tokens!]!
-
-  """
-  fetch data from the table: "formatted_tokens_with_performance"
-  """
-  formatted_tokens_with_performance(
-    """distinct select on columns"""
-    distinct_on: [formatted_tokens_with_performance_select_column!]
-
-    """limit the number of rows returned"""
-    limit: Int
-
-    """skip the first n rows. Use only with order_by"""
-    offset: Int
-
-    """sort the rows by one or more columns"""
-    order_by: [formatted_tokens_with_performance_order_by!]
-
-    """filter the rows returned"""
-    where: formatted_tokens_with_performance_bool_exp
-  ): [formatted_tokens_with_performance!]!
-
-  """
-  fetch aggregated fields from the table: "formatted_tokens_with_performance"
-  """
-  formatted_tokens_with_performance_aggregate(
-    """distinct select on columns"""
-    distinct_on: [formatted_tokens_with_performance_select_column!]
-
-    """limit the number of rows returned"""
-    limit: Int
-
-    """skip the first n rows. Use only with order_by"""
-    offset: Int
-
-    """sort the rows by one or more columns"""
-    order_by: [formatted_tokens_with_performance_order_by!]
-
-    """filter the rows returned"""
-<<<<<<< HEAD
-    where: formatted_tokens_bool_exp
-  ): formatted_tokens_aggregate!
-  formatted_tokens_interval(
-    """formatted_tokens_intervalNative Query Arguments"""
-    args: formatted_tokens_interval_arguments!
-
-    """distinct select on columns"""
-    distinct_on: [formatted_tokens_model_enum_name!]
-
-    """limit the number of rows returned"""
-    limit: Int
-
-    """skip the first n rows. Use only with order_by"""
-    offset: Int
-
-    """sort the rows by one or more columns"""
-    order_by: [formatted_tokens_model_order_by!]
-
-    """filter the rows returned"""
-    where: formatted_tokens_model_bool_exp_bool_exp
-  ): [formatted_tokens_model!]!
-=======
-    where: formatted_tokens_with_performance_bool_exp
-  ): formatted_tokens_with_performance_aggregate!
->>>>>>> 69d8644e
-
-  """
-  fetch data from the table in a streaming manner: "formatted_tokens_with_performance"
-  """
-  formatted_tokens_with_performance_stream(
-    """maximum number of rows returned in a single batch"""
-    batch_size: Int!
-
-    """cursor to stream the results returned by the query"""
-    cursor: [formatted_tokens_with_performance_stream_cursor_input]!
-
-    """filter the rows returned"""
-<<<<<<< HEAD
-    where: formatted_tokens_bool_exp
-  ): [formatted_tokens!]!
-=======
-    where: formatted_tokens_with_performance_bool_exp
-  ): [formatted_tokens_with_performance!]!
-  get_formatted_tokens_interval(
-    """get_formatted_tokens_intervalNative Query Arguments"""
-    args: get_formatted_tokens_interval_arguments!
->>>>>>> 69d8644e
 
   """
   fetch data from the table: "formatted_tokens_with_performance"
@@ -3879,6 +1928,521 @@
   ): [formatted_tokens_with_performance_model!]!
 
   """
+  fetch data from the table: "hourly_new_tokens"
+  """
+  hourly_new_tokens(
+    """distinct select on columns"""
+    distinct_on: [hourly_new_tokens_select_column!]
+
+    """limit the number of rows returned"""
+    limit: Int
+
+    """skip the first n rows. Use only with order_by"""
+    offset: Int
+
+    """sort the rows by one or more columns"""
+    order_by: [hourly_new_tokens_order_by!]
+
+    """filter the rows returned"""
+    where: hourly_new_tokens_bool_exp
+  ): [hourly_new_tokens!]!
+
+  """
+  fetch aggregated fields from the table: "hourly_new_tokens"
+  """
+  hourly_new_tokens_aggregate(
+    """distinct select on columns"""
+    distinct_on: [hourly_new_tokens_select_column!]
+
+    """limit the number of rows returned"""
+    limit: Int
+
+    """skip the first n rows. Use only with order_by"""
+    offset: Int
+
+    """sort the rows by one or more columns"""
+    order_by: [hourly_new_tokens_order_by!]
+
+    """filter the rows returned"""
+    where: hourly_new_tokens_bool_exp
+  ): hourly_new_tokens_aggregate!
+
+  """
+  fetch data from the table: "hourly_swaps"
+  """
+  hourly_swaps(
+    """distinct select on columns"""
+    distinct_on: [hourly_swaps_select_column!]
+
+    """limit the number of rows returned"""
+    limit: Int
+
+    """skip the first n rows. Use only with order_by"""
+    offset: Int
+
+    """sort the rows by one or more columns"""
+    order_by: [hourly_swaps_order_by!]
+
+    """filter the rows returned"""
+    where: hourly_swaps_bool_exp
+  ): [hourly_swaps!]!
+
+  """
+  fetch aggregated fields from the table: "hourly_swaps"
+  """
+  hourly_swaps_aggregate(
+    """distinct select on columns"""
+    distinct_on: [hourly_swaps_select_column!]
+
+    """limit the number of rows returned"""
+    limit: Int
+
+    """skip the first n rows. Use only with order_by"""
+    offset: Int
+
+    """sort the rows by one or more columns"""
+    order_by: [hourly_swaps_order_by!]
+
+    """filter the rows returned"""
+    where: hourly_swaps_bool_exp
+  ): hourly_swaps_aggregate!
+
+  """
+  fetch data from the table: "token"
+  """
+  token(
+    """distinct select on columns"""
+    distinct_on: [token_select_column!]
+
+    """limit the number of rows returned"""
+    limit: Int
+
+    """skip the first n rows. Use only with order_by"""
+    offset: Int
+
+    """sort the rows by one or more columns"""
+    order_by: [token_order_by!]
+
+    """filter the rows returned"""
+    where: token_bool_exp
+  ): [token!]!
+
+  """
+  fetch aggregated fields from the table: "token"
+  """
+  token_aggregate(
+    """distinct select on columns"""
+    distinct_on: [token_select_column!]
+
+    """limit the number of rows returned"""
+    limit: Int
+
+    """skip the first n rows. Use only with order_by"""
+    offset: Int
+
+    """sort the rows by one or more columns"""
+    order_by: [token_order_by!]
+
+    """filter the rows returned"""
+    where: token_bool_exp
+  ): token_aggregate!
+
+  """fetch data from the table: "token" using primary key columns"""
+  token_by_pk(id: uuid!): token
+
+  """
+  fetch data from the table: "token_price_history"
+  """
+  token_price_history(
+    """distinct select on columns"""
+    distinct_on: [token_price_history_select_column!]
+
+    """limit the number of rows returned"""
+    limit: Int
+
+    """skip the first n rows. Use only with order_by"""
+    offset: Int
+
+    """sort the rows by one or more columns"""
+    order_by: [token_price_history_order_by!]
+
+    """filter the rows returned"""
+    where: token_price_history_bool_exp
+  ): [token_price_history!]!
+
+  """
+  fetch aggregated fields from the table: "token_price_history"
+  """
+  token_price_history_aggregate(
+    """distinct select on columns"""
+    distinct_on: [token_price_history_select_column!]
+
+    """limit the number of rows returned"""
+    limit: Int
+
+    """skip the first n rows. Use only with order_by"""
+    offset: Int
+
+    """sort the rows by one or more columns"""
+    order_by: [token_price_history_order_by!]
+
+    """filter the rows returned"""
+    where: token_price_history_bool_exp
+  ): token_price_history_aggregate!
+
+  """
+  fetch data from the table: "token_price_history" using primary key columns
+  """
+  token_price_history_by_pk(id: uuid!): token_price_history
+  token_price_history_offset(
+    """token_price_history_offsetNative Query Arguments"""
+    args: token_price_history_offset_arguments!
+
+    """distinct select on columns"""
+    distinct_on: [token_price_history_offset_enum_name!]
+
+    """limit the number of rows returned"""
+    limit: Int
+
+    """skip the first n rows. Use only with order_by"""
+    offset: Int
+
+    """sort the rows by one or more columns"""
+    order_by: [token_price_history_offset_order_by!]
+
+    """filter the rows returned"""
+    where: token_price_history_offset_bool_exp_bool_exp
+  ): [token_price_history_offset!]!
+
+  """
+  fetch data from the table: "token_transaction"
+  """
+  token_transaction(
+    """distinct select on columns"""
+    distinct_on: [token_transaction_select_column!]
+
+    """limit the number of rows returned"""
+    limit: Int
+
+    """skip the first n rows. Use only with order_by"""
+    offset: Int
+
+    """sort the rows by one or more columns"""
+    order_by: [token_transaction_order_by!]
+
+    """filter the rows returned"""
+    where: token_transaction_bool_exp
+  ): [token_transaction!]!
+
+  """
+  fetch aggregated fields from the table: "token_transaction"
+  """
+  token_transaction_aggregate(
+    """distinct select on columns"""
+    distinct_on: [token_transaction_select_column!]
+
+    """limit the number of rows returned"""
+    limit: Int
+
+    """skip the first n rows. Use only with order_by"""
+    offset: Int
+
+    """sort the rows by one or more columns"""
+    order_by: [token_transaction_order_by!]
+
+    """filter the rows returned"""
+    where: token_transaction_bool_exp
+  ): token_transaction_aggregate!
+
+  """
+  fetch data from the table: "token_transaction" using primary key columns
+  """
+  token_transaction_by_pk(id: uuid!): token_transaction
+  token_transaction_offset(
+    """token_transaction_offsetNative Query Arguments"""
+    args: token_transaction_offset_arguments!
+
+    """distinct select on columns"""
+    distinct_on: [token_transaction_offset_model_enum_name!]
+
+    """limit the number of rows returned"""
+    limit: Int
+
+    """skip the first n rows. Use only with order_by"""
+    offset: Int
+
+    """sort the rows by one or more columns"""
+    order_by: [token_transaction_offset_model_order_by!]
+
+    """filter the rows returned"""
+    where: token_transaction_offset_model_bool_exp_bool_exp
+  ): [token_transaction_offset_model!]!
+  volume_intervals_within_period(
+    """volume_intervals_within_periodNative Query Arguments"""
+    args: volume_intervals_within_period_arguments!
+
+    """distinct select on columns"""
+    distinct_on: [volume_intervals_within_period_enum_name!]
+
+    """limit the number of rows returned"""
+    limit: Int
+
+    """skip the first n rows. Use only with order_by"""
+    offset: Int
+
+    """sort the rows by one or more columns"""
+    order_by: [volume_intervals_within_period_order_by!]
+
+    """filter the rows returned"""
+    where: volume_intervals_within_period_bool_exp_bool_exp
+  ): [volume_intervals_within_period!]!
+  wallet_balance_ignore_interval(
+    """wallet_balance_ignore_intervalNative Query Arguments"""
+    args: wallet_balance_ignore_interval_arguments!
+
+    """distinct select on columns"""
+    distinct_on: [balance_offset_model_enum_name!]
+
+    """limit the number of rows returned"""
+    limit: Int
+
+    """skip the first n rows. Use only with order_by"""
+    offset: Int
+
+    """sort the rows by one or more columns"""
+    order_by: [balance_offset_model_order_by!]
+
+    """filter the rows returned"""
+    where: balance_offset_model_bool_exp_bool_exp
+  ): [balance_offset_model!]!
+  wallet_token_balance_ignore_interval(
+    """wallet_token_balance_ignore_intervalNative Query Arguments"""
+    args: wallet_token_balance_ignore_interval_arguments!
+
+    """distinct select on columns"""
+    distinct_on: [balance_offset_model_enum_name!]
+
+    """limit the number of rows returned"""
+    limit: Int
+
+    """skip the first n rows. Use only with order_by"""
+    offset: Int
+
+    """sort the rows by one or more columns"""
+    order_by: [balance_offset_model_order_by!]
+
+    """filter the rows returned"""
+    where: balance_offset_model_bool_exp_bool_exp
+  ): [balance_offset_model!]!
+
+  """
+  fetch data from the table: "wallet_transaction"
+  """
+  wallet_transaction(
+    """distinct select on columns"""
+    distinct_on: [wallet_transaction_select_column!]
+
+    """limit the number of rows returned"""
+    limit: Int
+
+    """skip the first n rows. Use only with order_by"""
+    offset: Int
+
+    """sort the rows by one or more columns"""
+    order_by: [wallet_transaction_order_by!]
+
+    """filter the rows returned"""
+    where: wallet_transaction_bool_exp
+  ): [wallet_transaction!]!
+
+  """
+  fetch aggregated fields from the table: "wallet_transaction"
+  """
+  wallet_transaction_aggregate(
+    """distinct select on columns"""
+    distinct_on: [wallet_transaction_select_column!]
+
+    """limit the number of rows returned"""
+    limit: Int
+
+    """skip the first n rows. Use only with order_by"""
+    offset: Int
+
+    """sort the rows by one or more columns"""
+    order_by: [wallet_transaction_order_by!]
+
+    """filter the rows returned"""
+    where: wallet_transaction_bool_exp
+  ): wallet_transaction_aggregate!
+
+  """
+  fetch data from the table: "wallet_transaction" using primary key columns
+  """
+  wallet_transaction_by_pk(id: uuid!): wallet_transaction
+  wallet_transaction_offset(
+    """wallet_transaction_offsetNative Query Arguments"""
+    args: wallet_transaction_offset_arguments!
+
+    """distinct select on columns"""
+    distinct_on: [wallet_transaction_offset_model_enum_name!]
+
+    """limit the number of rows returned"""
+    limit: Int
+
+    """skip the first n rows. Use only with order_by"""
+    offset: Int
+
+    """sort the rows by one or more columns"""
+    order_by: [wallet_transaction_offset_model_order_by!]
+
+    """filter the rows returned"""
+    where: wallet_transaction_offset_model_bool_exp_bool_exp
+  ): [wallet_transaction_offset_model!]!
+}
+
+input sell_token_args {
+  amount_to_sell: numeric
+  token_cost: numeric
+  token_id: uuid
+  user_wallet: String
+}
+
+type subscription_root {
+  """
+  fetch data from the table: "formatted_tokens"
+  """
+  formatted_tokens(
+    """distinct select on columns"""
+    distinct_on: [formatted_tokens_select_column!]
+
+    """limit the number of rows returned"""
+    limit: Int
+
+    """skip the first n rows. Use only with order_by"""
+    offset: Int
+
+    """sort the rows by one or more columns"""
+    order_by: [formatted_tokens_order_by!]
+
+    """filter the rows returned"""
+    where: formatted_tokens_bool_exp
+  ): [formatted_tokens!]!
+
+  """
+  fetch aggregated fields from the table: "formatted_tokens"
+  """
+  formatted_tokens_aggregate(
+    """distinct select on columns"""
+    distinct_on: [formatted_tokens_select_column!]
+
+    """limit the number of rows returned"""
+    limit: Int
+
+    """skip the first n rows. Use only with order_by"""
+    offset: Int
+
+    """sort the rows by one or more columns"""
+    order_by: [formatted_tokens_order_by!]
+
+    """filter the rows returned"""
+    where: formatted_tokens_bool_exp
+  ): formatted_tokens_aggregate!
+  formatted_tokens_interval(
+    """formatted_tokens_intervalNative Query Arguments"""
+    args: formatted_tokens_interval_arguments!
+
+    """distinct select on columns"""
+    distinct_on: [formatted_tokens_model_enum_name!]
+
+    """limit the number of rows returned"""
+    limit: Int
+
+    """skip the first n rows. Use only with order_by"""
+    offset: Int
+
+    """sort the rows by one or more columns"""
+    order_by: [formatted_tokens_model_order_by!]
+
+    """filter the rows returned"""
+    where: formatted_tokens_model_bool_exp_bool_exp
+  ): [formatted_tokens_model!]!
+
+  """
+  fetch data from the table in a streaming manner: "formatted_tokens"
+  """
+  formatted_tokens_stream(
+    """maximum number of rows returned in a single batch"""
+    batch_size: Int!
+
+    """cursor to stream the results returned by the query"""
+    cursor: [formatted_tokens_stream_cursor_input]!
+
+    """filter the rows returned"""
+    where: formatted_tokens_bool_exp
+  ): [formatted_tokens!]!
+
+  """
+  fetch data from the table: "formatted_tokens_with_performance"
+  """
+  formatted_tokens_with_performance(
+    """distinct select on columns"""
+    distinct_on: [formatted_tokens_with_performance_select_column!]
+
+    """limit the number of rows returned"""
+    limit: Int
+
+    """skip the first n rows. Use only with order_by"""
+    offset: Int
+
+    """sort the rows by one or more columns"""
+    order_by: [formatted_tokens_with_performance_order_by!]
+
+    """filter the rows returned"""
+    where: formatted_tokens_with_performance_bool_exp
+  ): [formatted_tokens_with_performance!]!
+
+  """
+  fetch aggregated fields from the table: "formatted_tokens_with_performance"
+  """
+  formatted_tokens_with_performance_aggregate(
+    """distinct select on columns"""
+    distinct_on: [formatted_tokens_with_performance_select_column!]
+
+    """limit the number of rows returned"""
+    limit: Int
+
+    """skip the first n rows. Use only with order_by"""
+    offset: Int
+
+    """sort the rows by one or more columns"""
+    order_by: [formatted_tokens_with_performance_order_by!]
+
+    """filter the rows returned"""
+    where: formatted_tokens_with_performance_bool_exp
+  ): formatted_tokens_with_performance_aggregate!
+  formatted_tokens_with_performance_intervals_within_period(
+    """
+    formatted_tokens_with_performance_intervals_within_periodNative Query Arguments
+    """
+    args: formatted_tokens_with_performance_intervals_within_period_arguments!
+
+    """distinct select on columns"""
+    distinct_on: [formatted_tokens_with_performance_model_enum_name!]
+
+    """limit the number of rows returned"""
+    limit: Int
+
+    """skip the first n rows. Use only with order_by"""
+    offset: Int
+
+    """sort the rows by one or more columns"""
+    order_by: [formatted_tokens_with_performance_model_order_by!]
+
+    """filter the rows returned"""
+    where: formatted_tokens_with_performance_model_bool_exp_bool_exp
+  ): [formatted_tokens_with_performance_model!]!
+
+  """
   fetch data from the table in a streaming manner: "formatted_tokens_with_performance"
   """
   formatted_tokens_with_performance_stream(
@@ -3963,16 +2527,8 @@
     order_by: [hourly_swaps_order_by!]
 
     """filter the rows returned"""
-<<<<<<< HEAD
     where: hourly_swaps_bool_exp
   ): [hourly_swaps!]!
-=======
-    where: GetFormattedTokensResult_bool_exp_bool_exp
-  ): [GetFormattedTokensResult!]!
-  get_formatted_tokens_intervals_within_period(
-    """get_formatted_tokens_intervals_within_periodNative Query Arguments"""
-    args: get_formatted_tokens_intervals_within_period_arguments!
->>>>>>> 69d8644e
 
   """
   fetch aggregated fields from the table: "hourly_swaps"
@@ -4005,230 +2561,218 @@
     cursor: [hourly_swaps_stream_cursor_input]!
 
     """filter the rows returned"""
-<<<<<<< HEAD
     where: hourly_swaps_bool_exp
   ): [hourly_swaps!]!
-=======
-    where: GetFormattedTokensResult_bool_exp_bool_exp
-  ): [GetFormattedTokensResult!]!
-  get_formatted_tokens_intervals_within_period_aggregate(
-    """
-    get_formatted_tokens_intervals_within_period_aggregateNative Query Arguments
-    """
-    args: get_formatted_tokens_intervals_within_period_aggregate_arguments!
->>>>>>> 69d8644e
-
-    """distinct select on columns"""
-    distinct_on: [get_formatted_tokens_intervals_within_period_aggregate_enum_name!]
-
-    """limit the number of rows returned"""
-    limit: Int
-
-    """skip the first n rows. Use only with order_by"""
-    offset: Int
-
-    """sort the rows by one or more columns"""
-    order_by: [get_formatted_tokens_intervals_within_period_aggregate_order_by!]
-
-    """filter the rows returned"""
-    where: get_formatted_tokens_intervals_within_period_aggregate_bool_exp_bool_exp
-  ): [get_formatted_tokens_intervals_within_period_aggregate!]!
-  get_formatted_tokens_period(
-    """get_formatted_tokens_periodNative Query Arguments"""
-    args: get_formatted_tokens_period_arguments!
-
-    """distinct select on columns"""
-    distinct_on: [GetFormattedTokensResult_enum_name!]
-
-    """limit the number of rows returned"""
-    limit: Int
-
-    """skip the first n rows. Use only with order_by"""
-    offset: Int
-
-    """sort the rows by one or more columns"""
-    order_by: [GetFormattedTokensResult_order_by!]
-
-    """filter the rows returned"""
-    where: GetFormattedTokensResult_bool_exp_bool_exp
-  ): [GetFormattedTokensResult!]!
-  get_formatted_tokens_since(
-    """get_formatted_tokens_sinceNative Query Arguments"""
-    args: get_formatted_tokens_since_arguments!
-
-    """distinct select on columns"""
-    distinct_on: [GetFormattedTokensResult_enum_name!]
-
-    """limit the number of rows returned"""
-    limit: Int
-
-    """skip the first n rows. Use only with order_by"""
-    offset: Int
-
-    """sort the rows by one or more columns"""
-    order_by: [GetFormattedTokensResult_order_by!]
-
-    """filter the rows returned"""
-    where: GetFormattedTokensResult_bool_exp_bool_exp
-  ): [GetFormattedTokensResult!]!
-  get_formatted_tokens_with_performance_intervals_within_period(
-    """
-    get_formatted_tokens_with_performance_intervals_within_periodNative Query Arguments
-    """
-    args: get_formatted_tokens_with_performance_intervals_within_period_arguments!
-
-    """distinct select on columns"""
-    distinct_on: [GetFormattedTokensWithPerformanceResult_enum_name!]
-
-    """limit the number of rows returned"""
-    limit: Int
-
-    """skip the first n rows. Use only with order_by"""
-    offset: Int
-
-    """sort the rows by one or more columns"""
-    order_by: [GetFormattedTokensWithPerformanceResult_order_by!]
-
-    """filter the rows returned"""
-    where: GetFormattedTokensWithPerformanceResult_bool_exp_bool_exp
-  ): [GetFormattedTokensWithPerformanceResult!]!
-
-  """
-  fetch data from the table: "hourly_new_tokens"
-  """
-  hourly_new_tokens(
-    """distinct select on columns"""
-    distinct_on: [hourly_new_tokens_select_column!]
-
-    """limit the number of rows returned"""
-    limit: Int
-
-    """skip the first n rows. Use only with order_by"""
-    offset: Int
-
-    """sort the rows by one or more columns"""
-    order_by: [hourly_new_tokens_order_by!]
-
-    """filter the rows returned"""
-    where: hourly_new_tokens_bool_exp
-  ): [hourly_new_tokens!]!
-
-  """
-  fetch aggregated fields from the table: "hourly_new_tokens"
-  """
-  hourly_new_tokens_aggregate(
-    """distinct select on columns"""
-    distinct_on: [hourly_new_tokens_select_column!]
-
-    """limit the number of rows returned"""
-    limit: Int
-
-    """skip the first n rows. Use only with order_by"""
-    offset: Int
-
-    """sort the rows by one or more columns"""
-    order_by: [hourly_new_tokens_order_by!]
-
-    """filter the rows returned"""
-    where: hourly_new_tokens_bool_exp
-  ): hourly_new_tokens_aggregate!
-
-  """
-  fetch data from the table in a streaming manner: "hourly_new_tokens"
-  """
-  hourly_new_tokens_stream(
+
+  """
+  fetch data from the table: "token"
+  """
+  token(
+    """distinct select on columns"""
+    distinct_on: [token_select_column!]
+
+    """limit the number of rows returned"""
+    limit: Int
+
+    """skip the first n rows. Use only with order_by"""
+    offset: Int
+
+    """sort the rows by one or more columns"""
+    order_by: [token_order_by!]
+
+    """filter the rows returned"""
+    where: token_bool_exp
+  ): [token!]!
+
+  """
+  fetch aggregated fields from the table: "token"
+  """
+  token_aggregate(
+    """distinct select on columns"""
+    distinct_on: [token_select_column!]
+
+    """limit the number of rows returned"""
+    limit: Int
+
+    """skip the first n rows. Use only with order_by"""
+    offset: Int
+
+    """sort the rows by one or more columns"""
+    order_by: [token_order_by!]
+
+    """filter the rows returned"""
+    where: token_bool_exp
+  ): token_aggregate!
+
+  """fetch data from the table: "token" using primary key columns"""
+  token_by_pk(id: uuid!): token
+
+  """
+  fetch data from the table: "token_price_history"
+  """
+  token_price_history(
+    """distinct select on columns"""
+    distinct_on: [token_price_history_select_column!]
+
+    """limit the number of rows returned"""
+    limit: Int
+
+    """skip the first n rows. Use only with order_by"""
+    offset: Int
+
+    """sort the rows by one or more columns"""
+    order_by: [token_price_history_order_by!]
+
+    """filter the rows returned"""
+    where: token_price_history_bool_exp
+  ): [token_price_history!]!
+
+  """
+  fetch aggregated fields from the table: "token_price_history"
+  """
+  token_price_history_aggregate(
+    """distinct select on columns"""
+    distinct_on: [token_price_history_select_column!]
+
+    """limit the number of rows returned"""
+    limit: Int
+
+    """skip the first n rows. Use only with order_by"""
+    offset: Int
+
+    """sort the rows by one or more columns"""
+    order_by: [token_price_history_order_by!]
+
+    """filter the rows returned"""
+    where: token_price_history_bool_exp
+  ): token_price_history_aggregate!
+
+  """
+  fetch data from the table: "token_price_history" using primary key columns
+  """
+  token_price_history_by_pk(id: uuid!): token_price_history
+  token_price_history_offset(
+    """token_price_history_offsetNative Query Arguments"""
+    args: token_price_history_offset_arguments!
+
+    """distinct select on columns"""
+    distinct_on: [token_price_history_offset_enum_name!]
+
+    """limit the number of rows returned"""
+    limit: Int
+
+    """skip the first n rows. Use only with order_by"""
+    offset: Int
+
+    """sort the rows by one or more columns"""
+    order_by: [token_price_history_offset_order_by!]
+
+    """filter the rows returned"""
+    where: token_price_history_offset_bool_exp_bool_exp
+  ): [token_price_history_offset!]!
+
+  """
+  fetch data from the table in a streaming manner: "token_price_history"
+  """
+  token_price_history_stream(
     """maximum number of rows returned in a single batch"""
     batch_size: Int!
 
     """cursor to stream the results returned by the query"""
-    cursor: [hourly_new_tokens_stream_cursor_input]!
-
-    """filter the rows returned"""
-    where: hourly_new_tokens_bool_exp
-  ): [hourly_new_tokens!]!
-
-  """
-  fetch data from the table: "hourly_swaps"
-  """
-  hourly_swaps(
-    """distinct select on columns"""
-    distinct_on: [hourly_swaps_select_column!]
-
-    """limit the number of rows returned"""
-    limit: Int
-
-    """skip the first n rows. Use only with order_by"""
-    offset: Int
-
-    """sort the rows by one or more columns"""
-    order_by: [hourly_swaps_order_by!]
-
-    """filter the rows returned"""
-    where: hourly_swaps_bool_exp
-  ): [hourly_swaps!]!
-
-  """
-  fetch aggregated fields from the table: "hourly_swaps"
-  """
-  hourly_swaps_aggregate(
-    """distinct select on columns"""
-    distinct_on: [hourly_swaps_select_column!]
-
-    """limit the number of rows returned"""
-    limit: Int
-
-    """skip the first n rows. Use only with order_by"""
-    offset: Int
-
-    """sort the rows by one or more columns"""
-    order_by: [hourly_swaps_order_by!]
-
-    """filter the rows returned"""
-    where: hourly_swaps_bool_exp
-  ): hourly_swaps_aggregate!
-
-  """
-  fetch data from the table in a streaming manner: "hourly_swaps"
-  """
-  hourly_swaps_stream(
+    cursor: [token_price_history_stream_cursor_input]!
+
+    """filter the rows returned"""
+    where: token_price_history_bool_exp
+  ): [token_price_history!]!
+
+  """
+  fetch data from the table in a streaming manner: "token"
+  """
+  token_stream(
     """maximum number of rows returned in a single batch"""
     batch_size: Int!
 
     """cursor to stream the results returned by the query"""
-    cursor: [hourly_swaps_stream_cursor_input]!
-
-    """filter the rows returned"""
-    where: hourly_swaps_bool_exp
-  ): [hourly_swaps!]!
-
-  """
-  fetch data from the table: "token"
-  """
-  token(
-    """distinct select on columns"""
-    distinct_on: [token_select_column!]
-
-    """limit the number of rows returned"""
-    limit: Int
-
-    """skip the first n rows. Use only with order_by"""
-    offset: Int
-
-    """sort the rows by one or more columns"""
-    order_by: [token_order_by!]
+    cursor: [token_stream_cursor_input]!
 
     """filter the rows returned"""
     where: token_bool_exp
   ): [token!]!
 
   """
-  fetch aggregated fields from the table: "token"
-  """
-  token_aggregate(
-    """distinct select on columns"""
-    distinct_on: [token_select_column!]
-
-<<<<<<< HEAD
+  fetch data from the table: "token_transaction"
+  """
+  token_transaction(
+    """distinct select on columns"""
+    distinct_on: [token_transaction_select_column!]
+
+    """limit the number of rows returned"""
+    limit: Int
+
+    """skip the first n rows. Use only with order_by"""
+    offset: Int
+
+    """sort the rows by one or more columns"""
+    order_by: [token_transaction_order_by!]
+
+    """filter the rows returned"""
+    where: token_transaction_bool_exp
+  ): [token_transaction!]!
+
+  """
+  fetch aggregated fields from the table: "token_transaction"
+  """
+  token_transaction_aggregate(
+    """distinct select on columns"""
+    distinct_on: [token_transaction_select_column!]
+
+    """limit the number of rows returned"""
+    limit: Int
+
+    """skip the first n rows. Use only with order_by"""
+    offset: Int
+
+    """sort the rows by one or more columns"""
+    order_by: [token_transaction_order_by!]
+
+    """filter the rows returned"""
+    where: token_transaction_bool_exp
+  ): token_transaction_aggregate!
+
+  """
+  fetch data from the table: "token_transaction" using primary key columns
+  """
+  token_transaction_by_pk(id: uuid!): token_transaction
+  token_transaction_offset(
+    """token_transaction_offsetNative Query Arguments"""
+    args: token_transaction_offset_arguments!
+
+    """distinct select on columns"""
+    distinct_on: [token_transaction_offset_model_enum_name!]
+
+    """limit the number of rows returned"""
+    limit: Int
+
+    """skip the first n rows. Use only with order_by"""
+    offset: Int
+
+    """sort the rows by one or more columns"""
+    order_by: [token_transaction_offset_model_order_by!]
+
+    """filter the rows returned"""
+    where: token_transaction_offset_model_bool_exp_bool_exp
+  ): [token_transaction_offset_model!]!
+
+  """
+  fetch data from the table in a streaming manner: "token_transaction"
+  """
+  token_transaction_stream(
+    """maximum number of rows returned in a single batch"""
+    batch_size: Int!
+
+    """cursor to stream the results returned by the query"""
+    cursor: [token_transaction_stream_cursor_input]!
+
     """filter the rows returned"""
     where: token_transaction_bool_exp
   ): [token_transaction!]!
@@ -4251,215 +2795,6 @@
     """filter the rows returned"""
     where: volume_intervals_within_period_bool_exp_bool_exp
   ): [volume_intervals_within_period!]!
-}
-=======
-    """limit the number of rows returned"""
-    limit: Int
->>>>>>> 69d8644e
-
-    """skip the first n rows. Use only with order_by"""
-    offset: Int
-
-    """sort the rows by one or more columns"""
-    order_by: [token_order_by!]
-
-<<<<<<< HEAD
-"""
-columns and relationships of "token"
-"""
-type token {
-  created_at: timestamptz!
-  decimals: Int
-  description: String
-  freeze_burnt: Boolean
-  id: uuid!
-  is_pump_token: Boolean
-
-  """token mint address (only for real tokens)"""
-  mint: String!
-  mint_burnt: Boolean
-  name: String
-  platform: String
-  supply: numeric
-  symbol: String
-=======
-    """filter the rows returned"""
-    where: token_bool_exp
-  ): token_aggregate!
-
-  """fetch data from the table: "token" using primary key columns"""
-  token_by_pk(id: uuid!): token
->>>>>>> 69d8644e
-
-  """
-  fetch data from the table: "token_price_history"
-  """
-  token_price_history(
-    """distinct select on columns"""
-    distinct_on: [token_price_history_select_column!]
-
-    """limit the number of rows returned"""
-    limit: Int
-
-    """skip the first n rows. Use only with order_by"""
-    offset: Int
-
-    """sort the rows by one or more columns"""
-    order_by: [token_price_history_order_by!]
-
-    """filter the rows returned"""
-    where: token_price_history_bool_exp
-  ): [token_price_history!]!
-
-  """
-  fetch aggregated fields from the table: "token_price_history"
-  """
-  token_price_history_aggregate(
-    """distinct select on columns"""
-    distinct_on: [token_price_history_select_column!]
-
-    """limit the number of rows returned"""
-    limit: Int
-
-    """skip the first n rows. Use only with order_by"""
-    offset: Int
-
-    """sort the rows by one or more columns"""
-    order_by: [token_price_history_order_by!]
-
-    """filter the rows returned"""
-    where: token_price_history_bool_exp
-  ): token_price_history_aggregate!
-
-  """
-  fetch data from the table: "token_price_history" using primary key columns
-  """
-  token_price_history_by_pk(id: uuid!): token_price_history
-  token_price_history_offset(
-    """token_price_history_offsetNative Query Arguments"""
-    args: token_price_history_offset_arguments!
-
-    """distinct select on columns"""
-    distinct_on: [token_price_history_offset_enum_name!]
-
-    """limit the number of rows returned"""
-    limit: Int
-
-    """skip the first n rows. Use only with order_by"""
-    offset: Int
-
-    """sort the rows by one or more columns"""
-    order_by: [token_price_history_offset_order_by!]
-
-    """filter the rows returned"""
-    where: token_price_history_offset_bool_exp_bool_exp
-  ): [token_price_history_offset!]!
-
-  """
-  fetch data from the table in a streaming manner: "token_price_history"
-  """
-  token_price_history_stream(
-    """maximum number of rows returned in a single batch"""
-    batch_size: Int!
-
-    """cursor to stream the results returned by the query"""
-    cursor: [token_price_history_stream_cursor_input]!
-
-    """filter the rows returned"""
-    where: token_price_history_bool_exp
-  ): [token_price_history!]!
-
-  """
-  fetch data from the table in a streaming manner: "token"
-  """
-  token_stream(
-    """maximum number of rows returned in a single batch"""
-    batch_size: Int!
-
-    """cursor to stream the results returned by the query"""
-    cursor: [token_stream_cursor_input]!
-
-    """filter the rows returned"""
-    where: token_bool_exp
-  ): [token!]!
-
-  """
-  fetch data from the table: "token_transaction"
-  """
-  token_transaction(
-    """distinct select on columns"""
-    distinct_on: [token_transaction_select_column!]
-
-    """limit the number of rows returned"""
-    limit: Int
-
-    """skip the first n rows. Use only with order_by"""
-    offset: Int
-
-    """sort the rows by one or more columns"""
-    order_by: [token_transaction_order_by!]
-
-    """filter the rows returned"""
-    where: token_transaction_bool_exp
-  ): [token_transaction!]!
-
-  """
-  fetch aggregated fields from the table: "token_transaction"
-  """
-  token_transaction_aggregate(
-    """distinct select on columns"""
-    distinct_on: [token_transaction_select_column!]
-
-    """limit the number of rows returned"""
-    limit: Int
-
-    """skip the first n rows. Use only with order_by"""
-    offset: Int
-
-    """sort the rows by one or more columns"""
-    order_by: [token_transaction_order_by!]
-
-    """filter the rows returned"""
-    where: token_transaction_bool_exp
-  ): token_transaction_aggregate!
-
-  """
-  fetch data from the table: "token_transaction" using primary key columns
-  """
-  token_transaction_by_pk(id: uuid!): token_transaction
-  token_transaction_offset(
-    """token_transaction_offsetNative Query Arguments"""
-    args: token_transaction_offset_arguments!
-
-    """distinct select on columns"""
-    distinct_on: [token_transaction_offset_model_enum_name!]
-
-    """limit the number of rows returned"""
-    limit: Int
-
-    """skip the first n rows. Use only with order_by"""
-    offset: Int
-
-    """sort the rows by one or more columns"""
-    order_by: [token_transaction_offset_model_order_by!]
-
-    """filter the rows returned"""
-    where: token_transaction_offset_model_bool_exp_bool_exp
-  ): [token_transaction_offset_model!]!
-
-  """
-  fetch data from the table in a streaming manner: "token_transaction"
-  """
-  token_transaction_stream(
-    """maximum number of rows returned in a single batch"""
-    batch_size: Int!
-
-    """cursor to stream the results returned by the query"""
-    cursor: [token_transaction_stream_cursor_input]!
-
-    """filter the rows returned"""
-    where: token_transaction_bool_exp
-  ): [token_transaction!]!
   wallet_balance_ignore_interval(
     """wallet_balance_ignore_intervalNative Query Arguments"""
     args: wallet_balance_ignore_interval_arguments!
@@ -4601,14 +2936,18 @@
 type token {
   created_at: timestamptz!
   decimals: Int
+  description: String
+  freeze_burnt: Boolean
   id: uuid!
+  is_pump_token: Boolean
 
   """token mint address (only for real tokens)"""
-  mint: String
-  name: String!
+  mint: String!
+  mint_burnt: Boolean
+  name: String
   platform: String
-  supply: numeric!
-  symbol: String!
+  supply: numeric
+  symbol: String
 
   """An array relationship"""
   token_price_histories(
@@ -4719,606 +3058,6 @@
 """
 Boolean expression to filter rows from the table "token". All fields are combined with a logical 'AND'.
 """
-input token_bool_exp {
-  _and: [token_bool_exp!]
-  _not: token_bool_exp
-  _or: [token_bool_exp!]
-  created_at: timestamptz_comparison_exp
-  decimals: Int_comparison_exp
-  id: uuid_comparison_exp
-  mint: String_comparison_exp
-  name: String_comparison_exp
-  platform: String_comparison_exp
-  supply: numeric_comparison_exp
-  symbol: String_comparison_exp
-  token_price_histories: token_price_history_bool_exp
-  token_price_histories_aggregate: token_price_history_aggregate_bool_exp
-  token_transactions: token_transaction_bool_exp
-  token_transactions_aggregate: token_transaction_aggregate_bool_exp
-  updated_at: timestamptz_comparison_exp
-  uri: String_comparison_exp
-}
-
-"""
-unique or primary key constraints on table "token"
-"""
-enum token_constraint {
-  """
-  unique or primary key constraint on columns "mint"
-  """
-  token_mint_key
-
-  """
-  unique or primary key constraint on columns "id"
-  """
-  token_pkey
-}
-
-"""
-input type for incrementing numeric columns in table "token"
-"""
-input token_inc_input {
-  decimals: Int
-  supply: numeric
-}
-
-"""
-input type for inserting data into table "token"
-"""
-input token_insert_input {
-  created_at: timestamptz
-  decimals: Int
-  id: uuid
-
-  """token mint address (only for real tokens)"""
-  mint: String
-  name: String
-  platform: String
-  supply: numeric
-  symbol: String
-  token_price_histories: token_price_history_arr_rel_insert_input
-  token_transactions: token_transaction_arr_rel_insert_input
-  updated_at: timestamptz
-  uri: String
-}
-
-"""aggregate max on columns"""
-type token_max_fields {
-  created_at: timestamptz
-  decimals: Int
-  id: uuid
-
-  """token mint address (only for real tokens)"""
-  mint: String
-  name: String
-  platform: String
-  supply: numeric
-  symbol: String
-  updated_at: timestamptz
-  uri: String
-}
-
-"""aggregate min on columns"""
-type token_min_fields {
-  created_at: timestamptz
-  decimals: Int
-  id: uuid
-
-  """token mint address (only for real tokens)"""
-  mint: String
-  name: String
-  platform: String
-  supply: numeric
-  symbol: String
-  updated_at: timestamptz
-  uri: String
-}
-
-"""
-response of any mutation on the table "token"
-"""
-type token_mutation_response {
-  """number of rows affected by the mutation"""
-  affected_rows: Int!
-
-  """data from the rows affected by the mutation"""
-  returning: [token!]!
-}
-
-"""
-input type for inserting object relation for remote table "token"
-"""
-input token_obj_rel_insert_input {
-  data: token_insert_input!
-
-  """upsert condition"""
-  on_conflict: token_on_conflict
-}
-
-"""
-on_conflict condition type for table "token"
-"""
-input token_on_conflict {
-  constraint: token_constraint!
-  update_columns: [token_update_column!]! = []
-  where: token_bool_exp
-}
-
-"""Ordering options when selecting data from "token"."""
-input token_order_by {
-  created_at: order_by
-  decimals: order_by
-  id: order_by
-  mint: order_by
-  name: order_by
-  platform: order_by
-  supply: order_by
-  symbol: order_by
-  token_price_histories_aggregate: token_price_history_aggregate_order_by
-  token_transactions_aggregate: token_transaction_aggregate_order_by
-  updated_at: order_by
-  uri: order_by
-}
-
-"""primary key columns input for table: token"""
-input token_pk_columns_input {
-  id: uuid!
-}
-
-"""
-columns and relationships of "token_price_history"
-"""
-type token_price_history {
-  created_at: timestamptz!
-  id: uuid!
-  internal_token_transaction_ref: uuid
-  price: numeric!
-  token: uuid!
-
-  """An object relationship"""
-  token_relationship: token!
-
-  """An object relationship"""
-  token_transaction: token_transaction
-}
-
-"""
-aggregated selection of "token_price_history"
-"""
-type token_price_history_aggregate {
-  aggregate: token_price_history_aggregate_fields
-  nodes: [token_price_history!]!
-}
-
-input token_price_history_aggregate_bool_exp {
-  count: token_price_history_aggregate_bool_exp_count
-}
-
-input token_price_history_aggregate_bool_exp_count {
-  arguments: [token_price_history_select_column!]
-  distinct: Boolean
-  filter: token_price_history_bool_exp
-  predicate: Int_comparison_exp!
-}
-
-"""
-aggregate fields of "token_price_history"
-"""
-type token_price_history_aggregate_fields {
-  avg: token_price_history_avg_fields
-  count(columns: [token_price_history_select_column!], distinct: Boolean): Int!
-  max: token_price_history_max_fields
-  min: token_price_history_min_fields
-  stddev: token_price_history_stddev_fields
-  stddev_pop: token_price_history_stddev_pop_fields
-  stddev_samp: token_price_history_stddev_samp_fields
-  sum: token_price_history_sum_fields
-  var_pop: token_price_history_var_pop_fields
-  var_samp: token_price_history_var_samp_fields
-  variance: token_price_history_variance_fields
-}
-
-"""
-order by aggregate values of table "token_price_history"
-"""
-input token_price_history_aggregate_order_by {
-  avg: token_price_history_avg_order_by
-  count: order_by
-  max: token_price_history_max_order_by
-  min: token_price_history_min_order_by
-  stddev: token_price_history_stddev_order_by
-  stddev_pop: token_price_history_stddev_pop_order_by
-  stddev_samp: token_price_history_stddev_samp_order_by
-  sum: token_price_history_sum_order_by
-  var_pop: token_price_history_var_pop_order_by
-  var_samp: token_price_history_var_samp_order_by
-  variance: token_price_history_variance_order_by
-}
-
-"""
-input type for inserting array relation for remote table "token_price_history"
-"""
-input token_price_history_arr_rel_insert_input {
-  data: [token_price_history_insert_input!]!
-
-  """upsert condition"""
-  on_conflict: token_price_history_on_conflict
-}
-
-"""aggregate avg on columns"""
-type token_price_history_avg_fields {
-  price: Float
-}
-
-"""
-order by avg() on columns of table "token_price_history"
-"""
-input token_price_history_avg_order_by {
-  price: order_by
-}
-
-"""
-Boolean expression to filter rows from the table "token_price_history". All fields are combined with a logical 'AND'.
-"""
-input token_price_history_bool_exp {
-  _and: [token_price_history_bool_exp!]
-  _not: token_price_history_bool_exp
-  _or: [token_price_history_bool_exp!]
-  created_at: timestamptz_comparison_exp
-  id: uuid_comparison_exp
-  internal_token_transaction_ref: uuid_comparison_exp
-  price: numeric_comparison_exp
-  token: uuid_comparison_exp
-  token_relationship: token_bool_exp
-  token_transaction: token_transaction_bool_exp
-}
-
-"""
-unique or primary key constraints on table "token_price_history"
-"""
-enum token_price_history_constraint {
-  """
-  unique or primary key constraint on columns "internal_token_transaction_ref"
-  """
-  token_price_history_internal_token_transaction_ref_key
-
-  """
-  unique or primary key constraint on columns "id"
-  """
-  token_price_history_pkey
-}
-
-"""
-input type for incrementing numeric columns in table "token_price_history"
-"""
-input token_price_history_inc_input {
-  price: numeric
-}
-
-"""
-input type for inserting data into table "token_price_history"
-"""
-input token_price_history_insert_input {
-  created_at: timestamptz
-  id: uuid
-  internal_token_transaction_ref: uuid
-  price: numeric
-  token: uuid
-  token_relationship: token_obj_rel_insert_input
-  token_transaction: token_transaction_obj_rel_insert_input
-}
-
-"""aggregate max on columns"""
-type token_price_history_max_fields {
-  created_at: timestamptz
-  id: uuid
-  internal_token_transaction_ref: uuid
-  price: numeric
-  token: uuid
-}
-
-"""
-order by max() on columns of table "token_price_history"
-"""
-input token_price_history_max_order_by {
-  created_at: order_by
-  id: order_by
-  internal_token_transaction_ref: order_by
-  price: order_by
-  token: order_by
-}
-
-"""aggregate min on columns"""
-type token_price_history_min_fields {
-  created_at: timestamptz
-  id: uuid
-  internal_token_transaction_ref: uuid
-  price: numeric
-  token: uuid
-}
-
-"""
-order by min() on columns of table "token_price_history"
-"""
-input token_price_history_min_order_by {
-  created_at: order_by
-  id: order_by
-  internal_token_transaction_ref: order_by
-  price: order_by
-  token: order_by
-}
-
-"""
-response of any mutation on the table "token_price_history"
-"""
-type token_price_history_mutation_response {
-  """number of rows affected by the mutation"""
-  affected_rows: Int!
-
-  """data from the rows affected by the mutation"""
-  returning: [token_price_history!]!
-}
-
-"""
-input type for inserting object relation for remote table "token_price_history"
-"""
-input token_price_history_obj_rel_insert_input {
-  data: token_price_history_insert_input!
-
-  """upsert condition"""
-  on_conflict: token_price_history_on_conflict
-}
-
-type token_price_history_offset {
-  created_at: timestamptz!
-  created_at_offset: timestamptz!
-  id: uuid!
-  internal_token_transaction_ref: uuid
-  price: numeric!
-  token: uuid!
-}
-
-"""token_price_history_offsetNative Query Arguments"""
-input token_price_history_offset_arguments {
-  """"""
-  offset: interval!
-}
-
-"""
-Boolean expression to filter rows from the logical model for "token_price_history_offset". All fields are combined with a logical 'AND'.
-"""
-input token_price_history_offset_bool_exp_bool_exp {
-  _and: [token_price_history_offset_bool_exp_bool_exp!]
-  _not: token_price_history_offset_bool_exp_bool_exp
-  _or: [token_price_history_offset_bool_exp_bool_exp!]
-  created_at: timestamptz_comparison_exp
-  created_at_offset: timestamptz_comparison_exp
-  id: uuid_comparison_exp
-  internal_token_transaction_ref: uuid_comparison_exp
-  price: numeric_comparison_exp
-  token: uuid_comparison_exp
-}
-
-enum token_price_history_offset_enum_name {
-  """column name"""
-  created_at
-
-  """column name"""
-  created_at_offset
-
-  """column name"""
-  id
-
-  """column name"""
-  internal_token_transaction_ref
-
-  """column name"""
-  price
-
-  """column name"""
-  token
-}
-
-"""
-Ordering options when selecting data from "token_price_history_offset".
-"""
-input token_price_history_offset_order_by {
-  created_at: order_by
-  created_at_offset: order_by
-  id: order_by
-  internal_token_transaction_ref: order_by
-  price: order_by
-  token: order_by
-}
-
-"""
-on_conflict condition type for table "token_price_history"
-"""
-input token_price_history_on_conflict {
-  constraint: token_price_history_constraint!
-  update_columns: [token_price_history_update_column!]! = []
-  where: token_price_history_bool_exp
-}
-
-"""Ordering options when selecting data from "token_price_history"."""
-input token_price_history_order_by {
-  created_at: order_by
-  id: order_by
-  internal_token_transaction_ref: order_by
-  price: order_by
-  token: order_by
-  token_relationship: token_order_by
-  token_transaction: token_transaction_order_by
-}
-
-"""primary key columns input for table: token_price_history"""
-input token_price_history_pk_columns_input {
-  id: uuid!
-}
-
-"""
-select columns of table "token_price_history"
-"""
-enum token_price_history_select_column {
-  """column name"""
-  created_at
-
-  """column name"""
-  id
-
-  """column name"""
-  internal_token_transaction_ref
-
-  """column name"""
-  price
-
-  """column name"""
-  token
-}
-
-"""
-input type for updating data in table "token_price_history"
-"""
-input token_price_history_set_input {
-  created_at: timestamptz
-  id: uuid
-  internal_token_transaction_ref: uuid
-  price: numeric
-  token: uuid
-}
-
-"""aggregate stddev on columns"""
-type token_price_history_stddev_fields {
-  price: Float
-}
-
-"""
-order by stddev() on columns of table "token_price_history"
-"""
-input token_price_history_stddev_order_by {
-  price: order_by
-}
-
-"""aggregate stddev_pop on columns"""
-type token_price_history_stddev_pop_fields {
-  price: Float
-}
-
-"""
-order by stddev_pop() on columns of table "token_price_history"
-"""
-input token_price_history_stddev_pop_order_by {
-  price: order_by
-}
-
-"""aggregate stddev_samp on columns"""
-type token_price_history_stddev_samp_fields {
-  price: Float
-}
-
-"""
-order by stddev_samp() on columns of table "token_price_history"
-"""
-input token_price_history_stddev_samp_order_by {
-  price: order_by
-}
-
-"""
-Streaming cursor of the table "token_price_history"
-"""
-input token_price_history_stream_cursor_input {
-  """Stream column input with initial value"""
-  initial_value: token_price_history_stream_cursor_value_input!
-
-  """cursor ordering"""
-  ordering: cursor_ordering
-}
-
-"""Initial value of the column from where the streaming should start"""
-input token_price_history_stream_cursor_value_input {
-  created_at: timestamptz
-  id: uuid
-  internal_token_transaction_ref: uuid
-  price: numeric
-  token: uuid
-}
-
-"""aggregate sum on columns"""
-type token_price_history_sum_fields {
-  price: numeric
-}
-
-"""
-order by sum() on columns of table "token_price_history"
-"""
-input token_price_history_sum_order_by {
-  price: order_by
-}
-
-"""
-update columns of table "token_price_history"
-"""
-enum token_price_history_update_column {
-  """column name"""
-  created_at
-
-  """column name"""
-  id
-
-  """column name"""
-  internal_token_transaction_ref
-
-  """column name"""
-  price
-
-  """column name"""
-  token
-}
-
-input token_price_history_updates {
-  """increments the numeric columns with given value of the filtered values"""
-  _inc: token_price_history_inc_input
-
-  """sets the columns of the filtered rows to the given values"""
-  _set: token_price_history_set_input
-
-  """filter the rows which have to be updated"""
-  where: token_price_history_bool_exp!
-}
-
-"""aggregate var_pop on columns"""
-type token_price_history_var_pop_fields {
-  price: Float
-}
-
-"""
-order by var_pop() on columns of table "token_price_history"
-"""
-input token_price_history_var_pop_order_by {
-  price: order_by
-}
-
-"""aggregate var_samp on columns"""
-type token_price_history_var_samp_fields {
-  price: Float
-}
-
-"""
-order by var_samp() on columns of table "token_price_history"
-"""
-input token_price_history_var_samp_order_by {
-  price: order_by
-}
-
-"""aggregate variance on columns"""
-type token_price_history_variance_fields {
-  price: Float
-}
-
-"""
-order by variance() on columns of table "token_price_history"
-"""
-<<<<<<< HEAD
 input token_bool_exp {
   _and: [token_bool_exp!]
   _not: token_bool_exp
@@ -5341,55 +3080,35 @@
   token_transactions_aggregate: token_transaction_aggregate_bool_exp
   updated_at: timestamptz_comparison_exp
   uri: String_comparison_exp
-=======
-input token_price_history_variance_order_by {
-  price: order_by
->>>>>>> 69d8644e
-}
-
-"""
-select columns of table "token"
-"""
-enum token_select_column {
-  """column name"""
-  created_at
-
-  """column name"""
-  decimals
-
-  """column name"""
-  id
-
-  """column name"""
-  mint
-
-  """column name"""
-  name
-
-  """column name"""
-  platform
-
-  """column name"""
-  supply
-
-  """column name"""
-  symbol
-
-  """column name"""
-  updated_at
-
-  """column name"""
-  uri
-}
-
-"""
-input type for updating data in table "token"
-"""
-<<<<<<< HEAD
+}
+
+"""
+unique or primary key constraints on table "token"
+"""
+enum token_constraint {
+  """
+  unique or primary key constraint on columns "mint"
+  """
+  token_mint_key
+
+  """
+  unique or primary key constraint on columns "id"
+  """
+  token_pkey
+}
+
+"""
+input type for incrementing numeric columns in table "token"
+"""
+input token_inc_input {
+  decimals: Int
+  supply: numeric
+}
+
+"""
+input type for inserting data into table "token"
+"""
 input token_insert_input {
-=======
-input token_set_input {
->>>>>>> 69d8644e
   created_at: timestamptz
   decimals: Int
   description: String
@@ -5404,55 +3123,14 @@
   platform: String
   supply: numeric
   symbol: String
+  token_price_histories: token_price_history_arr_rel_insert_input
+  token_transactions: token_transaction_arr_rel_insert_input
   updated_at: timestamptz
   uri: String
 }
 
-<<<<<<< HEAD
 """aggregate max on columns"""
 type token_max_fields {
-  created_at: timestamptz
-  decimals: Int
-  description: String
-  id: uuid
-=======
-"""aggregate stddev on columns"""
-type token_stddev_fields {
-  decimals: Float
-  supply: Float
-}
->>>>>>> 69d8644e
-
-"""aggregate stddev_pop on columns"""
-type token_stddev_pop_fields {
-  decimals: Float
-  supply: Float
-}
-
-<<<<<<< HEAD
-"""aggregate min on columns"""
-type token_min_fields {
-=======
-"""aggregate stddev_samp on columns"""
-type token_stddev_samp_fields {
-  decimals: Float
-  supply: Float
-}
-
-"""
-Streaming cursor of the table "token"
-"""
-input token_stream_cursor_input {
-  """Stream column input with initial value"""
-  initial_value: token_stream_cursor_value_input!
-
-  """cursor ordering"""
-  ordering: cursor_ordering
-}
-
-"""Initial value of the column from where the streaming should start"""
-input token_stream_cursor_value_input {
->>>>>>> 69d8644e
   created_at: timestamptz
   decimals: Int
   description: String
@@ -5468,7 +3146,23 @@
   uri: String
 }
 
-<<<<<<< HEAD
+"""aggregate min on columns"""
+type token_min_fields {
+  created_at: timestamptz
+  decimals: Int
+  description: String
+  id: uuid
+
+  """token mint address (only for real tokens)"""
+  mint: String
+  name: String
+  platform: String
+  supply: numeric
+  symbol: String
+  updated_at: timestamptz
+  uri: String
+}
+
 """
 response of any mutation on the table "token"
 """
@@ -5522,18 +3216,11 @@
 """primary key columns input for table: token"""
 input token_pk_columns_input {
   id: uuid!
-=======
-"""aggregate sum on columns"""
-type token_sum_fields {
-  decimals: Int
-  supply: numeric
->>>>>>> 69d8644e
-}
-
-"""
-columns and relationships of "token_transaction"
-"""
-<<<<<<< HEAD
+}
+
+"""
+columns and relationships of "token_price_history"
+"""
 type token_price_history {
   amount_in: numeric
   amount_out: numeric
@@ -5543,11 +3230,713 @@
   max_amount_in: numeric
   min_amount_out: numeric
   price: numeric!
-=======
+  token: uuid!
+
+  """An object relationship"""
+  token_relationship: token!
+
+  """An object relationship"""
+  token_transaction: token_transaction
+}
+
+"""
+aggregated selection of "token_price_history"
+"""
+type token_price_history_aggregate {
+  aggregate: token_price_history_aggregate_fields
+  nodes: [token_price_history!]!
+}
+
+input token_price_history_aggregate_bool_exp {
+  count: token_price_history_aggregate_bool_exp_count
+}
+
+input token_price_history_aggregate_bool_exp_count {
+  arguments: [token_price_history_select_column!]
+  distinct: Boolean
+  filter: token_price_history_bool_exp
+  predicate: Int_comparison_exp!
+}
+
+"""
+aggregate fields of "token_price_history"
+"""
+type token_price_history_aggregate_fields {
+  avg: token_price_history_avg_fields
+  count(columns: [token_price_history_select_column!], distinct: Boolean): Int!
+  max: token_price_history_max_fields
+  min: token_price_history_min_fields
+  stddev: token_price_history_stddev_fields
+  stddev_pop: token_price_history_stddev_pop_fields
+  stddev_samp: token_price_history_stddev_samp_fields
+  sum: token_price_history_sum_fields
+  var_pop: token_price_history_var_pop_fields
+  var_samp: token_price_history_var_samp_fields
+  variance: token_price_history_variance_fields
+}
+
+"""
+order by aggregate values of table "token_price_history"
+"""
+input token_price_history_aggregate_order_by {
+  avg: token_price_history_avg_order_by
+  count: order_by
+  max: token_price_history_max_order_by
+  min: token_price_history_min_order_by
+  stddev: token_price_history_stddev_order_by
+  stddev_pop: token_price_history_stddev_pop_order_by
+  stddev_samp: token_price_history_stddev_samp_order_by
+  sum: token_price_history_sum_order_by
+  var_pop: token_price_history_var_pop_order_by
+  var_samp: token_price_history_var_samp_order_by
+  variance: token_price_history_variance_order_by
+}
+
+"""
+input type for inserting array relation for remote table "token_price_history"
+"""
+input token_price_history_arr_rel_insert_input {
+  data: [token_price_history_insert_input!]!
+
+  """upsert condition"""
+  on_conflict: token_price_history_on_conflict
+}
+
+"""aggregate avg on columns"""
+type token_price_history_avg_fields {
+  amount_in: Float
+  amount_out: Float
+  max_amount_in: Float
+  min_amount_out: Float
+  price: Float
+}
+
+"""
+order by avg() on columns of table "token_price_history"
+"""
+input token_price_history_avg_order_by {
+  amount_in: order_by
+  amount_out: order_by
+  max_amount_in: order_by
+  min_amount_out: order_by
+  price: order_by
+}
+
+"""
+Boolean expression to filter rows from the table "token_price_history". All fields are combined with a logical 'AND'.
+"""
+input token_price_history_bool_exp {
+  _and: [token_price_history_bool_exp!]
+  _not: token_price_history_bool_exp
+  _or: [token_price_history_bool_exp!]
+  amount_in: numeric_comparison_exp
+  amount_out: numeric_comparison_exp
+  created_at: timestamptz_comparison_exp
+  id: uuid_comparison_exp
+  internal_token_transaction_ref: uuid_comparison_exp
+  max_amount_in: numeric_comparison_exp
+  min_amount_out: numeric_comparison_exp
+  price: numeric_comparison_exp
+  token: uuid_comparison_exp
+  token_relationship: token_bool_exp
+  token_transaction: token_transaction_bool_exp
+}
+
+"""
+unique or primary key constraints on table "token_price_history"
+"""
+enum token_price_history_constraint {
+  """
+  unique or primary key constraint on columns "internal_token_transaction_ref"
+  """
+  token_price_history_internal_token_transaction_ref_key
+
+  """
+  unique or primary key constraint on columns "id"
+  """
+  token_price_history_pkey
+}
+
+"""
+input type for incrementing numeric columns in table "token_price_history"
+"""
+input token_price_history_inc_input {
+  amount_in: numeric
+  amount_out: numeric
+  max_amount_in: numeric
+  min_amount_out: numeric
+  price: numeric
+}
+
+"""
+input type for inserting data into table "token_price_history"
+"""
+input token_price_history_insert_input {
+  amount_in: numeric
+  amount_out: numeric
+  created_at: timestamptz
+  id: uuid
+  internal_token_transaction_ref: uuid
+  max_amount_in: numeric
+  min_amount_out: numeric
+  price: numeric
+  token: uuid
+  token_relationship: token_obj_rel_insert_input
+  token_transaction: token_transaction_obj_rel_insert_input
+}
+
+"""aggregate max on columns"""
+type token_price_history_max_fields {
+  amount_in: numeric
+  amount_out: numeric
+  created_at: timestamptz
+  id: uuid
+  internal_token_transaction_ref: uuid
+  max_amount_in: numeric
+  min_amount_out: numeric
+  price: numeric
+  token: uuid
+}
+
+"""
+order by max() on columns of table "token_price_history"
+"""
+input token_price_history_max_order_by {
+  amount_in: order_by
+  amount_out: order_by
+  created_at: order_by
+  id: order_by
+  internal_token_transaction_ref: order_by
+  max_amount_in: order_by
+  min_amount_out: order_by
+  price: order_by
+  token: order_by
+}
+
+"""aggregate min on columns"""
+type token_price_history_min_fields {
+  amount_in: numeric
+  amount_out: numeric
+  created_at: timestamptz
+  id: uuid
+  internal_token_transaction_ref: uuid
+  max_amount_in: numeric
+  min_amount_out: numeric
+  price: numeric
+  token: uuid
+}
+
+"""
+order by min() on columns of table "token_price_history"
+"""
+input token_price_history_min_order_by {
+  amount_in: order_by
+  amount_out: order_by
+  created_at: order_by
+  id: order_by
+  internal_token_transaction_ref: order_by
+  max_amount_in: order_by
+  min_amount_out: order_by
+  price: order_by
+  token: order_by
+}
+
+"""
+response of any mutation on the table "token_price_history"
+"""
+type token_price_history_mutation_response {
+  """number of rows affected by the mutation"""
+  affected_rows: Int!
+
+  """data from the rows affected by the mutation"""
+  returning: [token_price_history!]!
+}
+
+"""
+input type for inserting object relation for remote table "token_price_history"
+"""
+input token_price_history_obj_rel_insert_input {
+  data: token_price_history_insert_input!
+
+  """upsert condition"""
+  on_conflict: token_price_history_on_conflict
+}
+
+type token_price_history_offset {
+  created_at: timestamptz!
+  created_at_offset: timestamptz!
+  id: uuid!
+  internal_token_transaction_ref: uuid
+  price: numeric!
+  token: uuid!
+}
+
+"""token_price_history_offsetNative Query Arguments"""
+input token_price_history_offset_arguments {
+  """"""
+  offset: interval!
+}
+
+"""
+Boolean expression to filter rows from the logical model for "token_price_history_offset". All fields are combined with a logical 'AND'.
+"""
+input token_price_history_offset_bool_exp_bool_exp {
+  _and: [token_price_history_offset_bool_exp_bool_exp!]
+  _not: token_price_history_offset_bool_exp_bool_exp
+  _or: [token_price_history_offset_bool_exp_bool_exp!]
+  created_at: timestamptz_comparison_exp
+  created_at_offset: timestamptz_comparison_exp
+  id: uuid_comparison_exp
+  internal_token_transaction_ref: uuid_comparison_exp
+  price: numeric_comparison_exp
+  token: uuid_comparison_exp
+}
+
+enum token_price_history_offset_enum_name {
+  """column name"""
+  created_at
+
+  """column name"""
+  created_at_offset
+
+  """column name"""
+  id
+
+  """column name"""
+  internal_token_transaction_ref
+
+  """column name"""
+  price
+
+  """column name"""
+  token
+}
+
+"""
+Ordering options when selecting data from "token_price_history_offset".
+"""
+input token_price_history_offset_order_by {
+  created_at: order_by
+  created_at_offset: order_by
+  id: order_by
+  internal_token_transaction_ref: order_by
+  price: order_by
+  token: order_by
+}
+
+"""
+on_conflict condition type for table "token_price_history"
+"""
+input token_price_history_on_conflict {
+  constraint: token_price_history_constraint!
+  update_columns: [token_price_history_update_column!]! = []
+  where: token_price_history_bool_exp
+}
+
+"""Ordering options when selecting data from "token_price_history"."""
+input token_price_history_order_by {
+  amount_in: order_by
+  amount_out: order_by
+  created_at: order_by
+  id: order_by
+  internal_token_transaction_ref: order_by
+  max_amount_in: order_by
+  min_amount_out: order_by
+  price: order_by
+  token: order_by
+  token_relationship: token_order_by
+  token_transaction: token_transaction_order_by
+}
+
+"""primary key columns input for table: token_price_history"""
+input token_price_history_pk_columns_input {
+  id: uuid!
+}
+
+"""
+select columns of table "token_price_history"
+"""
+enum token_price_history_select_column {
+  """column name"""
+  amount_in
+
+  """column name"""
+  amount_out
+
+  """column name"""
+  created_at
+
+  """column name"""
+  id
+
+  """column name"""
+  internal_token_transaction_ref
+
+  """column name"""
+  max_amount_in
+
+  """column name"""
+  min_amount_out
+
+  """column name"""
+  price
+
+  """column name"""
+  token
+}
+
+"""
+input type for updating data in table "token_price_history"
+"""
+input token_price_history_set_input {
+  amount_in: numeric
+  amount_out: numeric
+  created_at: timestamptz
+  id: uuid
+  internal_token_transaction_ref: uuid
+  max_amount_in: numeric
+  min_amount_out: numeric
+  price: numeric
+  token: uuid
+}
+
+"""aggregate stddev on columns"""
+type token_price_history_stddev_fields {
+  amount_in: Float
+  amount_out: Float
+  max_amount_in: Float
+  min_amount_out: Float
+  price: Float
+}
+
+"""
+order by stddev() on columns of table "token_price_history"
+"""
+input token_price_history_stddev_order_by {
+  amount_in: order_by
+  amount_out: order_by
+  max_amount_in: order_by
+  min_amount_out: order_by
+  price: order_by
+}
+
+"""aggregate stddev_pop on columns"""
+type token_price_history_stddev_pop_fields {
+  amount_in: Float
+  amount_out: Float
+  max_amount_in: Float
+  min_amount_out: Float
+  price: Float
+}
+
+"""
+order by stddev_pop() on columns of table "token_price_history"
+"""
+input token_price_history_stddev_pop_order_by {
+  amount_in: order_by
+  amount_out: order_by
+  max_amount_in: order_by
+  min_amount_out: order_by
+  price: order_by
+}
+
+"""aggregate stddev_samp on columns"""
+type token_price_history_stddev_samp_fields {
+  amount_in: Float
+  amount_out: Float
+  max_amount_in: Float
+  min_amount_out: Float
+  price: Float
+}
+
+"""
+order by stddev_samp() on columns of table "token_price_history"
+"""
+input token_price_history_stddev_samp_order_by {
+  amount_in: order_by
+  amount_out: order_by
+  max_amount_in: order_by
+  min_amount_out: order_by
+  price: order_by
+}
+
+"""
+Streaming cursor of the table "token_price_history"
+"""
+input token_price_history_stream_cursor_input {
+  """Stream column input with initial value"""
+  initial_value: token_price_history_stream_cursor_value_input!
+
+  """cursor ordering"""
+  ordering: cursor_ordering
+}
+
+"""Initial value of the column from where the streaming should start"""
+input token_price_history_stream_cursor_value_input {
+  amount_in: numeric
+  amount_out: numeric
+  created_at: timestamptz
+  id: uuid
+  internal_token_transaction_ref: uuid
+  max_amount_in: numeric
+  min_amount_out: numeric
+  price: numeric
+  token: uuid
+}
+
+"""aggregate sum on columns"""
+type token_price_history_sum_fields {
+  amount_in: numeric
+  amount_out: numeric
+  max_amount_in: numeric
+  min_amount_out: numeric
+  price: numeric
+}
+
+"""
+order by sum() on columns of table "token_price_history"
+"""
+input token_price_history_sum_order_by {
+  amount_in: order_by
+  amount_out: order_by
+  max_amount_in: order_by
+  min_amount_out: order_by
+  price: order_by
+}
+
+"""
+update columns of table "token_price_history"
+"""
+enum token_price_history_update_column {
+  """column name"""
+  amount_in
+
+  """column name"""
+  amount_out
+
+  """column name"""
+  created_at
+
+  """column name"""
+  id
+
+  """column name"""
+  internal_token_transaction_ref
+
+  """column name"""
+  max_amount_in
+
+  """column name"""
+  min_amount_out
+
+  """column name"""
+  price
+
+  """column name"""
+  token
+}
+
+input token_price_history_updates {
+  """increments the numeric columns with given value of the filtered values"""
+  _inc: token_price_history_inc_input
+
+  """sets the columns of the filtered rows to the given values"""
+  _set: token_price_history_set_input
+
+  """filter the rows which have to be updated"""
+  where: token_price_history_bool_exp!
+}
+
+"""aggregate var_pop on columns"""
+type token_price_history_var_pop_fields {
+  amount_in: Float
+  amount_out: Float
+  max_amount_in: Float
+  min_amount_out: Float
+  price: Float
+}
+
+"""
+order by var_pop() on columns of table "token_price_history"
+"""
+input token_price_history_var_pop_order_by {
+  amount_in: order_by
+  amount_out: order_by
+  max_amount_in: order_by
+  min_amount_out: order_by
+  price: order_by
+}
+
+"""aggregate var_samp on columns"""
+type token_price_history_var_samp_fields {
+  amount_in: Float
+  amount_out: Float
+  max_amount_in: Float
+  min_amount_out: Float
+  price: Float
+}
+
+"""
+order by var_samp() on columns of table "token_price_history"
+"""
+input token_price_history_var_samp_order_by {
+  amount_in: order_by
+  amount_out: order_by
+  max_amount_in: order_by
+  min_amount_out: order_by
+  price: order_by
+}
+
+"""aggregate variance on columns"""
+type token_price_history_variance_fields {
+  amount_in: Float
+  amount_out: Float
+  max_amount_in: Float
+  min_amount_out: Float
+  price: Float
+}
+
+"""
+order by variance() on columns of table "token_price_history"
+"""
+input token_price_history_variance_order_by {
+  amount_in: order_by
+  amount_out: order_by
+  max_amount_in: order_by
+  min_amount_out: order_by
+  price: order_by
+}
+
+"""
+select columns of table "token"
+"""
+enum token_select_column {
+  """column name"""
+  created_at
+
+  """column name"""
+  decimals
+
+  """column name"""
+  description
+
+  """column name"""
+  freeze_burnt
+
+  """column name"""
+  id
+
+  """column name"""
+  is_pump_token
+
+  """column name"""
+  mint
+
+  """column name"""
+  mint_burnt
+
+  """column name"""
+  name
+
+  """column name"""
+  platform
+
+  """column name"""
+  supply
+
+  """column name"""
+  symbol
+
+  """column name"""
+  updated_at
+
+  """column name"""
+  uri
+}
+
+"""
+input type for updating data in table "token"
+"""
+input token_set_input {
+  created_at: timestamptz
+  decimals: Int
+  description: String
+  freeze_burnt: Boolean
+  id: uuid
+  is_pump_token: Boolean
+
+  """token mint address (only for real tokens)"""
+  mint: String
+  mint_burnt: Boolean
+  name: String
+  platform: String
+  supply: numeric
+  symbol: String
+  updated_at: timestamptz
+  uri: String
+}
+
+"""aggregate stddev on columns"""
+type token_stddev_fields {
+  decimals: Float
+  supply: Float
+}
+
+"""aggregate stddev_pop on columns"""
+type token_stddev_pop_fields {
+  decimals: Float
+  supply: Float
+}
+
+"""aggregate stddev_samp on columns"""
+type token_stddev_samp_fields {
+  decimals: Float
+  supply: Float
+}
+
+"""
+Streaming cursor of the table "token"
+"""
+input token_stream_cursor_input {
+  """Stream column input with initial value"""
+  initial_value: token_stream_cursor_value_input!
+
+  """cursor ordering"""
+  ordering: cursor_ordering
+}
+
+"""Initial value of the column from where the streaming should start"""
+input token_stream_cursor_value_input {
+  created_at: timestamptz
+  decimals: Int
+  description: String
+  freeze_burnt: Boolean
+  id: uuid
+  is_pump_token: Boolean
+
+  """token mint address (only for real tokens)"""
+  mint: String
+  mint_burnt: Boolean
+  name: String
+  platform: String
+  supply: numeric
+  symbol: String
+  updated_at: timestamptz
+  uri: String
+}
+
+"""aggregate sum on columns"""
+type token_sum_fields {
+  decimals: Int
+  supply: numeric
+}
+
+"""
+columns and relationships of "token_transaction"
+"""
 type token_transaction {
   amount: numeric!
   id: uuid!
->>>>>>> 69d8644e
   token: uuid!
 
   """An object relationship"""
@@ -5625,59 +4014,26 @@
 }
 
 """aggregate avg on columns"""
-<<<<<<< HEAD
-type token_price_history_avg_fields {
-  amount_in: Float
-  amount_out: Float
-  max_amount_in: Float
-  min_amount_out: Float
-  price: Float
-=======
 type token_transaction_avg_fields {
   amount: Float
->>>>>>> 69d8644e
 }
 
 """
 order by avg() on columns of table "token_transaction"
 """
-<<<<<<< HEAD
-input token_price_history_avg_order_by {
-  amount_in: order_by
-  amount_out: order_by
-  max_amount_in: order_by
-  min_amount_out: order_by
-  price: order_by
-=======
 input token_transaction_avg_order_by {
   amount: order_by
->>>>>>> 69d8644e
 }
 
 """
 Boolean expression to filter rows from the table "token_transaction". All fields are combined with a logical 'AND'.
 """
-<<<<<<< HEAD
-input token_price_history_bool_exp {
-  _and: [token_price_history_bool_exp!]
-  _not: token_price_history_bool_exp
-  _or: [token_price_history_bool_exp!]
-  amount_in: numeric_comparison_exp
-  amount_out: numeric_comparison_exp
-  created_at: timestamptz_comparison_exp
-  id: uuid_comparison_exp
-  internal_token_transaction_ref: uuid_comparison_exp
-  max_amount_in: numeric_comparison_exp
-  min_amount_out: numeric_comparison_exp
-  price: numeric_comparison_exp
-=======
 input token_transaction_bool_exp {
   _and: [token_transaction_bool_exp!]
   _not: token_transaction_bool_exp
   _or: [token_transaction_bool_exp!]
   amount: numeric_comparison_exp
   id: uuid_comparison_exp
->>>>>>> 69d8644e
   token: uuid_comparison_exp
   token_data: token_bool_exp
   token_price: token_price_history_bool_exp
@@ -5698,37 +4054,16 @@
 """
 input type for incrementing numeric columns in table "token_transaction"
 """
-<<<<<<< HEAD
-input token_price_history_inc_input {
-  amount_in: numeric
-  amount_out: numeric
-  max_amount_in: numeric
-  min_amount_out: numeric
-  price: numeric
-=======
 input token_transaction_inc_input {
   amount: numeric
->>>>>>> 69d8644e
 }
 
 """
 input type for inserting data into table "token_transaction"
 """
-<<<<<<< HEAD
-input token_price_history_insert_input {
-  amount_in: numeric
-  amount_out: numeric
-  created_at: timestamptz
-  id: uuid
-  internal_token_transaction_ref: uuid
-  max_amount_in: numeric
-  min_amount_out: numeric
-  price: numeric
-=======
 input token_transaction_insert_input {
   amount: numeric
   id: uuid
->>>>>>> 69d8644e
   token: uuid
   token_data: token_obj_rel_insert_input
   token_price: token_price_history_obj_rel_insert_input
@@ -5737,21 +4072,9 @@
 }
 
 """aggregate max on columns"""
-<<<<<<< HEAD
-type token_price_history_max_fields {
-  amount_in: numeric
-  amount_out: numeric
-  created_at: timestamptz
-  id: uuid
-  internal_token_transaction_ref: uuid
-  max_amount_in: numeric
-  min_amount_out: numeric
-  price: numeric
-=======
 type token_transaction_max_fields {
   amount: numeric
   id: uuid
->>>>>>> 69d8644e
   token: uuid
   wallet_transaction: uuid
 }
@@ -5759,41 +4082,17 @@
 """
 order by max() on columns of table "token_transaction"
 """
-<<<<<<< HEAD
-input token_price_history_max_order_by {
-  amount_in: order_by
-  amount_out: order_by
-  created_at: order_by
-  id: order_by
-  internal_token_transaction_ref: order_by
-  max_amount_in: order_by
-  min_amount_out: order_by
-  price: order_by
-=======
 input token_transaction_max_order_by {
   amount: order_by
   id: order_by
->>>>>>> 69d8644e
   token: order_by
   wallet_transaction: order_by
 }
 
 """aggregate min on columns"""
-<<<<<<< HEAD
-type token_price_history_min_fields {
-  amount_in: numeric
-  amount_out: numeric
-  created_at: timestamptz
-  id: uuid
-  internal_token_transaction_ref: uuid
-  max_amount_in: numeric
-  min_amount_out: numeric
-  price: numeric
-=======
 type token_transaction_min_fields {
   amount: numeric
   id: uuid
->>>>>>> 69d8644e
   token: uuid
   wallet_transaction: uuid
 }
@@ -5801,21 +4100,9 @@
 """
 order by min() on columns of table "token_transaction"
 """
-<<<<<<< HEAD
-input token_price_history_min_order_by {
-  amount_in: order_by
-  amount_out: order_by
-  created_at: order_by
-  id: order_by
-  internal_token_transaction_ref: order_by
-  max_amount_in: order_by
-  min_amount_out: order_by
-  price: order_by
-=======
 input token_transaction_min_order_by {
   amount: order_by
   id: order_by
->>>>>>> 69d8644e
   token: order_by
   wallet_transaction: order_by
 }
@@ -5912,23 +4199,10 @@
   where: token_transaction_bool_exp
 }
 
-<<<<<<< HEAD
-"""Ordering options when selecting data from "token_price_history"."""
-input token_price_history_order_by {
-  amount_in: order_by
-  amount_out: order_by
-  created_at: order_by
-  id: order_by
-  internal_token_transaction_ref: order_by
-  max_amount_in: order_by
-  min_amount_out: order_by
-  price: order_by
-=======
 """Ordering options when selecting data from "token_transaction"."""
 input token_transaction_order_by {
   amount: order_by
   id: order_by
->>>>>>> 69d8644e
   token: order_by
   token_data: token_order_by
   token_price: token_price_history_order_by
@@ -5946,36 +4220,13 @@
 """
 enum token_transaction_select_column {
   """column name"""
-<<<<<<< HEAD
-  amount_in
-
-  """column name"""
-  amount_out
-
-  """column name"""
-  created_at
-=======
   amount
->>>>>>> 69d8644e
 
   """column name"""
   id
 
   """column name"""
-<<<<<<< HEAD
-  internal_token_transaction_ref
-
-  """column name"""
-  max_amount_in
-
-  """column name"""
-  min_amount_out
-
-  """column name"""
-  price
-=======
   token
->>>>>>> 69d8644e
 
   """column name"""
   wallet_transaction
@@ -5984,59 +4235,21 @@
 """
 input type for updating data in table "token_transaction"
 """
-<<<<<<< HEAD
-input token_price_history_set_input {
-  amount_in: numeric
-  amount_out: numeric
-  created_at: timestamptz
-  id: uuid
-  internal_token_transaction_ref: uuid
-  max_amount_in: numeric
-  min_amount_out: numeric
-  price: numeric
-=======
 input token_transaction_set_input {
   amount: numeric
   id: uuid
->>>>>>> 69d8644e
   token: uuid
   wallet_transaction: uuid
 }
 
 """aggregate stddev on columns"""
-<<<<<<< HEAD
-type token_price_history_stddev_fields {
-  amount_in: Float
-  amount_out: Float
-  max_amount_in: Float
-  min_amount_out: Float
-  price: Float
-=======
 type token_transaction_stddev_fields {
   amount: Float
->>>>>>> 69d8644e
 }
 
 """
 order by stddev() on columns of table "token_transaction"
 """
-<<<<<<< HEAD
-input token_price_history_stddev_order_by {
-  amount_in: order_by
-  amount_out: order_by
-  max_amount_in: order_by
-  min_amount_out: order_by
-  price: order_by
-}
-
-"""aggregate stddev_pop on columns"""
-type token_price_history_stddev_pop_fields {
-  amount_in: Float
-  amount_out: Float
-  max_amount_in: Float
-  min_amount_out: Float
-  price: Float
-=======
 input token_transaction_stddev_order_by {
   amount: order_by
 }
@@ -6044,29 +4257,11 @@
 """aggregate stddev_pop on columns"""
 type token_transaction_stddev_pop_fields {
   amount: Float
->>>>>>> 69d8644e
 }
 
 """
 order by stddev_pop() on columns of table "token_transaction"
 """
-<<<<<<< HEAD
-input token_price_history_stddev_pop_order_by {
-  amount_in: order_by
-  amount_out: order_by
-  max_amount_in: order_by
-  min_amount_out: order_by
-  price: order_by
-}
-
-"""aggregate stddev_samp on columns"""
-type token_price_history_stddev_samp_fields {
-  amount_in: Float
-  amount_out: Float
-  max_amount_in: Float
-  min_amount_out: Float
-  price: Float
-=======
 input token_transaction_stddev_pop_order_by {
   amount: order_by
 }
@@ -6074,23 +4269,13 @@
 """aggregate stddev_samp on columns"""
 type token_transaction_stddev_samp_fields {
   amount: Float
->>>>>>> 69d8644e
 }
 
 """
 order by stddev_samp() on columns of table "token_transaction"
 """
-<<<<<<< HEAD
-input token_price_history_stddev_samp_order_by {
-  amount_in: order_by
-  amount_out: order_by
-  max_amount_in: order_by
-  min_amount_out: order_by
-  price: order_by
-=======
 input token_transaction_stddev_samp_order_by {
   amount: order_by
->>>>>>> 69d8644e
 }
 
 """
@@ -6105,53 +4290,23 @@
 }
 
 """Initial value of the column from where the streaming should start"""
-<<<<<<< HEAD
-input token_price_history_stream_cursor_value_input {
-  amount_in: numeric
-  amount_out: numeric
-  created_at: timestamptz
-  id: uuid
-  internal_token_transaction_ref: uuid
-  max_amount_in: numeric
-  min_amount_out: numeric
-  price: numeric
-=======
 input token_transaction_stream_cursor_value_input {
   amount: numeric
   id: uuid
->>>>>>> 69d8644e
   token: uuid
   wallet_transaction: uuid
 }
 
 """aggregate sum on columns"""
-<<<<<<< HEAD
-type token_price_history_sum_fields {
-  amount_in: numeric
-  amount_out: numeric
-  max_amount_in: numeric
-  min_amount_out: numeric
-  price: numeric
-=======
 type token_transaction_sum_fields {
   amount: numeric
->>>>>>> 69d8644e
 }
 
 """
 order by sum() on columns of table "token_transaction"
 """
-<<<<<<< HEAD
-input token_price_history_sum_order_by {
-  amount_in: order_by
-  amount_out: order_by
-  max_amount_in: order_by
-  min_amount_out: order_by
-  price: order_by
-=======
 input token_transaction_sum_order_by {
   amount: order_by
->>>>>>> 69d8644e
 }
 
 """
@@ -6159,36 +4314,13 @@
 """
 enum token_transaction_update_column {
   """column name"""
-<<<<<<< HEAD
-  amount_in
-
-  """column name"""
-  amount_out
-
-  """column name"""
-  created_at
-=======
   amount
->>>>>>> 69d8644e
 
   """column name"""
   id
 
   """column name"""
-<<<<<<< HEAD
-  internal_token_transaction_ref
-
-  """column name"""
-  max_amount_in
-
-  """column name"""
-  min_amount_out
-
-  """column name"""
-  price
-=======
   token
->>>>>>> 69d8644e
 
   """column name"""
   wallet_transaction
@@ -6206,39 +4338,13 @@
 }
 
 """aggregate var_pop on columns"""
-<<<<<<< HEAD
-type token_price_history_var_pop_fields {
-  amount_in: Float
-  amount_out: Float
-  max_amount_in: Float
-  min_amount_out: Float
-  price: Float
-=======
 type token_transaction_var_pop_fields {
   amount: Float
->>>>>>> 69d8644e
 }
 
 """
 order by var_pop() on columns of table "token_transaction"
 """
-<<<<<<< HEAD
-input token_price_history_var_pop_order_by {
-  amount_in: order_by
-  amount_out: order_by
-  max_amount_in: order_by
-  min_amount_out: order_by
-  price: order_by
-}
-
-"""aggregate var_samp on columns"""
-type token_price_history_var_samp_fields {
-  amount_in: Float
-  amount_out: Float
-  max_amount_in: Float
-  min_amount_out: Float
-  price: Float
-=======
 input token_transaction_var_pop_order_by {
   amount: order_by
 }
@@ -6246,29 +4352,11 @@
 """aggregate var_samp on columns"""
 type token_transaction_var_samp_fields {
   amount: Float
->>>>>>> 69d8644e
 }
 
 """
 order by var_samp() on columns of table "token_transaction"
 """
-<<<<<<< HEAD
-input token_price_history_var_samp_order_by {
-  amount_in: order_by
-  amount_out: order_by
-  max_amount_in: order_by
-  min_amount_out: order_by
-  price: order_by
-}
-
-"""aggregate variance on columns"""
-type token_price_history_variance_fields {
-  amount_in: Float
-  amount_out: Float
-  max_amount_in: Float
-  min_amount_out: Float
-  price: Float
-=======
 input token_transaction_var_samp_order_by {
   amount: order_by
 }
@@ -6276,23 +4364,13 @@
 """aggregate variance on columns"""
 type token_transaction_variance_fields {
   amount: Float
->>>>>>> 69d8644e
 }
 
 """
 order by variance() on columns of table "token_transaction"
 """
-<<<<<<< HEAD
-input token_price_history_variance_order_by {
-  amount_in: order_by
-  amount_out: order_by
-  max_amount_in: order_by
-  min_amount_out: order_by
-  price: order_by
-=======
 input token_transaction_variance_order_by {
   amount: order_by
->>>>>>> 69d8644e
 }
 
 """
@@ -6303,9 +4381,6 @@
   created_at
 
   """column name"""
-  created_at
-
-  """column name"""
   decimals
 
   """column name"""
@@ -6345,28 +4420,6 @@
   uri
 }
 
-<<<<<<< HEAD
-"""
-input type for updating data in table "token"
-"""
-input token_set_input {
-  created_at: timestamptz
-  decimals: Int
-  description: String
-  freeze_burnt: Boolean
-  id: uuid
-  is_pump_token: Boolean
-
-  """token mint address (only for real tokens)"""
-  mint: String
-  mint_burnt: Boolean
-  name: String
-  platform: String
-  supply: numeric
-  symbol: String
-  updated_at: timestamptz
-  uri: String
-=======
 input token_updates {
   """increments the numeric columns with given value of the filtered values"""
   _inc: token_inc_input
@@ -6376,7 +4429,6 @@
 
   """filter the rows which have to be updated"""
   where: token_bool_exp!
->>>>>>> 69d8644e
 }
 
 """aggregate var_pop on columns"""
@@ -6395,6 +4447,11 @@
 type token_variance_fields {
   decimals: Float
   supply: Float
+}
+
+input upsert_tokens_and_price_history_args {
+  price_history: jsonb
+  tokens: jsonb
 }
 
 scalar uuid
@@ -6414,26 +4471,56 @@
   _nin: [uuid!]
 }
 
-<<<<<<< HEAD
-"""Initial value of the column from where the streaming should start"""
-input token_stream_cursor_value_input {
-  created_at: timestamptz
-  decimals: Int
-  description: String
-  freeze_burnt: Boolean
-  id: uuid
-  is_pump_token: Boolean
-
-  """token mint address (only for real tokens)"""
-  mint: String
-  mint_burnt: Boolean
-  name: String
-  platform: String
-  supply: numeric
-  symbol: String
-  updated_at: timestamptz
-  uri: String
-=======
+type volume_intervals_within_period {
+  interval_start: timestamptz!
+  token_count: bigint!
+  total_volume: numeric!
+}
+
+"""volume_intervals_within_periodNative Query Arguments"""
+input volume_intervals_within_period_arguments {
+  """"""
+  end: timestamptz!
+
+  """"""
+  interval: interval!
+
+  """"""
+  start: timestamptz!
+}
+
+"""
+Boolean expression to filter rows from the logical model for "volume_intervals_within_period". All fields are combined with a logical 'AND'.
+"""
+input volume_intervals_within_period_bool_exp_bool_exp {
+  _and: [volume_intervals_within_period_bool_exp_bool_exp!]
+  _not: volume_intervals_within_period_bool_exp_bool_exp
+  _or: [volume_intervals_within_period_bool_exp_bool_exp!]
+  interval_start: timestamptz_comparison_exp
+  token_count: bigint_comparison_exp
+  total_volume: numeric_comparison_exp
+}
+
+enum volume_intervals_within_period_enum_name {
+  """column name"""
+  interval_start
+
+  """column name"""
+  token_count
+
+  """column name"""
+  total_volume
+}
+
+"""
+Ordering options when selecting data from "volume_intervals_within_period".
+"""
+input volume_intervals_within_period_order_by {
+  interval_start: order_by
+  token_count: order_by
+  total_volume: order_by
+}
+
 """wallet_balance_ignore_intervalNative Query Arguments"""
 input wallet_balance_ignore_interval_arguments {
   """"""
@@ -6444,7 +4531,6 @@
 
   """"""
   wallet: String!
->>>>>>> 69d8644e
 }
 
 """wallet_token_balance_ignore_intervalNative Query Arguments"""
@@ -6804,157 +4890,4 @@
 """aggregate variance on columns"""
 type wallet_transaction_variance_fields {
   amount: Float
-<<<<<<< HEAD
-}
-
-"""
-order by variance() on columns of table "token_transaction"
-"""
-input token_transaction_variance_order_by {
-  amount: order_by
-}
-
-"""
-update columns of table "token"
-"""
-enum token_update_column {
-  """column name"""
-  created_at
-
-  """column name"""
-  decimals
-
-  """column name"""
-  description
-
-  """column name"""
-  freeze_burnt
-
-  """column name"""
-  id
-
-  """column name"""
-  is_pump_token
-
-  """column name"""
-  mint
-
-  """column name"""
-  mint_burnt
-
-  """column name"""
-  name
-
-  """column name"""
-  platform
-
-  """column name"""
-  supply
-
-  """column name"""
-  symbol
-
-  """column name"""
-  updated_at
-
-  """column name"""
-  uri
-}
-
-input token_updates {
-  """increments the numeric columns with given value of the filtered values"""
-  _inc: token_inc_input
-
-  """sets the columns of the filtered rows to the given values"""
-  _set: token_set_input
-
-  """filter the rows which have to be updated"""
-  where: token_bool_exp!
-}
-
-"""aggregate var_pop on columns"""
-type token_var_pop_fields {
-  decimals: Float
-  supply: Float
-}
-
-"""aggregate var_samp on columns"""
-type token_var_samp_fields {
-  decimals: Float
-  supply: Float
-}
-
-"""aggregate variance on columns"""
-type token_variance_fields {
-  decimals: Float
-  supply: Float
-}
-
-scalar uuid
-
-"""
-Boolean expression to compare columns of type "uuid". All fields are combined with logical 'AND'.
-"""
-input uuid_comparison_exp {
-  _eq: uuid
-  _gt: uuid
-  _gte: uuid
-  _in: [uuid!]
-  _is_null: Boolean
-  _lt: uuid
-  _lte: uuid
-  _neq: uuid
-  _nin: [uuid!]
-}
-
-type volume_intervals_within_period {
-  interval_start: timestamptz!
-  token_count: bigint!
-  total_volume: numeric!
-}
-
-"""volume_intervals_within_periodNative Query Arguments"""
-input volume_intervals_within_period_arguments {
-  """"""
-  end: timestamptz!
-
-  """"""
-  interval: interval!
-
-  """"""
-  start: timestamptz!
-}
-
-"""
-Boolean expression to filter rows from the logical model for "volume_intervals_within_period". All fields are combined with a logical 'AND'.
-"""
-input volume_intervals_within_period_bool_exp_bool_exp {
-  _and: [volume_intervals_within_period_bool_exp_bool_exp!]
-  _not: volume_intervals_within_period_bool_exp_bool_exp
-  _or: [volume_intervals_within_period_bool_exp_bool_exp!]
-  interval_start: timestamptz_comparison_exp
-  token_count: bigint_comparison_exp
-  total_volume: numeric_comparison_exp
-}
-
-enum volume_intervals_within_period_enum_name {
-  """column name"""
-  interval_start
-
-  """column name"""
-  token_count
-
-  """column name"""
-  total_volume
-}
-
-"""
-Ordering options when selecting data from "volume_intervals_within_period".
-"""
-input volume_intervals_within_period_order_by {
-  interval_start: order_by
-  token_count: order_by
-  total_volume: order_by
-=======
->>>>>>> 69d8644e
 }