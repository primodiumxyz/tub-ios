schema {
  query: query_root
  mutation: mutation_root
  subscription: subscription_root
}

"""whether this query should be cached (Hasura Cloud only)"""
directive @cached(
  """measured in seconds"""
  ttl: Int! = 60

  """refresh the cache entry"""
  refresh: Boolean! = false
) on QUERY

"""
A directive used by the Apollo iOS client to annotate operations or fragments that should be used exclusively for generating local cache mutations instead of as standard operations.
"""
directive @apollo_client_ios_localCacheMutation on QUERY | MUTATION | SUBSCRIPTION | FRAGMENT_DEFINITION

"""
A directive used by the Apollo iOS code generation engine to generate custom import statements in operation or fragment definition files. An import statement to import a module with the name provided in the `module` argument will be added to the generated definition file.
"""
directive @import(
  """The name of the module to import."""
  module: String!
) repeatable on QUERY | MUTATION | SUBSCRIPTION | FRAGMENT_DEFINITION

"""
Directs the executor to defer this fragment when the `if` argument is true or undefined.
"""
directive @defer(
  """Deferred when true or undefined."""
  if: Boolean

  """Unique name"""
  label: String
) on FRAGMENT_SPREAD | INLINE_FRAGMENT

"""
Boolean expression to compare columns of type "Boolean". All fields are combined with logical 'AND'.
<<<<<<< HEAD
=======
"""
input Boolean_comparison_exp {
  _eq: Boolean
  _gt: Boolean
  _gte: Boolean
  _in: [Boolean!]
  _is_null: Boolean
  _lt: Boolean
  _lte: Boolean
  _neq: Boolean
  _nin: [Boolean!]
}

"""
Boolean expression to compare columns of type "Int". All fields are combined with logical 'AND'.
>>>>>>> ee1519f2
"""
input Boolean_comparison_exp {
  _eq: Boolean
  _gt: Boolean
  _gte: Boolean
  _in: [Boolean!]
  _is_null: Boolean
  _lt: Boolean
  _lte: Boolean
  _neq: Boolean
  _nin: [Boolean!]
}

"""
Boolean expression to compare columns of type "String". All fields are combined with logical 'AND'.
"""
input String_comparison_exp {
  _eq: String
  _gt: String
  _gte: String

  """does the column match the given case-insensitive pattern"""
  _ilike: String
  _in: [String!]

  """
  does the column match the given POSIX regular expression, case insensitive
  """
  _iregex: String
  _is_null: Boolean

  """does the column match the given pattern"""
  _like: String
  _lt: String
  _lte: String
  _neq: String

  """does the column NOT match the given case-insensitive pattern"""
  _nilike: String
  _nin: [String!]

  """
  does the column NOT match the given POSIX regular expression, case insensitive
  """
  _niregex: String

  """does the column NOT match the given pattern"""
  _nlike: String

  """
  does the column NOT match the given POSIX regular expression, case sensitive
  """
  _nregex: String

  """does the column NOT match the given SQL regular expression"""
  _nsimilar: String

  """
  does the column match the given POSIX regular expression, case sensitive
  """
  _regex: String

  """does the column match the given SQL regular expression"""
  _similar: String
}

"""
columns and relationships of "analytics_client_event"
"""
type analytics_client_event {
  build: String
  created_at: timestamptz!
  error_details: String
  id: uuid!
  metadata(
    """JSON select path"""
    path: String
  ): jsonb
  name: String!
  source: String
  user: String!
  user_agent: String!
<<<<<<< HEAD
}

"""
aggregated selection of "analytics_client_event"
"""
type analytics_client_event_aggregate {
  aggregate: analytics_client_event_aggregate_fields
  nodes: [analytics_client_event!]!
}

"""
aggregate fields of "analytics_client_event"
"""
type analytics_client_event_aggregate_fields {
  count(columns: [analytics_client_event_select_column!], distinct: Boolean): Int!
  max: analytics_client_event_max_fields
  min: analytics_client_event_min_fields
}

"""append existing jsonb value of filtered columns with new jsonb value"""
input analytics_client_event_append_input {
  metadata: jsonb
}

"""
Boolean expression to filter rows from the table "analytics_client_event". All fields are combined with a logical 'AND'.
"""
input analytics_client_event_bool_exp {
  _and: [analytics_client_event_bool_exp!]
  _not: analytics_client_event_bool_exp
  _or: [analytics_client_event_bool_exp!]
  build: String_comparison_exp
  created_at: timestamptz_comparison_exp
  error_details: String_comparison_exp
  id: uuid_comparison_exp
  metadata: jsonb_comparison_exp
  name: String_comparison_exp
  source: String_comparison_exp
  user: String_comparison_exp
  user_agent: String_comparison_exp
}

"""
unique or primary key constraints on table "analytics_client_event"
"""
enum analytics_client_event_constraint {
  """
  unique or primary key constraint on columns "id"
  """
  analytics_client_events_pkey
}

"""
delete the field or element with specified path (for JSON arrays, negative integers count from the end)
"""
input analytics_client_event_delete_at_path_input {
  metadata: [String!]
}

"""
delete the array element with specified index (negative integers count from the end). throws an error if top level container is not an array
"""
input analytics_client_event_delete_elem_input {
  metadata: Int
}

"""
delete key/value pair or string element. key/value pairs are matched based on their key value
"""
input analytics_client_event_delete_key_input {
  metadata: String
}

"""
input type for inserting data into table "analytics_client_event"
"""
input analytics_client_event_insert_input {
  build: String
  created_at: timestamptz
  error_details: String
  id: uuid
  metadata: jsonb
  name: String
  source: String
  user: String
  user_agent: String
}

"""aggregate max on columns"""
type analytics_client_event_max_fields {
  build: String
  created_at: timestamptz
  error_details: String
  id: uuid
  name: String
  source: String
  user: String
  user_agent: String
}

"""aggregate min on columns"""
type analytics_client_event_min_fields {
  build: String
  created_at: timestamptz
  error_details: String
  id: uuid
  name: String
  source: String
  user: String
  user_agent: String
}

"""
response of any mutation on the table "analytics_client_event"
"""
type analytics_client_event_mutation_response {
  """number of rows affected by the mutation"""
  affected_rows: Int!

  """data from the rows affected by the mutation"""
  returning: [analytics_client_event!]!
}

"""
on_conflict condition type for table "analytics_client_event"
"""
input analytics_client_event_on_conflict {
  constraint: analytics_client_event_constraint!
  update_columns: [analytics_client_event_update_column!]! = []
  where: analytics_client_event_bool_exp
}

"""Ordering options when selecting data from "analytics_client_event"."""
input analytics_client_event_order_by {
  build: order_by
  created_at: order_by
  error_details: order_by
  id: order_by
  metadata: order_by
  name: order_by
  source: order_by
  user: order_by
  user_agent: order_by
}

"""primary key columns input for table: analytics_client_event"""
input analytics_client_event_pk_columns_input {
  id: uuid!
}

"""prepend existing jsonb value of filtered columns with new jsonb value"""
input analytics_client_event_prepend_input {
  metadata: jsonb
}

"""
select columns of table "analytics_client_event"
"""
enum analytics_client_event_select_column {
  """column name"""
  build

  """column name"""
  created_at

  """column name"""
  error_details

  """column name"""
  id

  """column name"""
  metadata

  """column name"""
  name

  """column name"""
  source

  """column name"""
  user

  """column name"""
  user_agent
}

"""
input type for updating data in table "analytics_client_event"
"""
input analytics_client_event_set_input {
  build: String
  created_at: timestamptz
  error_details: String
  id: uuid
  metadata: jsonb
  name: String
  source: String
  user: String
  user_agent: String
}

"""
Streaming cursor of the table "analytics_client_event"
"""
input analytics_client_event_stream_cursor_input {
  """Stream column input with initial value"""
  initial_value: analytics_client_event_stream_cursor_value_input!

  """cursor ordering"""
  ordering: cursor_ordering
}

"""Initial value of the column from where the streaming should start"""
input analytics_client_event_stream_cursor_value_input {
  build: String
  created_at: timestamptz
  error_details: String
  id: uuid
  metadata: jsonb
  name: String
  source: String
  user: String
  user_agent: String
}

"""
update columns of table "analytics_client_event"
"""
enum analytics_client_event_update_column {
  """column name"""
  build

  """column name"""
  created_at

  """column name"""
  error_details

  """column name"""
  id

  """column name"""
  metadata

  """column name"""
  name

  """column name"""
  source

  """column name"""
  user

  """column name"""
  user_agent
}

input analytics_client_event_updates {
  """append existing jsonb value of filtered columns with new jsonb value"""
  _append: analytics_client_event_append_input

  """
  delete the field or element with specified path (for JSON arrays, negative integers count from the end)
  """
  _delete_at_path: analytics_client_event_delete_at_path_input

  """
  delete the array element with specified index (negative integers count from the end). throws an error if top level container is not an array
  """
  _delete_elem: analytics_client_event_delete_elem_input

  """
  delete key/value pair or string element. key/value pairs are matched based on their key value
  """
  _delete_key: analytics_client_event_delete_key_input

  """prepend existing jsonb value of filtered columns with new jsonb value"""
  _prepend: analytics_client_event_prepend_input

  """sets the columns of the filtered rows to the given values"""
  _set: analytics_client_event_set_input

  """filter the rows which have to be updated"""
  where: analytics_client_event_bool_exp!
=======
}

"""
aggregated selection of "analytics_client_event"
"""
type analytics_client_event_aggregate {
  aggregate: analytics_client_event_aggregate_fields
  nodes: [analytics_client_event!]!
}

"""
aggregate fields of "analytics_client_event"
"""
type analytics_client_event_aggregate_fields {
  count(columns: [analytics_client_event_select_column!], distinct: Boolean): Int!
  max: analytics_client_event_max_fields
  min: analytics_client_event_min_fields
}

"""append existing jsonb value of filtered columns with new jsonb value"""
input analytics_client_event_append_input {
  metadata: jsonb
}

"""
Boolean expression to filter rows from the table "analytics_client_event". All fields are combined with a logical 'AND'.
"""
input analytics_client_event_bool_exp {
  _and: [analytics_client_event_bool_exp!]
  _not: analytics_client_event_bool_exp
  _or: [analytics_client_event_bool_exp!]
  build: String_comparison_exp
  created_at: timestamptz_comparison_exp
  error_details: String_comparison_exp
  id: uuid_comparison_exp
  metadata: jsonb_comparison_exp
  name: String_comparison_exp
  source: String_comparison_exp
  user: String_comparison_exp
  user_agent: String_comparison_exp
>>>>>>> ee1519f2
}

"""
unique or primary key constraints on table "analytics_client_event"
"""
enum analytics_client_event_constraint {
  """
  unique or primary key constraint on columns "id"
  """
  analytics_client_events_pkey
}

"""
delete the field or element with specified path (for JSON arrays, negative integers count from the end)
"""
input analytics_client_event_delete_at_path_input {
  metadata: [String!]
}

<<<<<<< HEAD
scalar jsonb

input jsonb_cast_exp {
  String: String_comparison_exp
}

"""
Boolean expression to compare columns of type "jsonb". All fields are combined with logical 'AND'.
"""
input jsonb_comparison_exp {
  _cast: jsonb_cast_exp

  """is the column contained in the given json value"""
  _contained_in: jsonb

  """does the column contain the given json value at the top level"""
  _contains: jsonb
  _eq: jsonb
  _gt: jsonb
  _gte: jsonb

  """does the string exist as a top-level key in the column"""
  _has_key: String

  """do all of these strings exist as top-level keys in the column"""
  _has_keys_all: [String!]

  """do any of these strings exist as top-level keys in the column"""
  _has_keys_any: [String!]
  _in: [jsonb!]
  _is_null: Boolean
  _lt: jsonb
  _lte: jsonb
  _neq: jsonb
  _nin: [jsonb!]
}

"""mutation root"""
type mutation_root {
  """
  delete data from the table: "analytics_client_event"
  """
  delete_analytics_client_event(
    """filter the rows which have to be deleted"""
    where: analytics_client_event_bool_exp!
  ): analytics_client_event_mutation_response

  """
  delete single row from the table: "analytics_client_event"
  """
  delete_analytics_client_event_by_pk(id: uuid!): analytics_client_event

  """
  delete data from the table: "token_purchase"
  """
  delete_token_purchase(
    """filter the rows which have to be deleted"""
    where: token_purchase_bool_exp!
  ): token_purchase_mutation_response

  """
  delete single row from the table: "token_purchase"
  """
  delete_token_purchase_by_pk(id: uuid!): token_purchase

  """
  delete data from the table: "token_sale"
  """
  delete_token_sale(
    """filter the rows which have to be deleted"""
    where: token_sale_bool_exp!
  ): token_sale_mutation_response

  """
  delete single row from the table: "token_sale"
  """
  delete_token_sale_by_pk(id: uuid!): token_sale

  """
  insert data into the table: "analytics_client_event"
  """
  insert_analytics_client_event(
    """the rows to be inserted"""
    objects: [analytics_client_event_insert_input!]!

    """upsert condition"""
    on_conflict: analytics_client_event_on_conflict
  ): analytics_client_event_mutation_response

  """
  insert a single row into the table: "analytics_client_event"
  """
  insert_analytics_client_event_one(
    """the row to be inserted"""
    object: analytics_client_event_insert_input!

    """upsert condition"""
    on_conflict: analytics_client_event_on_conflict
  ): analytics_client_event

  """
  insert data into the table: "token_purchase"
  """
  insert_token_purchase(
    """the rows to be inserted"""
    objects: [token_purchase_insert_input!]!

    """upsert condition"""
    on_conflict: token_purchase_on_conflict
  ): token_purchase_mutation_response

  """
  insert a single row into the table: "token_purchase"
  """
  insert_token_purchase_one(
    """the row to be inserted"""
    object: token_purchase_insert_input!

    """upsert condition"""
    on_conflict: token_purchase_on_conflict
  ): token_purchase

  """
  insert data into the table: "token_sale"
  """
  insert_token_sale(
    """the rows to be inserted"""
    objects: [token_sale_insert_input!]!

    """upsert condition"""
    on_conflict: token_sale_on_conflict
  ): token_sale_mutation_response

  """
  insert a single row into the table: "token_sale"
  """
  insert_token_sale_one(
    """the row to be inserted"""
    object: token_sale_insert_input!

    """upsert condition"""
    on_conflict: token_sale_on_conflict
  ): token_sale

  """
  update data of the table: "analytics_client_event"
  """
  update_analytics_client_event(
    """append existing jsonb value of filtered columns with new jsonb value"""
    _append: analytics_client_event_append_input

    """
    delete the field or element with specified path (for JSON arrays, negative integers count from the end)
    """
    _delete_at_path: analytics_client_event_delete_at_path_input

    """
    delete the array element with specified index (negative integers count from the end). throws an error if top level container is not an array
    """
    _delete_elem: analytics_client_event_delete_elem_input

    """
    delete key/value pair or string element. key/value pairs are matched based on their key value
    """
    _delete_key: analytics_client_event_delete_key_input

    """prepend existing jsonb value of filtered columns with new jsonb value"""
    _prepend: analytics_client_event_prepend_input

    """sets the columns of the filtered rows to the given values"""
    _set: analytics_client_event_set_input

    """filter the rows which have to be updated"""
    where: analytics_client_event_bool_exp!
  ): analytics_client_event_mutation_response

  """
  update single row of the table: "analytics_client_event"
  """
  update_analytics_client_event_by_pk(
    """append existing jsonb value of filtered columns with new jsonb value"""
    _append: analytics_client_event_append_input

    """
    delete the field or element with specified path (for JSON arrays, negative integers count from the end)
    """
    _delete_at_path: analytics_client_event_delete_at_path_input

    """
    delete the array element with specified index (negative integers count from the end). throws an error if top level container is not an array
    """
    _delete_elem: analytics_client_event_delete_elem_input

    """
    delete key/value pair or string element. key/value pairs are matched based on their key value
    """
    _delete_key: analytics_client_event_delete_key_input

    """prepend existing jsonb value of filtered columns with new jsonb value"""
    _prepend: analytics_client_event_prepend_input

    """sets the columns of the filtered rows to the given values"""
    _set: analytics_client_event_set_input
    pk_columns: analytics_client_event_pk_columns_input!
  ): analytics_client_event

  """
  update multiples rows of table: "analytics_client_event"
  """
  update_analytics_client_event_many(
    """updates to execute, in order"""
    updates: [analytics_client_event_updates!]!
  ): [analytics_client_event_mutation_response]

  """
  update data of the table: "token_purchase"
  """
  update_token_purchase(
    """increments the numeric columns with given value of the filtered values"""
    _inc: token_purchase_inc_input

    """sets the columns of the filtered rows to the given values"""
    _set: token_purchase_set_input

    """filter the rows which have to be updated"""
    where: token_purchase_bool_exp!
  ): token_purchase_mutation_response

  """
  update single row of the table: "token_purchase"
  """
  update_token_purchase_by_pk(
    """increments the numeric columns with given value of the filtered values"""
    _inc: token_purchase_inc_input
=======
"""
delete the array element with specified index (negative integers count from the end). throws an error if top level container is not an array
"""
input analytics_client_event_delete_elem_input {
  metadata: Int
}

"""
delete key/value pair or string element. key/value pairs are matched based on their key value
"""
input analytics_client_event_delete_key_input {
  metadata: String
}

"""
input type for inserting data into table "analytics_client_event"
"""
input analytics_client_event_insert_input {
  build: String
  created_at: timestamptz
  error_details: String
  id: uuid
  metadata: jsonb
  name: String
  source: String
  user: String
  user_agent: String
}

"""aggregate max on columns"""
type analytics_client_event_max_fields {
  build: String
  created_at: timestamptz
  error_details: String
  id: uuid
  name: String
  source: String
  user: String
  user_agent: String
}

"""aggregate min on columns"""
type analytics_client_event_min_fields {
  build: String
  created_at: timestamptz
  error_details: String
  id: uuid
  name: String
  source: String
  user: String
  user_agent: String
}

"""
response of any mutation on the table "analytics_client_event"
"""
type analytics_client_event_mutation_response {
  """number of rows affected by the mutation"""
  affected_rows: Int!

  """data from the rows affected by the mutation"""
  returning: [analytics_client_event!]!
}

"""
on_conflict condition type for table "analytics_client_event"
"""
input analytics_client_event_on_conflict {
  constraint: analytics_client_event_constraint!
  update_columns: [analytics_client_event_update_column!]! = []
  where: analytics_client_event_bool_exp
}

"""Ordering options when selecting data from "analytics_client_event"."""
input analytics_client_event_order_by {
  build: order_by
  created_at: order_by
  error_details: order_by
  id: order_by
  metadata: order_by
  name: order_by
  source: order_by
  user: order_by
  user_agent: order_by
}

"""primary key columns input for table: analytics_client_event"""
input analytics_client_event_pk_columns_input {
  id: uuid!
}

"""prepend existing jsonb value of filtered columns with new jsonb value"""
input analytics_client_event_prepend_input {
  metadata: jsonb
}

"""
select columns of table "analytics_client_event"
"""
enum analytics_client_event_select_column {
  """column name"""
  build

  """column name"""
  created_at

  """column name"""
  error_details

  """column name"""
  id

  """column name"""
  metadata

  """column name"""
  name

  """column name"""
  source

  """column name"""
  user

  """column name"""
  user_agent
}

"""
input type for updating data in table "analytics_client_event"
"""
input analytics_client_event_set_input {
  build: String
  created_at: timestamptz
  error_details: String
  id: uuid
  metadata: jsonb
  name: String
  source: String
  user: String
  user_agent: String
}

"""
Streaming cursor of the table "analytics_client_event"
"""
input analytics_client_event_stream_cursor_input {
  """Stream column input with initial value"""
  initial_value: analytics_client_event_stream_cursor_value_input!

  """cursor ordering"""
  ordering: cursor_ordering
}

"""Initial value of the column from where the streaming should start"""
input analytics_client_event_stream_cursor_value_input {
  build: String
  created_at: timestamptz
  error_details: String
  id: uuid
  metadata: jsonb
  name: String
  source: String
  user: String
  user_agent: String
}

"""
update columns of table "analytics_client_event"
"""
enum analytics_client_event_update_column {
  """column name"""
  build

  """column name"""
  created_at

  """column name"""
  error_details

  """column name"""
  id

  """column name"""
  metadata

  """column name"""
  name

  """column name"""
  source

  """column name"""
  user

  """column name"""
  user_agent
}

input analytics_client_event_updates {
  """append existing jsonb value of filtered columns with new jsonb value"""
  _append: analytics_client_event_append_input

  """
  delete the field or element with specified path (for JSON arrays, negative integers count from the end)
  """
  _delete_at_path: analytics_client_event_delete_at_path_input

  """
  delete the array element with specified index (negative integers count from the end). throws an error if top level container is not an array
  """
  _delete_elem: analytics_client_event_delete_elem_input

  """
  delete key/value pair or string element. key/value pairs are matched based on their key value
  """
  _delete_key: analytics_client_event_delete_key_input

  """prepend existing jsonb value of filtered columns with new jsonb value"""
  _prepend: analytics_client_event_prepend_input

  """sets the columns of the filtered rows to the given values"""
  _set: analytics_client_event_set_input

  """filter the rows which have to be updated"""
  where: analytics_client_event_bool_exp!
}

"""History of trades on subscribed accounts from the indexer."""
type api_trade_history {
  created_at: timestamptz!
  id: uuid!
  token_metadata: token_metadata_scalar!
  token_mint: String!
  token_price_usd: numeric!
  volume_usd: numeric!
}

"""
columns and relationships of "api.trade_history_1min"
"""
type api_trade_history_1min {
  avg_price_usd: numeric
  bucket: timestamptz
  id: uuid
  latest_price_usd: numeric
  token_metadata: token_metadata_scalar
  token_mint: String
  total_volume_usd: numeric
  trade_count: bigint
}

"""
aggregated selection of "api.trade_history_1min"
"""
type api_trade_history_1min_aggregate {
  aggregate: api_trade_history_1min_aggregate_fields
  nodes: [api_trade_history_1min!]!
}

"""
aggregate fields of "api.trade_history_1min"
"""
type api_trade_history_1min_aggregate_fields {
  avg: api_trade_history_1min_avg_fields
  count(columns: [api_trade_history_1min_select_column!], distinct: Boolean): Int!
  max: api_trade_history_1min_max_fields
  min: api_trade_history_1min_min_fields
  stddev: api_trade_history_1min_stddev_fields
  stddev_pop: api_trade_history_1min_stddev_pop_fields
  stddev_samp: api_trade_history_1min_stddev_samp_fields
  sum: api_trade_history_1min_sum_fields
  var_pop: api_trade_history_1min_var_pop_fields
  var_samp: api_trade_history_1min_var_samp_fields
  variance: api_trade_history_1min_variance_fields
}

"""aggregate avg on columns"""
type api_trade_history_1min_avg_fields {
  avg_price_usd: Float
  latest_price_usd: Float
  total_volume_usd: Float
  trade_count: Float
}

"""
Boolean expression to filter rows from the table "api.trade_history_1min". All fields are combined with a logical 'AND'.
"""
input api_trade_history_1min_bool_exp {
  _and: [api_trade_history_1min_bool_exp!]
  _not: api_trade_history_1min_bool_exp
  _or: [api_trade_history_1min_bool_exp!]
  avg_price_usd: numeric_comparison_exp
  bucket: timestamptz_comparison_exp
  id: uuid_comparison_exp
  latest_price_usd: numeric_comparison_exp
  token_metadata: token_metadata_scalar_comparison_exp
  token_mint: String_comparison_exp
  total_volume_usd: numeric_comparison_exp
  trade_count: bigint_comparison_exp
}

"""
input type for incrementing numeric columns in table "api.trade_history_1min"
"""
input api_trade_history_1min_inc_input {
  avg_price_usd: numeric
  latest_price_usd: numeric
  total_volume_usd: numeric
  trade_count: bigint
}

"""
input type for inserting data into table "api.trade_history_1min"
"""
input api_trade_history_1min_insert_input {
  avg_price_usd: numeric
  bucket: timestamptz
  id: uuid
  latest_price_usd: numeric
  token_metadata: token_metadata_scalar
  token_mint: String
  total_volume_usd: numeric
  trade_count: bigint
}

"""aggregate max on columns"""
type api_trade_history_1min_max_fields {
  avg_price_usd: numeric
  bucket: timestamptz
  id: uuid
  latest_price_usd: numeric
  token_metadata: token_metadata_scalar
  token_mint: String
  total_volume_usd: numeric
  trade_count: bigint
}

"""aggregate min on columns"""
type api_trade_history_1min_min_fields {
  avg_price_usd: numeric
  bucket: timestamptz
  id: uuid
  latest_price_usd: numeric
  token_metadata: token_metadata_scalar
  token_mint: String
  total_volume_usd: numeric
  trade_count: bigint
}

"""
response of any mutation on the table "api.trade_history_1min"
"""
type api_trade_history_1min_mutation_response {
  """number of rows affected by the mutation"""
  affected_rows: Int!

  """data from the rows affected by the mutation"""
  returning: [api_trade_history_1min!]!
}

"""Ordering options when selecting data from "api.trade_history_1min"."""
input api_trade_history_1min_order_by {
  avg_price_usd: order_by
  bucket: order_by
  id: order_by
  latest_price_usd: order_by
  token_metadata: order_by
  token_mint: order_by
  total_volume_usd: order_by
  trade_count: order_by
}

"""
select columns of table "api.trade_history_1min"
"""
enum api_trade_history_1min_select_column {
  """column name"""
  avg_price_usd

  """column name"""
  bucket

  """column name"""
  id

  """column name"""
  latest_price_usd

  """column name"""
  token_metadata

  """column name"""
  token_mint

  """column name"""
  total_volume_usd

  """column name"""
  trade_count
}

"""
input type for updating data in table "api.trade_history_1min"
"""
input api_trade_history_1min_set_input {
  avg_price_usd: numeric
  bucket: timestamptz
  id: uuid
  latest_price_usd: numeric
  token_metadata: token_metadata_scalar
  token_mint: String
  total_volume_usd: numeric
  trade_count: bigint
}

"""aggregate stddev on columns"""
type api_trade_history_1min_stddev_fields {
  avg_price_usd: Float
  latest_price_usd: Float
  total_volume_usd: Float
  trade_count: Float
}

"""aggregate stddev_pop on columns"""
type api_trade_history_1min_stddev_pop_fields {
  avg_price_usd: Float
  latest_price_usd: Float
  total_volume_usd: Float
  trade_count: Float
}

"""aggregate stddev_samp on columns"""
type api_trade_history_1min_stddev_samp_fields {
  avg_price_usd: Float
  latest_price_usd: Float
  total_volume_usd: Float
  trade_count: Float
}

"""
Streaming cursor of the table "api_trade_history_1min"
"""
input api_trade_history_1min_stream_cursor_input {
  """Stream column input with initial value"""
  initial_value: api_trade_history_1min_stream_cursor_value_input!

  """cursor ordering"""
  ordering: cursor_ordering
}

"""Initial value of the column from where the streaming should start"""
input api_trade_history_1min_stream_cursor_value_input {
  avg_price_usd: numeric
  bucket: timestamptz
  id: uuid
  latest_price_usd: numeric
  token_metadata: token_metadata_scalar
  token_mint: String
  total_volume_usd: numeric
  trade_count: bigint
}

"""aggregate sum on columns"""
type api_trade_history_1min_sum_fields {
  avg_price_usd: numeric
  latest_price_usd: numeric
  total_volume_usd: numeric
  trade_count: bigint
}

input api_trade_history_1min_updates {
  """increments the numeric columns with given value of the filtered values"""
  _inc: api_trade_history_1min_inc_input

  """sets the columns of the filtered rows to the given values"""
  _set: api_trade_history_1min_set_input

  """filter the rows which have to be updated"""
  where: api_trade_history_1min_bool_exp!
}

"""aggregate var_pop on columns"""
type api_trade_history_1min_var_pop_fields {
  avg_price_usd: Float
  latest_price_usd: Float
  total_volume_usd: Float
  trade_count: Float
}

"""aggregate var_samp on columns"""
type api_trade_history_1min_var_samp_fields {
  avg_price_usd: Float
  latest_price_usd: Float
  total_volume_usd: Float
  trade_count: Float
}

"""aggregate variance on columns"""
type api_trade_history_1min_variance_fields {
  avg_price_usd: Float
  latest_price_usd: Float
  total_volume_usd: Float
  trade_count: Float
}

"""
aggregated selection of "api.trade_history"
"""
type api_trade_history_aggregate {
  aggregate: api_trade_history_aggregate_fields
  nodes: [api_trade_history!]!
}

"""
aggregate fields of "api.trade_history"
"""
type api_trade_history_aggregate_fields {
  avg: api_trade_history_avg_fields
  count(columns: [api_trade_history_select_column!], distinct: Boolean): Int!
  max: api_trade_history_max_fields
  min: api_trade_history_min_fields
  stddev: api_trade_history_stddev_fields
  stddev_pop: api_trade_history_stddev_pop_fields
  stddev_samp: api_trade_history_stddev_samp_fields
  sum: api_trade_history_sum_fields
  var_pop: api_trade_history_var_pop_fields
  var_samp: api_trade_history_var_samp_fields
  variance: api_trade_history_variance_fields
}

"""aggregate avg on columns"""
type api_trade_history_avg_fields {
  token_price_usd: Float
  volume_usd: Float
}

"""
Boolean expression to filter rows from the table "api.trade_history". All fields are combined with a logical 'AND'.
"""
input api_trade_history_bool_exp {
  _and: [api_trade_history_bool_exp!]
  _not: api_trade_history_bool_exp
  _or: [api_trade_history_bool_exp!]
  created_at: timestamptz_comparison_exp
  id: uuid_comparison_exp
  token_metadata: token_metadata_scalar_comparison_exp
  token_mint: String_comparison_exp
  token_price_usd: numeric_comparison_exp
  volume_usd: numeric_comparison_exp
}

"""
unique or primary key constraints on table "api.trade_history"
"""
enum api_trade_history_constraint {
  """
  unique or primary key constraint on columns "created_at", "id", "token_mint"
  """
  trade_history_pkey
}

"""
input type for incrementing numeric columns in table "api.trade_history"
"""
input api_trade_history_inc_input {
  token_price_usd: numeric
  volume_usd: numeric
}

"""
input type for inserting data into table "api.trade_history"
"""
input api_trade_history_insert_input {
  created_at: timestamptz
  id: uuid
  token_metadata: token_metadata_scalar
  token_mint: String
  token_price_usd: numeric
  volume_usd: numeric
}

"""aggregate max on columns"""
type api_trade_history_max_fields {
  created_at: timestamptz
  id: uuid
  token_metadata: token_metadata_scalar
  token_mint: String
  token_price_usd: numeric
  volume_usd: numeric
}

"""aggregate min on columns"""
type api_trade_history_min_fields {
  created_at: timestamptz
  id: uuid
  token_metadata: token_metadata_scalar
  token_mint: String
  token_price_usd: numeric
  volume_usd: numeric
}

"""
response of any mutation on the table "api.trade_history"
"""
type api_trade_history_mutation_response {
  """number of rows affected by the mutation"""
  affected_rows: Int!

  """data from the rows affected by the mutation"""
  returning: [api_trade_history!]!
}

"""
on_conflict condition type for table "api.trade_history"
"""
input api_trade_history_on_conflict {
  constraint: api_trade_history_constraint!
  update_columns: [api_trade_history_update_column!]! = []
  where: api_trade_history_bool_exp
}

"""Ordering options when selecting data from "api.trade_history"."""
input api_trade_history_order_by {
  created_at: order_by
  id: order_by
  token_metadata: order_by
  token_mint: order_by
  token_price_usd: order_by
  volume_usd: order_by
}

"""primary key columns input for table: api.trade_history"""
input api_trade_history_pk_columns_input {
  created_at: timestamptz!
  id: uuid!
  token_mint: String!
}

"""
select columns of table "api.trade_history"
"""
enum api_trade_history_select_column {
  """column name"""
  created_at

  """column name"""
  id

  """column name"""
  token_metadata

  """column name"""
  token_mint

  """column name"""
  token_price_usd

  """column name"""
  volume_usd
}

"""
input type for updating data in table "api.trade_history"
"""
input api_trade_history_set_input {
  created_at: timestamptz
  id: uuid
  token_metadata: token_metadata_scalar
  token_mint: String
  token_price_usd: numeric
  volume_usd: numeric
}

"""aggregate stddev on columns"""
type api_trade_history_stddev_fields {
  token_price_usd: Float
  volume_usd: Float
}

"""aggregate stddev_pop on columns"""
type api_trade_history_stddev_pop_fields {
  token_price_usd: Float
  volume_usd: Float
}

"""aggregate stddev_samp on columns"""
type api_trade_history_stddev_samp_fields {
  token_price_usd: Float
  volume_usd: Float
}

"""
Streaming cursor of the table "api_trade_history"
"""
input api_trade_history_stream_cursor_input {
  """Stream column input with initial value"""
  initial_value: api_trade_history_stream_cursor_value_input!

  """cursor ordering"""
  ordering: cursor_ordering
}

"""Initial value of the column from where the streaming should start"""
input api_trade_history_stream_cursor_value_input {
  created_at: timestamptz
  id: uuid
  token_metadata: token_metadata_scalar
  token_mint: String
  token_price_usd: numeric
  volume_usd: numeric
}

"""aggregate sum on columns"""
type api_trade_history_sum_fields {
  token_price_usd: numeric
  volume_usd: numeric
}

"""
update columns of table "api.trade_history"
"""
enum api_trade_history_update_column {
  """column name"""
  created_at

  """column name"""
  id

  """column name"""
  token_metadata

  """column name"""
  token_mint

  """column name"""
  token_price_usd

  """column name"""
  volume_usd
}

input api_trade_history_updates {
  """increments the numeric columns with given value of the filtered values"""
  _inc: api_trade_history_inc_input

  """sets the columns of the filtered rows to the given values"""
  _set: api_trade_history_set_input

  """filter the rows which have to be updated"""
  where: api_trade_history_bool_exp!
}

"""aggregate var_pop on columns"""
type api_trade_history_var_pop_fields {
  token_price_usd: Float
  volume_usd: Float
}

"""aggregate var_samp on columns"""
type api_trade_history_var_samp_fields {
  token_price_usd: Float
  volume_usd: Float
}

"""aggregate variance on columns"""
type api_trade_history_variance_fields {
  token_price_usd: Float
  volume_usd: Float
}

type balance_offset_model {
  balance: numeric!
}

"""
Boolean expression to filter rows from the logical model for "balance_offset_model". All fields are combined with a logical 'AND'.
"""
input balance_offset_model_bool_exp_bool_exp {
  _and: [balance_offset_model_bool_exp_bool_exp!]
  _not: balance_offset_model_bool_exp_bool_exp
  _or: [balance_offset_model_bool_exp_bool_exp!]
  balance: numeric_comparison_exp
}

enum balance_offset_model_enum_name {
  """column name"""
  balance
}

"""Ordering options when selecting data from "balance_offset_model"."""
input balance_offset_model_order_by {
  balance: order_by
}

scalar bigint

"""
Boolean expression to compare columns of type "bigint". All fields are combined with logical 'AND'.
"""
input bigint_comparison_exp {
  _eq: bigint
  _gt: bigint
  _gte: bigint
  _in: [bigint!]
  _is_null: Boolean
  _lt: bigint
  _lte: bigint
  _neq: bigint
  _nin: [bigint!]
}

input buy_token_args {
  amount_to_buy: numeric
  token_address: String
  token_price: float8
  user_wallet: String
}

"""ordering argument of a cursor"""
enum cursor_ordering {
  """ascending ordering of the cursor"""
  ASC

  """descending ordering of the cursor"""
  DESC
}

scalar float8

"""
Boolean expression to compare columns of type "float8". All fields are combined with logical 'AND'.
"""
input float8_comparison_exp {
  _eq: float8
  _gt: float8
  _gte: float8
  _in: [float8!]
  _is_null: Boolean
  _lt: float8
  _lte: float8
  _neq: float8
  _nin: [float8!]
}

scalar interval

scalar jsonb

input jsonb_cast_exp {
  String: String_comparison_exp
}

"""
Boolean expression to compare columns of type "jsonb". All fields are combined with logical 'AND'.
"""
input jsonb_comparison_exp {
  _cast: jsonb_cast_exp

  """is the column contained in the given json value"""
  _contained_in: jsonb

  """does the column contain the given json value at the top level"""
  _contains: jsonb
  _eq: jsonb
  _gt: jsonb
  _gte: jsonb

  """does the string exist as a top-level key in the column"""
  _has_key: String

  """do all of these strings exist as top-level keys in the column"""
  _has_keys_all: [String!]

  """do any of these strings exist as top-level keys in the column"""
  _has_keys_any: [String!]
  _in: [jsonb!]
  _is_null: Boolean
  _lt: jsonb
  _lte: jsonb
  _neq: jsonb
  _nin: [jsonb!]
}

"""mutation root"""
type mutation_root {
  """
  execute VOLATILE function "buy_token" which returns "token_transaction"
  """
  buy_token(
    """
    input parameters for function "buy_token"
    """
    args: buy_token_args!

    """distinct select on columns"""
    distinct_on: [token_transaction_select_column!]

    """limit the number of rows returned"""
    limit: Int

    """skip the first n rows. Use only with order_by"""
    offset: Int

    """sort the rows by one or more columns"""
    order_by: [token_transaction_order_by!]

    """filter the rows returned"""
    where: token_transaction_bool_exp
  ): token_transaction

  """
  delete data from the table: "analytics_client_event"
  """
  delete_analytics_client_event(
    """filter the rows which have to be deleted"""
    where: analytics_client_event_bool_exp!
  ): analytics_client_event_mutation_response

  """
  delete single row from the table: "analytics_client_event"
  """
  delete_analytics_client_event_by_pk(id: uuid!): analytics_client_event

  """
  delete data from the table: "api.trade_history"
  """
  delete_api_trade_history(
    """filter the rows which have to be deleted"""
    where: api_trade_history_bool_exp!
  ): api_trade_history_mutation_response

  """
  delete data from the table: "api.trade_history_1min"
  """
  delete_api_trade_history_1min(
    """filter the rows which have to be deleted"""
    where: api_trade_history_1min_bool_exp!
  ): api_trade_history_1min_mutation_response

  """
  delete single row from the table: "api.trade_history"
  """
  delete_api_trade_history_by_pk(created_at: timestamptz!, id: uuid!, token_mint: String!): api_trade_history

  """
  delete data from the table: "token_transaction"
  """
  delete_token_transaction(
    """filter the rows which have to be deleted"""
    where: token_transaction_bool_exp!
  ): token_transaction_mutation_response

  """
  delete single row from the table: "token_transaction"
  """
  delete_token_transaction_by_pk(id: uuid!): token_transaction

  """
  delete data from the table: "wallet_transaction"
  """
  delete_wallet_transaction(
    """filter the rows which have to be deleted"""
    where: wallet_transaction_bool_exp!
  ): wallet_transaction_mutation_response

  """
  delete single row from the table: "wallet_transaction"
  """
  delete_wallet_transaction_by_pk(id: uuid!): wallet_transaction

  """
  insert data into the table: "analytics_client_event"
  """
  insert_analytics_client_event(
    """the rows to be inserted"""
    objects: [analytics_client_event_insert_input!]!

    """upsert condition"""
    on_conflict: analytics_client_event_on_conflict
  ): analytics_client_event_mutation_response

  """
  insert a single row into the table: "analytics_client_event"
  """
  insert_analytics_client_event_one(
    """the row to be inserted"""
    object: analytics_client_event_insert_input!

    """upsert condition"""
    on_conflict: analytics_client_event_on_conflict
  ): analytics_client_event

  """
  insert data into the table: "api.trade_history"
  """
  insert_api_trade_history(
    """the rows to be inserted"""
    objects: [api_trade_history_insert_input!]!

    """upsert condition"""
    on_conflict: api_trade_history_on_conflict
  ): api_trade_history_mutation_response

  """
  insert data into the table: "api.trade_history_1min"
  """
  insert_api_trade_history_1min(
    """the rows to be inserted"""
    objects: [api_trade_history_1min_insert_input!]!
  ): api_trade_history_1min_mutation_response

  """
  insert a single row into the table: "api.trade_history_1min"
  """
  insert_api_trade_history_1min_one(
    """the row to be inserted"""
    object: api_trade_history_1min_insert_input!
  ): api_trade_history_1min

  """
  insert a single row into the table: "api.trade_history"
  """
  insert_api_trade_history_one(
    """the row to be inserted"""
    object: api_trade_history_insert_input!

    """upsert condition"""
    on_conflict: api_trade_history_on_conflict
  ): api_trade_history

  """
  insert data into the table: "token_transaction"
  """
  insert_token_transaction(
    """the rows to be inserted"""
    objects: [token_transaction_insert_input!]!

    """upsert condition"""
    on_conflict: token_transaction_on_conflict
  ): token_transaction_mutation_response

  """
  insert a single row into the table: "token_transaction"
  """
  insert_token_transaction_one(
    """the row to be inserted"""
    object: token_transaction_insert_input!

    """upsert condition"""
    on_conflict: token_transaction_on_conflict
  ): token_transaction

  """
  insert data into the table: "wallet_transaction"
  """
  insert_wallet_transaction(
    """the rows to be inserted"""
    objects: [wallet_transaction_insert_input!]!

    """upsert condition"""
    on_conflict: wallet_transaction_on_conflict
  ): wallet_transaction_mutation_response

  """
  insert a single row into the table: "wallet_transaction"
  """
  insert_wallet_transaction_one(
    """the row to be inserted"""
    object: wallet_transaction_insert_input!

    """upsert condition"""
    on_conflict: wallet_transaction_on_conflict
  ): wallet_transaction

  """
  execute VOLATILE function "sell_token" which returns "token_transaction"
  """
  sell_token(
    """
    input parameters for function "sell_token"
    """
    args: sell_token_args!

    """distinct select on columns"""
    distinct_on: [token_transaction_select_column!]

    """limit the number of rows returned"""
    limit: Int

    """skip the first n rows. Use only with order_by"""
    offset: Int

    """sort the rows by one or more columns"""
    order_by: [token_transaction_order_by!]

    """filter the rows returned"""
    where: token_transaction_bool_exp
  ): token_transaction

  """
  update data of the table: "analytics_client_event"
  """
  update_analytics_client_event(
    """append existing jsonb value of filtered columns with new jsonb value"""
    _append: analytics_client_event_append_input

    """
    delete the field or element with specified path (for JSON arrays, negative integers count from the end)
    """
    _delete_at_path: analytics_client_event_delete_at_path_input

    """
    delete the array element with specified index (negative integers count from the end). throws an error if top level container is not an array
    """
    _delete_elem: analytics_client_event_delete_elem_input

    """
    delete key/value pair or string element. key/value pairs are matched based on their key value
    """
    _delete_key: analytics_client_event_delete_key_input

    """prepend existing jsonb value of filtered columns with new jsonb value"""
    _prepend: analytics_client_event_prepend_input

    """sets the columns of the filtered rows to the given values"""
    _set: analytics_client_event_set_input

    """filter the rows which have to be updated"""
    where: analytics_client_event_bool_exp!
  ): analytics_client_event_mutation_response

  """
  update single row of the table: "analytics_client_event"
  """
  update_analytics_client_event_by_pk(
    """append existing jsonb value of filtered columns with new jsonb value"""
    _append: analytics_client_event_append_input

    """
    delete the field or element with specified path (for JSON arrays, negative integers count from the end)
    """
    _delete_at_path: analytics_client_event_delete_at_path_input

    """
    delete the array element with specified index (negative integers count from the end). throws an error if top level container is not an array
    """
    _delete_elem: analytics_client_event_delete_elem_input

    """
    delete key/value pair or string element. key/value pairs are matched based on their key value
    """
    _delete_key: analytics_client_event_delete_key_input

    """prepend existing jsonb value of filtered columns with new jsonb value"""
    _prepend: analytics_client_event_prepend_input

    """sets the columns of the filtered rows to the given values"""
    _set: analytics_client_event_set_input
    pk_columns: analytics_client_event_pk_columns_input!
  ): analytics_client_event

  """
  update multiples rows of table: "analytics_client_event"
  """
  update_analytics_client_event_many(
    """updates to execute, in order"""
    updates: [analytics_client_event_updates!]!
  ): [analytics_client_event_mutation_response]

  """
  update data of the table: "api.trade_history"
  """
  update_api_trade_history(
    """increments the numeric columns with given value of the filtered values"""
    _inc: api_trade_history_inc_input

    """sets the columns of the filtered rows to the given values"""
    _set: api_trade_history_set_input

    """filter the rows which have to be updated"""
    where: api_trade_history_bool_exp!
  ): api_trade_history_mutation_response

  """
  update data of the table: "api.trade_history_1min"
  """
  update_api_trade_history_1min(
    """increments the numeric columns with given value of the filtered values"""
    _inc: api_trade_history_1min_inc_input

    """sets the columns of the filtered rows to the given values"""
    _set: api_trade_history_1min_set_input

    """filter the rows which have to be updated"""
    where: api_trade_history_1min_bool_exp!
  ): api_trade_history_1min_mutation_response

  """
  update multiples rows of table: "api.trade_history_1min"
  """
  update_api_trade_history_1min_many(
    """updates to execute, in order"""
    updates: [api_trade_history_1min_updates!]!
  ): [api_trade_history_1min_mutation_response]

  """
  update single row of the table: "api.trade_history"
  """
  update_api_trade_history_by_pk(
    """increments the numeric columns with given value of the filtered values"""
    _inc: api_trade_history_inc_input

    """sets the columns of the filtered rows to the given values"""
    _set: api_trade_history_set_input
    pk_columns: api_trade_history_pk_columns_input!
  ): api_trade_history

  """
  update multiples rows of table: "api.trade_history"
  """
  update_api_trade_history_many(
    """updates to execute, in order"""
    updates: [api_trade_history_updates!]!
  ): [api_trade_history_mutation_response]

  """
  update data of the table: "token_transaction"
  """
  update_token_transaction(
    """increments the numeric columns with given value of the filtered values"""
    _inc: token_transaction_inc_input

    """sets the columns of the filtered rows to the given values"""
    _set: token_transaction_set_input

    """filter the rows which have to be updated"""
    where: token_transaction_bool_exp!
  ): token_transaction_mutation_response

  """
  update single row of the table: "token_transaction"
  """
  update_token_transaction_by_pk(
    """increments the numeric columns with given value of the filtered values"""
    _inc: token_transaction_inc_input
>>>>>>> ee1519f2

    """sets the columns of the filtered rows to the given values"""
    _set: token_purchase_set_input
    pk_columns: token_purchase_pk_columns_input!
  ): token_purchase

  """
<<<<<<< HEAD
  update multiples rows of table: "token_purchase"
  """
  update_token_purchase_many(
    """updates to execute, in order"""
    updates: [token_purchase_updates!]!
  ): [token_purchase_mutation_response]

  """
  update data of the table: "token_sale"
  """
  update_token_sale(
    """increments the numeric columns with given value of the filtered values"""
    _inc: token_sale_inc_input

    """sets the columns of the filtered rows to the given values"""
    _set: token_sale_set_input

    """filter the rows which have to be updated"""
    where: token_sale_bool_exp!
  ): token_sale_mutation_response

  """
  update single row of the table: "token_sale"
  """
  update_token_sale_by_pk(
    """increments the numeric columns with given value of the filtered values"""
    _inc: token_sale_inc_input

    """sets the columns of the filtered rows to the given values"""
    _set: token_sale_set_input
    pk_columns: token_sale_pk_columns_input!
  ): token_sale

  """
  update multiples rows of table: "token_sale"
  """
  update_token_sale_many(
    """updates to execute, in order"""
    updates: [token_sale_updates!]!
  ): [token_sale_mutation_response]
}
=======
  update multiples rows of table: "token_transaction"
  """
  update_token_transaction_many(
    """updates to execute, in order"""
    updates: [token_transaction_updates!]!
  ): [token_transaction_mutation_response]

  """
  update data of the table: "wallet_transaction"
  """
  update_wallet_transaction(
    """increments the numeric columns with given value of the filtered values"""
    _inc: wallet_transaction_inc_input

    """sets the columns of the filtered rows to the given values"""
    _set: wallet_transaction_set_input

    """filter the rows which have to be updated"""
    where: wallet_transaction_bool_exp!
  ): wallet_transaction_mutation_response

  """
  update single row of the table: "wallet_transaction"
  """
  update_wallet_transaction_by_pk(
    """increments the numeric columns with given value of the filtered values"""
    _inc: wallet_transaction_inc_input

    """sets the columns of the filtered rows to the given values"""
    _set: wallet_transaction_set_input
    pk_columns: wallet_transaction_pk_columns_input!
  ): wallet_transaction

  """
  update multiples rows of table: "wallet_transaction"
  """
  update_wallet_transaction_many(
    """updates to execute, in order"""
    updates: [wallet_transaction_updates!]!
  ): [wallet_transaction_mutation_response]
}

scalar numeric

"""
Boolean expression to compare columns of type "numeric". All fields are combined with logical 'AND'.
"""
input numeric_comparison_exp {
  _eq: numeric
  _gt: numeric
  _gte: numeric
  _in: [numeric!]
  _is_null: Boolean
  _lt: numeric
  _lte: numeric
  _neq: numeric
  _nin: [numeric!]
}

"""column ordering options"""
enum order_by {
  """in ascending order, nulls last"""
  asc

  """in ascending order, nulls first"""
  asc_nulls_first

  """in ascending order, nulls last"""
  asc_nulls_last

  """in descending order, nulls first"""
  desc

  """in descending order, nulls first"""
  desc_nulls_first

  """in descending order, nulls last"""
  desc_nulls_last
}

type query_root {
  """
  fetch data from the table: "analytics_client_event"
  """
  analytics_client_event(
    """distinct select on columns"""
    distinct_on: [analytics_client_event_select_column!]

    """limit the number of rows returned"""
    limit: Int

    """skip the first n rows. Use only with order_by"""
    offset: Int

    """sort the rows by one or more columns"""
    order_by: [analytics_client_event_order_by!]

    """filter the rows returned"""
    where: analytics_client_event_bool_exp
  ): [analytics_client_event!]!

  """
  fetch aggregated fields from the table: "analytics_client_event"
  """
  analytics_client_event_aggregate(
    """distinct select on columns"""
    distinct_on: [analytics_client_event_select_column!]

    """limit the number of rows returned"""
    limit: Int

    """skip the first n rows. Use only with order_by"""
    offset: Int

    """sort the rows by one or more columns"""
    order_by: [analytics_client_event_order_by!]

    """filter the rows returned"""
    where: analytics_client_event_bool_exp
  ): analytics_client_event_aggregate!

  """
  fetch data from the table: "analytics_client_event" using primary key columns
  """
  analytics_client_event_by_pk(id: uuid!): analytics_client_event

  """
  fetch data from the table: "api.trade_history"
  """
  api_trade_history(
    """distinct select on columns"""
    distinct_on: [api_trade_history_select_column!]

    """limit the number of rows returned"""
    limit: Int

    """skip the first n rows. Use only with order_by"""
    offset: Int

    """sort the rows by one or more columns"""
    order_by: [api_trade_history_order_by!]

    """filter the rows returned"""
    where: api_trade_history_bool_exp
  ): [api_trade_history!]!

  """
  fetch data from the table: "api.trade_history_1min"
  """
  api_trade_history_1min(
    """distinct select on columns"""
    distinct_on: [api_trade_history_1min_select_column!]

    """limit the number of rows returned"""
    limit: Int

    """skip the first n rows. Use only with order_by"""
    offset: Int

    """sort the rows by one or more columns"""
    order_by: [api_trade_history_1min_order_by!]

    """filter the rows returned"""
    where: api_trade_history_1min_bool_exp
  ): [api_trade_history_1min!]!

  """
  fetch aggregated fields from the table: "api.trade_history_1min"
  """
  api_trade_history_1min_aggregate(
    """distinct select on columns"""
    distinct_on: [api_trade_history_1min_select_column!]

    """limit the number of rows returned"""
    limit: Int

    """skip the first n rows. Use only with order_by"""
    offset: Int

    """sort the rows by one or more columns"""
    order_by: [api_trade_history_1min_order_by!]

    """filter the rows returned"""
    where: api_trade_history_1min_bool_exp
  ): api_trade_history_1min_aggregate!

  """
  fetch aggregated fields from the table: "api.trade_history"
  """
  api_trade_history_aggregate(
    """distinct select on columns"""
    distinct_on: [api_trade_history_select_column!]

    """limit the number of rows returned"""
    limit: Int

    """skip the first n rows. Use only with order_by"""
    offset: Int

    """sort the rows by one or more columns"""
    order_by: [api_trade_history_order_by!]

    """filter the rows returned"""
    where: api_trade_history_bool_exp
  ): api_trade_history_aggregate!

  """
  fetch data from the table: "api.trade_history" using primary key columns
  """
  api_trade_history_by_pk(created_at: timestamptz!, id: uuid!, token_mint: String!): api_trade_history
  token_metadata_formatted(
    """distinct select on columns"""
    distinct_on: [token_metadata_model_enum_name!]

    """limit the number of rows returned"""
    limit: Int

    """skip the first n rows. Use only with order_by"""
    offset: Int

    """sort the rows by one or more columns"""
    order_by: [token_metadata_model_order_by!]

    """filter the rows returned"""
    where: token_metadata_model_bool_exp_bool_exp
  ): [token_metadata_model!]!
  token_stats_interval_agg(
    """token_stats_interval_aggNative Query Arguments"""
    args: token_stats_interval_agg_arguments!

    """distinct select on columns"""
    distinct_on: [token_stats_model_enum_name!]

    """limit the number of rows returned"""
    limit: Int

    """skip the first n rows. Use only with order_by"""
    offset: Int

    """sort the rows by one or more columns"""
    order_by: [token_stats_model_order_by!]

    """filter the rows returned"""
    where: token_stats_model_bool_exp_bool_exp
  ): [token_stats_model!]!
  token_stats_interval_comp(
    """token_stats_interval_compNative Query Arguments"""
    args: token_stats_interval_comp_arguments!

    """distinct select on columns"""
    distinct_on: [token_stats_model_enum_name!]

    """limit the number of rows returned"""
    limit: Int

    """skip the first n rows. Use only with order_by"""
    offset: Int

    """sort the rows by one or more columns"""
    order_by: [token_stats_model_order_by!]

    """filter the rows returned"""
    where: token_stats_model_bool_exp_bool_exp
  ): [token_stats_model!]!
  token_trade_history_candles(
    """token_trade_history_candlesNative Query Arguments"""
    args: token_trade_history_candles_arguments!

    """distinct select on columns"""
    distinct_on: [trade_history_candle_model_enum_name!]

    """limit the number of rows returned"""
    limit: Int

    """skip the first n rows. Use only with order_by"""
    offset: Int

    """sort the rows by one or more columns"""
    order_by: [trade_history_candle_model_order_by!]

    """filter the rows returned"""
    where: trade_history_candle_model_bool_exp_bool_exp
  ): [trade_history_candle_model!]!

  """
  fetch data from the table: "token_transaction"
  """
  token_transaction(
    """distinct select on columns"""
    distinct_on: [token_transaction_select_column!]
>>>>>>> ee1519f2

    """limit the number of rows returned"""
    limit: Int

    """skip the first n rows. Use only with order_by"""
    offset: Int

    """sort the rows by one or more columns"""
    order_by: [token_transaction_order_by!]

    """filter the rows returned"""
    where: token_transaction_bool_exp
  ): [token_transaction!]!

  """
  fetch aggregated fields from the table: "token_transaction"
  """
  token_transaction_aggregate(
    """distinct select on columns"""
    distinct_on: [token_transaction_select_column!]

    """limit the number of rows returned"""
    limit: Int

    """skip the first n rows. Use only with order_by"""
    offset: Int

    """sort the rows by one or more columns"""
    order_by: [token_transaction_order_by!]

    """filter the rows returned"""
    where: token_transaction_bool_exp
  ): token_transaction_aggregate!

  """
  fetch data from the table: "token_transaction" using primary key columns
  """
  token_transaction_by_pk(id: uuid!): token_transaction
  token_transaction_offset(
    """token_transaction_offsetNative Query Arguments"""
    args: token_transaction_offset_arguments!

    """distinct select on columns"""
    distinct_on: [token_transaction_offset_model_enum_name!]

    """limit the number of rows returned"""
    limit: Int

    """skip the first n rows. Use only with order_by"""
    offset: Int

    """sort the rows by one or more columns"""
    order_by: [token_transaction_offset_model_order_by!]

    """filter the rows returned"""
    where: token_transaction_offset_model_bool_exp_bool_exp
  ): [token_transaction_offset_model!]!
  wallet_balance_ignore_interval(
    """wallet_balance_ignore_intervalNative Query Arguments"""
    args: wallet_balance_ignore_interval_arguments!

    """distinct select on columns"""
    distinct_on: [balance_offset_model_enum_name!]

    """limit the number of rows returned"""
    limit: Int

    """skip the first n rows. Use only with order_by"""
    offset: Int

    """sort the rows by one or more columns"""
    order_by: [balance_offset_model_order_by!]

    """filter the rows returned"""
    where: balance_offset_model_bool_exp_bool_exp
  ): [balance_offset_model!]!
  wallet_token_balance_ignore_interval(
    """wallet_token_balance_ignore_intervalNative Query Arguments"""
    args: wallet_token_balance_ignore_interval_arguments!

    """distinct select on columns"""
    distinct_on: [balance_offset_model_enum_name!]

    """limit the number of rows returned"""
    limit: Int

    """skip the first n rows. Use only with order_by"""
    offset: Int

    """sort the rows by one or more columns"""
    order_by: [balance_offset_model_order_by!]

    """filter the rows returned"""
    where: balance_offset_model_bool_exp_bool_exp
  ): [balance_offset_model!]!

  """
  fetch data from the table: "wallet_transaction"
  """
  wallet_transaction(
    """distinct select on columns"""
    distinct_on: [wallet_transaction_select_column!]

    """limit the number of rows returned"""
    limit: Int

    """skip the first n rows. Use only with order_by"""
    offset: Int

    """sort the rows by one or more columns"""
    order_by: [wallet_transaction_order_by!]

    """filter the rows returned"""
    where: wallet_transaction_bool_exp
  ): [wallet_transaction!]!

  """
  fetch aggregated fields from the table: "wallet_transaction"
  """
  wallet_transaction_aggregate(
    """distinct select on columns"""
    distinct_on: [wallet_transaction_select_column!]

    """limit the number of rows returned"""
    limit: Int

    """skip the first n rows. Use only with order_by"""
    offset: Int

    """sort the rows by one or more columns"""
    order_by: [wallet_transaction_order_by!]

    """filter the rows returned"""
    where: wallet_transaction_bool_exp
  ): wallet_transaction_aggregate!

  """
  fetch data from the table: "wallet_transaction" using primary key columns
  """
  wallet_transaction_by_pk(id: uuid!): wallet_transaction
  wallet_transaction_offset(
    """wallet_transaction_offsetNative Query Arguments"""
    args: wallet_transaction_offset_arguments!

    """distinct select on columns"""
    distinct_on: [wallet_transaction_offset_model_enum_name!]

    """limit the number of rows returned"""
    limit: Int

    """skip the first n rows. Use only with order_by"""
    offset: Int

    """sort the rows by one or more columns"""
    order_by: [wallet_transaction_offset_model_order_by!]

    """filter the rows returned"""
    where: wallet_transaction_offset_model_bool_exp_bool_exp
  ): [wallet_transaction_offset_model!]!
}

input sell_token_args {
  amount_to_sell: numeric
  token_address: String
  token_price: float8
  user_wallet: String
}

type subscription_root {
  """
  fetch data from the table: "analytics_client_event"
  """
  analytics_client_event(
    """distinct select on columns"""
    distinct_on: [analytics_client_event_select_column!]

    """limit the number of rows returned"""
    limit: Int

    """skip the first n rows. Use only with order_by"""
    offset: Int

    """sort the rows by one or more columns"""
    order_by: [analytics_client_event_order_by!]

    """filter the rows returned"""
    where: analytics_client_event_bool_exp
  ): [analytics_client_event!]!

  """
  fetch aggregated fields from the table: "analytics_client_event"
  """
  analytics_client_event_aggregate(
    """distinct select on columns"""
    distinct_on: [analytics_client_event_select_column!]

    """limit the number of rows returned"""
    limit: Int

    """skip the first n rows. Use only with order_by"""
    offset: Int

    """sort the rows by one or more columns"""
    order_by: [analytics_client_event_order_by!]

    """filter the rows returned"""
    where: analytics_client_event_bool_exp
  ): analytics_client_event_aggregate!

  """
  fetch data from the table: "analytics_client_event" using primary key columns
  """
  analytics_client_event_by_pk(id: uuid!): analytics_client_event
<<<<<<< HEAD

  """
  fetch data from the table: "token_purchase"
  """
  token_purchase(
    """distinct select on columns"""
    distinct_on: [token_purchase_select_column!]
=======

  """
  fetch data from the table in a streaming manner: "analytics_client_event"
  """
  analytics_client_event_stream(
    """maximum number of rows returned in a single batch"""
    batch_size: Int!

    """cursor to stream the results returned by the query"""
    cursor: [analytics_client_event_stream_cursor_input]!

    """filter the rows returned"""
    where: analytics_client_event_bool_exp
  ): [analytics_client_event!]!

  """
  fetch data from the table: "api.trade_history"
  """
  api_trade_history(
    """distinct select on columns"""
    distinct_on: [api_trade_history_select_column!]
>>>>>>> ee1519f2

    """limit the number of rows returned"""
    limit: Int

    """skip the first n rows. Use only with order_by"""
    offset: Int

    """sort the rows by one or more columns"""
<<<<<<< HEAD
    order_by: [token_purchase_order_by!]

    """filter the rows returned"""
    where: token_purchase_bool_exp
  ): [token_purchase!]!

  """
  fetch aggregated fields from the table: "token_purchase"
  """
  token_purchase_aggregate(
    """distinct select on columns"""
    distinct_on: [token_purchase_select_column!]
=======
    order_by: [api_trade_history_order_by!]

    """filter the rows returned"""
    where: api_trade_history_bool_exp
  ): [api_trade_history!]!

  """
  fetch data from the table: "api.trade_history_1min"
  """
  api_trade_history_1min(
    """distinct select on columns"""
    distinct_on: [api_trade_history_1min_select_column!]
>>>>>>> ee1519f2

    """limit the number of rows returned"""
    limit: Int

    """skip the first n rows. Use only with order_by"""
    offset: Int

    """sort the rows by one or more columns"""
<<<<<<< HEAD
    order_by: [token_purchase_order_by!]

    """filter the rows returned"""
    where: token_purchase_bool_exp
  ): token_purchase_aggregate!

  """fetch data from the table: "token_purchase" using primary key columns"""
  token_purchase_by_pk(id: uuid!): token_purchase

  """
  fetch data from the table: "token_sale"
  """
  token_sale(
    """distinct select on columns"""
    distinct_on: [token_sale_select_column!]
=======
    order_by: [api_trade_history_1min_order_by!]

    """filter the rows returned"""
    where: api_trade_history_1min_bool_exp
  ): [api_trade_history_1min!]!

  """
  fetch aggregated fields from the table: "api.trade_history_1min"
  """
  api_trade_history_1min_aggregate(
    """distinct select on columns"""
    distinct_on: [api_trade_history_1min_select_column!]
>>>>>>> ee1519f2

    """limit the number of rows returned"""
    limit: Int

    """skip the first n rows. Use only with order_by"""
    offset: Int

    """sort the rows by one or more columns"""
<<<<<<< HEAD
    order_by: [token_sale_order_by!]

    """filter the rows returned"""
    where: token_sale_bool_exp
  ): [token_sale!]!

  """
  fetch aggregated fields from the table: "token_sale"
  """
  token_sale_aggregate(
    """distinct select on columns"""
    distinct_on: [token_sale_select_column!]
=======
    order_by: [api_trade_history_1min_order_by!]

    """filter the rows returned"""
    where: api_trade_history_1min_bool_exp
  ): api_trade_history_1min_aggregate!

  """
  fetch data from the table in a streaming manner: "api.trade_history_1min"
  """
  api_trade_history_1min_stream(
    """maximum number of rows returned in a single batch"""
    batch_size: Int!

    """cursor to stream the results returned by the query"""
    cursor: [api_trade_history_1min_stream_cursor_input]!

    """filter the rows returned"""
    where: api_trade_history_1min_bool_exp
  ): [api_trade_history_1min!]!

  """
  fetch aggregated fields from the table: "api.trade_history"
  """
  api_trade_history_aggregate(
    """distinct select on columns"""
    distinct_on: [api_trade_history_select_column!]
>>>>>>> ee1519f2

    """limit the number of rows returned"""
    limit: Int

    """skip the first n rows. Use only with order_by"""
    offset: Int

    """sort the rows by one or more columns"""
<<<<<<< HEAD
    order_by: [token_sale_order_by!]

    """filter the rows returned"""
    where: token_sale_bool_exp
  ): token_sale_aggregate!

  """fetch data from the table: "token_sale" using primary key columns"""
  token_sale_by_pk(id: uuid!): token_sale
  transactions(
    """distinct select on columns"""
    distinct_on: [transaction_model_enum_name!]
=======
    order_by: [api_trade_history_order_by!]

    """filter the rows returned"""
    where: api_trade_history_bool_exp
  ): api_trade_history_aggregate!

  """
  fetch data from the table: "api.trade_history" using primary key columns
  """
  api_trade_history_by_pk(created_at: timestamptz!, id: uuid!, token_mint: String!): api_trade_history

  """
  fetch data from the table in a streaming manner: "api.trade_history"
  """
  api_trade_history_stream(
    """maximum number of rows returned in a single batch"""
    batch_size: Int!

    """cursor to stream the results returned by the query"""
    cursor: [api_trade_history_stream_cursor_input]!

    """filter the rows returned"""
    where: api_trade_history_bool_exp
  ): [api_trade_history!]!
  token_metadata_formatted(
    """distinct select on columns"""
    distinct_on: [token_metadata_model_enum_name!]
>>>>>>> ee1519f2

    """limit the number of rows returned"""
    limit: Int

    """skip the first n rows. Use only with order_by"""
    offset: Int

    """sort the rows by one or more columns"""
<<<<<<< HEAD
    order_by: [transaction_model_order_by!]

    """filter the rows returned"""
    where: transaction_model_bool_exp_bool_exp
  ): [transaction_model!]!
}

type subscription_root {
  """
  fetch data from the table: "analytics_client_event"
  """
  analytics_client_event(
    """distinct select on columns"""
    distinct_on: [analytics_client_event_select_column!]
=======
    order_by: [token_metadata_model_order_by!]

    """filter the rows returned"""
    where: token_metadata_model_bool_exp_bool_exp
  ): [token_metadata_model!]!
  token_stats_interval_agg(
    """token_stats_interval_aggNative Query Arguments"""
    args: token_stats_interval_agg_arguments!

    """distinct select on columns"""
    distinct_on: [token_stats_model_enum_name!]

    """limit the number of rows returned"""
    limit: Int

    """skip the first n rows. Use only with order_by"""
    offset: Int

    """sort the rows by one or more columns"""
    order_by: [token_stats_model_order_by!]

    """filter the rows returned"""
    where: token_stats_model_bool_exp_bool_exp
  ): [token_stats_model!]!
  token_stats_interval_comp(
    """token_stats_interval_compNative Query Arguments"""
    args: token_stats_interval_comp_arguments!

    """distinct select on columns"""
    distinct_on: [token_stats_model_enum_name!]
>>>>>>> ee1519f2

    """limit the number of rows returned"""
    limit: Int

    """skip the first n rows. Use only with order_by"""
    offset: Int

    """sort the rows by one or more columns"""
<<<<<<< HEAD
    order_by: [analytics_client_event_order_by!]

    """filter the rows returned"""
    where: analytics_client_event_bool_exp
  ): [analytics_client_event!]!
=======
    order_by: [token_stats_model_order_by!]

    """filter the rows returned"""
    where: token_stats_model_bool_exp_bool_exp
  ): [token_stats_model!]!
  token_trade_history_candles(
    """token_trade_history_candlesNative Query Arguments"""
    args: token_trade_history_candles_arguments!

    """distinct select on columns"""
    distinct_on: [trade_history_candle_model_enum_name!]

    """limit the number of rows returned"""
    limit: Int

    """skip the first n rows. Use only with order_by"""
    offset: Int

    """sort the rows by one or more columns"""
    order_by: [trade_history_candle_model_order_by!]

    """filter the rows returned"""
    where: trade_history_candle_model_bool_exp_bool_exp
  ): [trade_history_candle_model!]!
>>>>>>> ee1519f2

  """
  fetch aggregated fields from the table: "analytics_client_event"
  """
  analytics_client_event_aggregate(
    """distinct select on columns"""
    distinct_on: [analytics_client_event_select_column!]

    """limit the number of rows returned"""
    limit: Int

    """skip the first n rows. Use only with order_by"""
    offset: Int

    """sort the rows by one or more columns"""
    order_by: [analytics_client_event_order_by!]

    """filter the rows returned"""
    where: analytics_client_event_bool_exp
  ): analytics_client_event_aggregate!

  """
  fetch data from the table: "analytics_client_event" using primary key columns
  """
  analytics_client_event_by_pk(id: uuid!): analytics_client_event

  """
  fetch data from the table in a streaming manner: "analytics_client_event"
  """
  analytics_client_event_stream(
    """maximum number of rows returned in a single batch"""
    batch_size: Int!

    """cursor to stream the results returned by the query"""
    cursor: [analytics_client_event_stream_cursor_input]!

    """filter the rows returned"""
    where: analytics_client_event_bool_exp
  ): [analytics_client_event!]!

  """
  fetch data from the table: "token_purchase"
  """
  token_purchase(
    """distinct select on columns"""
    distinct_on: [token_purchase_select_column!]

    """limit the number of rows returned"""
    limit: Int

    """skip the first n rows. Use only with order_by"""
    offset: Int

    """sort the rows by one or more columns"""
    order_by: [token_purchase_order_by!]

    """filter the rows returned"""
    where: token_purchase_bool_exp
  ): [token_purchase!]!

  """
  fetch aggregated fields from the table: "token_purchase"
  """
  token_purchase_aggregate(
    """distinct select on columns"""
    distinct_on: [token_purchase_select_column!]

    """limit the number of rows returned"""
    limit: Int

    """skip the first n rows. Use only with order_by"""
    offset: Int

    """sort the rows by one or more columns"""
    order_by: [token_purchase_order_by!]

    """filter the rows returned"""
    where: token_purchase_bool_exp
  ): token_purchase_aggregate!

  """fetch data from the table: "token_purchase" using primary key columns"""
  token_purchase_by_pk(id: uuid!): token_purchase

  """
  fetch data from the table in a streaming manner: "token_purchase"
  """
  token_purchase_stream(
    """maximum number of rows returned in a single batch"""
    batch_size: Int!

    """cursor to stream the results returned by the query"""
    cursor: [token_purchase_stream_cursor_input]!

    """filter the rows returned"""
    where: token_purchase_bool_exp
  ): [token_purchase!]!

  """
  fetch data from the table: "token_sale"
  """
  token_sale(
    """distinct select on columns"""
    distinct_on: [token_sale_select_column!]

    """limit the number of rows returned"""
    limit: Int

    """skip the first n rows. Use only with order_by"""
    offset: Int

    """sort the rows by one or more columns"""
    order_by: [token_sale_order_by!]

    """filter the rows returned"""
    where: token_sale_bool_exp
  ): [token_sale!]!

  """
  fetch aggregated fields from the table: "token_sale"
  """
  token_sale_aggregate(
    """distinct select on columns"""
    distinct_on: [token_sale_select_column!]

    """limit the number of rows returned"""
    limit: Int

    """skip the first n rows. Use only with order_by"""
    offset: Int

    """sort the rows by one or more columns"""
    order_by: [token_sale_order_by!]

    """filter the rows returned"""
    where: token_sale_bool_exp
  ): token_sale_aggregate!

  """fetch data from the table: "token_sale" using primary key columns"""
  token_sale_by_pk(id: uuid!): token_sale

  """
  fetch data from the table in a streaming manner: "token_sale"
  """
  token_sale_stream(
    """maximum number of rows returned in a single batch"""
    batch_size: Int!

    """cursor to stream the results returned by the query"""
    cursor: [token_sale_stream_cursor_input]!

    """filter the rows returned"""
    where: token_sale_bool_exp
  ): [token_sale!]!
  transactions(
    """distinct select on columns"""
    distinct_on: [transaction_model_enum_name!]

    """limit the number of rows returned"""
    limit: Int

    """skip the first n rows. Use only with order_by"""
    offset: Int

    """sort the rows by one or more columns"""
    order_by: [transaction_model_order_by!]

    """filter the rows returned"""
    where: transaction_model_bool_exp_bool_exp
  ): [transaction_model!]!
}

scalar timestamptz

"""
Boolean expression to compare columns of type "timestamptz". All fields are combined with logical 'AND'.
"""
input timestamptz_comparison_exp {
  _eq: timestamptz
  _gt: timestamptz
  _gte: timestamptz
  _in: [timestamptz!]
  _is_null: Boolean
  _lt: timestamptz
  _lte: timestamptz
  _neq: timestamptz
  _nin: [timestamptz!]
}

type token_metadata_model {
  decimals: numeric
  description: String!
  external_url: String
  image_uri: String
  is_pump_token: Boolean!
  mint: String!
  name: String!
  supply: numeric
  symbol: String!
}

"""
Boolean expression to filter rows from the logical model for "token_metadata_model". All fields are combined with a logical 'AND'.
"""
input token_metadata_model_bool_exp_bool_exp {
  _and: [token_metadata_model_bool_exp_bool_exp!]
  _not: token_metadata_model_bool_exp_bool_exp
  _or: [token_metadata_model_bool_exp_bool_exp!]
  decimals: numeric_comparison_exp
  description: String_comparison_exp
  external_url: String_comparison_exp
  image_uri: String_comparison_exp
  is_pump_token: Boolean_comparison_exp
  mint: String_comparison_exp
  name: String_comparison_exp
  supply: numeric_comparison_exp
  symbol: String_comparison_exp
}

enum token_metadata_model_enum_name {
  """column name"""
  decimals

  """column name"""
  description

  """column name"""
  external_url

  """column name"""
  image_uri

  """column name"""
  is_pump_token

  """column name"""
  mint

  """column name"""
  name

  """column name"""
  supply

  """column name"""
  symbol
}

"""Ordering options when selecting data from "token_metadata_model"."""
input token_metadata_model_order_by {
  decimals: order_by
  description: order_by
  external_url: order_by
  image_uri: order_by
  is_pump_token: order_by
  mint: order_by
  name: order_by
  supply: order_by
  symbol: order_by
}

scalar token_metadata_scalar

"""
Boolean expression to compare columns of type "token_metadata_scalar". All fields are combined with logical 'AND'.
"""
input token_metadata_scalar_comparison_exp {
  _eq: token_metadata_scalar
  _gt: token_metadata_scalar
  _gte: token_metadata_scalar
  _in: [token_metadata_scalar!]
  _is_null: Boolean
  _lt: token_metadata_scalar
  _lte: token_metadata_scalar
  _neq: token_metadata_scalar
  _nin: [token_metadata_scalar!]
}

"""token_stats_interval_aggNative Query Arguments"""
input token_stats_interval_agg_arguments {
  """Main interval for total stats"""
  interval: interval!

  """Additional interval to get recent stats on a different timeframe"""
  recent_interval: interval!
}

"""token_stats_interval_compNative Query Arguments"""
input token_stats_interval_comp_arguments {
  """Main interval for total stats"""
  interval: interval!

  """Additional interval to get recent stats on a different timeframe"""
  recent_interval: interval!
}

type token_stats_model {
  avg_price_usd: numeric!
  latest_price_usd: numeric!
  price_change_pct: numeric!
  recent_price_change_pct: numeric!
  recent_trades: numeric!
  recent_volume_usd: numeric!
  token_metadata_decimals: numeric
  token_metadata_description: String!
  token_metadata_external_url: String
  token_metadata_image_uri: String
  token_metadata_is_pump_token: Boolean!
  token_metadata_name: String!
  token_metadata_supply: numeric
  token_metadata_symbol: String!
  token_mint: String!
  total_trades: numeric!
  total_volume_usd: numeric!
}

"""
Boolean expression to filter rows from the logical model for "token_stats_model". All fields are combined with a logical 'AND'.
"""
input token_stats_model_bool_exp_bool_exp {
  _and: [token_stats_model_bool_exp_bool_exp!]
  _not: token_stats_model_bool_exp_bool_exp
  _or: [token_stats_model_bool_exp_bool_exp!]
  avg_price_usd: numeric_comparison_exp
  latest_price_usd: numeric_comparison_exp
  price_change_pct: numeric_comparison_exp
  recent_price_change_pct: numeric_comparison_exp
  recent_trades: numeric_comparison_exp
  recent_volume_usd: numeric_comparison_exp
  token_metadata_decimals: numeric_comparison_exp
  token_metadata_description: String_comparison_exp
  token_metadata_external_url: String_comparison_exp
  token_metadata_image_uri: String_comparison_exp
  token_metadata_is_pump_token: Boolean_comparison_exp
  token_metadata_name: String_comparison_exp
  token_metadata_supply: numeric_comparison_exp
  token_metadata_symbol: String_comparison_exp
  token_mint: String_comparison_exp
  total_trades: numeric_comparison_exp
  total_volume_usd: numeric_comparison_exp
}

enum token_stats_model_enum_name {
  """column name"""
  avg_price_usd

  """column name"""
  latest_price_usd

  """column name"""
  price_change_pct

  """column name"""
  recent_price_change_pct

  """column name"""
  recent_trades

  """column name"""
  recent_volume_usd

  """column name"""
  token_metadata_decimals

  """column name"""
  token_metadata_description

  """column name"""
  token_metadata_external_url

  """column name"""
  token_metadata_image_uri

  """column name"""
  token_metadata_is_pump_token

  """column name"""
  token_metadata_name

  """column name"""
  token_metadata_supply

  """column name"""
  token_metadata_symbol

  """column name"""
  token_mint

  """column name"""
  total_trades

  """column name"""
  total_volume_usd
}

"""Ordering options when selecting data from "token_stats_model"."""
input token_stats_model_order_by {
  avg_price_usd: order_by
  latest_price_usd: order_by
  price_change_pct: order_by
  recent_price_change_pct: order_by
  recent_trades: order_by
  recent_volume_usd: order_by
  token_metadata_decimals: order_by
  token_metadata_description: order_by
  token_metadata_external_url: order_by
  token_metadata_image_uri: order_by
  token_metadata_is_pump_token: order_by
  token_metadata_name: order_by
  token_metadata_supply: order_by
  token_metadata_symbol: order_by
  token_mint: order_by
  total_trades: order_by
  total_volume_usd: order_by
}

"""token_trade_history_candlesNative Query Arguments"""
input token_trade_history_candles_arguments {
  """"""
  candle_interval: interval!
}

"""
columns and relationships of "token_purchase"
"""
type token_purchase {
  build: String
  created_at: timestamptz!
  error_details: String
  id: uuid!
  source: String
  token_amount: numeric!
  token_mint: String!
  token_price_usd: numeric!
  user_agent: String!
  user_wallet: String!
}

"""
aggregated selection of "token_purchase"
"""
type token_purchase_aggregate {
  aggregate: token_purchase_aggregate_fields
  nodes: [token_purchase!]!
}

"""
aggregate fields of "token_purchase"
"""
type token_purchase_aggregate_fields {
  avg: token_purchase_avg_fields
  count(columns: [token_purchase_select_column!], distinct: Boolean): Int!
  max: token_purchase_max_fields
  min: token_purchase_min_fields
  stddev: token_purchase_stddev_fields
  stddev_pop: token_purchase_stddev_pop_fields
  stddev_samp: token_purchase_stddev_samp_fields
  sum: token_purchase_sum_fields
  var_pop: token_purchase_var_pop_fields
  var_samp: token_purchase_var_samp_fields
  variance: token_purchase_variance_fields
}

"""aggregate avg on columns"""
type token_purchase_avg_fields {
  token_amount: Float
  token_price_usd: Float
}

"""
Boolean expression to filter rows from the table "token_purchase". All fields are combined with a logical 'AND'.
"""
input token_purchase_bool_exp {
  _and: [token_purchase_bool_exp!]
  _not: token_purchase_bool_exp
  _or: [token_purchase_bool_exp!]
  build: String_comparison_exp
  created_at: timestamptz_comparison_exp
  error_details: String_comparison_exp
  id: uuid_comparison_exp
  source: String_comparison_exp
  token_amount: numeric_comparison_exp
  token_mint: String_comparison_exp
  token_price_usd: numeric_comparison_exp
  user_agent: String_comparison_exp
  user_wallet: String_comparison_exp
}

"""
unique or primary key constraints on table "token_purchase"
"""
enum token_purchase_constraint {
  """
  unique or primary key constraint on columns "id"
  """
  token_purchase_pkey
}

"""
input type for incrementing numeric columns in table "token_purchase"
"""
input token_purchase_inc_input {
  token_amount: numeric
  token_price_usd: numeric
}

"""
input type for inserting data into table "token_purchase"
"""
input token_purchase_insert_input {
  build: String
  created_at: timestamptz
  error_details: String
  id: uuid
  source: String
  token_amount: numeric
  token_mint: String
  token_price_usd: numeric
  user_agent: String
  user_wallet: String
}

"""aggregate max on columns"""
type token_purchase_max_fields {
  build: String
  created_at: timestamptz
  error_details: String
  id: uuid
  source: String
  token_amount: numeric
  token_mint: String
  token_price_usd: numeric
  user_agent: String
  user_wallet: String
}

"""aggregate min on columns"""
type token_purchase_min_fields {
  build: String
  created_at: timestamptz
  error_details: String
  id: uuid
  source: String
  token_amount: numeric
  token_mint: String
  token_price_usd: numeric
  user_agent: String
  user_wallet: String
}

"""
response of any mutation on the table "token_purchase"
"""
type token_purchase_mutation_response {
  """number of rows affected by the mutation"""
  affected_rows: Int!

  """data from the rows affected by the mutation"""
  returning: [token_purchase!]!
}

"""
on_conflict condition type for table "token_purchase"
"""
input token_purchase_on_conflict {
  constraint: token_purchase_constraint!
  update_columns: [token_purchase_update_column!]! = []
  where: token_purchase_bool_exp
}

"""Ordering options when selecting data from "token_purchase"."""
input token_purchase_order_by {
  build: order_by
  created_at: order_by
  error_details: order_by
  id: order_by
  source: order_by
  token_amount: order_by
  token_mint: order_by
  token_price_usd: order_by
  user_agent: order_by
  user_wallet: order_by
}

"""primary key columns input for table: token_purchase"""
input token_purchase_pk_columns_input {
  id: uuid!
}

"""
select columns of table "token_purchase"
"""
enum token_purchase_select_column {
  """column name"""
  build

  """column name"""
  created_at

  """column name"""
  error_details

  """column name"""
  id

  """column name"""
  source

  """column name"""
  token_amount

  """column name"""
  token_mint

  """column name"""
  token_price_usd

  """column name"""
  user_agent

  """column name"""
  user_wallet
}

"""
input type for updating data in table "token_purchase"
"""
input token_purchase_set_input {
  build: String
  created_at: timestamptz
  error_details: String
  id: uuid
  source: String
  token_amount: numeric
  token_mint: String
  token_price_usd: numeric
  user_agent: String
  user_wallet: String
}

"""aggregate stddev on columns"""
type token_purchase_stddev_fields {
  token_amount: Float
  token_price_usd: Float
}

"""aggregate stddev_pop on columns"""
type token_purchase_stddev_pop_fields {
  token_amount: Float
  token_price_usd: Float
}

"""aggregate stddev_samp on columns"""
type token_purchase_stddev_samp_fields {
  token_amount: Float
  token_price_usd: Float
}

"""
Streaming cursor of the table "token_purchase"
"""
input token_purchase_stream_cursor_input {
  """Stream column input with initial value"""
  initial_value: token_purchase_stream_cursor_value_input!

  """cursor ordering"""
  ordering: cursor_ordering
}

"""Initial value of the column from where the streaming should start"""
input token_purchase_stream_cursor_value_input {
  build: String
  created_at: timestamptz
  error_details: String
  id: uuid
  source: String
  token_amount: numeric
  token_mint: String
  token_price_usd: numeric
  user_agent: String
  user_wallet: String
}

"""aggregate sum on columns"""
type token_purchase_sum_fields {
  token_amount: numeric
  token_price_usd: numeric
}

"""
update columns of table "token_purchase"
"""
enum token_purchase_update_column {
  """column name"""
  build

  """column name"""
  created_at

  """column name"""
  error_details

  """column name"""
  id

  """column name"""
  source

  """column name"""
  token_amount

  """column name"""
  token_mint

  """column name"""
  token_price_usd

  """column name"""
  user_agent

  """column name"""
  user_wallet
}

input token_purchase_updates {
  """increments the numeric columns with given value of the filtered values"""
  _inc: token_purchase_inc_input

  """sets the columns of the filtered rows to the given values"""
  _set: token_purchase_set_input

  """filter the rows which have to be updated"""
  where: token_purchase_bool_exp!
}

"""aggregate var_pop on columns"""
type token_purchase_var_pop_fields {
  token_amount: Float
  token_price_usd: Float
}

"""aggregate var_samp on columns"""
type token_purchase_var_samp_fields {
  token_amount: Float
  token_price_usd: Float
}

"""aggregate variance on columns"""
<<<<<<< HEAD
type token_purchase_variance_fields {
  token_amount: Float
  token_price_usd: Float
=======
type token_transaction_variance_fields {
  amount: Float
  token_price: Float
}

"""
order by variance() on columns of table "token_transaction"
"""
input token_transaction_variance_order_by {
  amount: order_by
  token_price: order_by
}

type trade_history_candle_model {
  bucket: timestamptz!
  close_price_usd: numeric!
  high_price_usd: numeric!
  low_price_usd: numeric!
  open_price_usd: numeric!
  token_mint: String!
  volume_usd: numeric!
}

"""
Boolean expression to filter rows from the logical model for "trade_history_candle_model". All fields are combined with a logical 'AND'.
"""
input trade_history_candle_model_bool_exp_bool_exp {
  _and: [trade_history_candle_model_bool_exp_bool_exp!]
  _not: trade_history_candle_model_bool_exp_bool_exp
  _or: [trade_history_candle_model_bool_exp_bool_exp!]
  bucket: timestamptz_comparison_exp
  close_price_usd: numeric_comparison_exp
  high_price_usd: numeric_comparison_exp
  low_price_usd: numeric_comparison_exp
  open_price_usd: numeric_comparison_exp
  token_mint: String_comparison_exp
  volume_usd: numeric_comparison_exp
}

enum trade_history_candle_model_enum_name {
  """column name"""
  bucket

  """column name"""
  close_price_usd

  """column name"""
  high_price_usd

  """column name"""
  low_price_usd

  """column name"""
  open_price_usd

  """column name"""
  token_mint

  """column name"""
  volume_usd
}

"""
Ordering options when selecting data from "trade_history_candle_model".
"""
input trade_history_candle_model_order_by {
  bucket: order_by
  close_price_usd: order_by
  high_price_usd: order_by
  low_price_usd: order_by
  open_price_usd: order_by
  token_mint: order_by
  volume_usd: order_by
}

scalar uuid

"""
Boolean expression to compare columns of type "uuid". All fields are combined with logical 'AND'.
"""
input uuid_comparison_exp {
  _eq: uuid
  _gt: uuid
  _gte: uuid
  _in: [uuid!]
  _is_null: Boolean
  _lt: uuid
  _lte: uuid
  _neq: uuid
  _nin: [uuid!]
}

"""wallet_balance_ignore_intervalNative Query Arguments"""
input wallet_balance_ignore_interval_arguments {
  """"""
  interval: interval!

  """"""
  start: timestamptz!

  """"""
  wallet: String!
}

"""wallet_token_balance_ignore_intervalNative Query Arguments"""
input wallet_token_balance_ignore_interval_arguments {
  """"""
  interval: interval!

  """"""
  start: timestamptz!

  """"""
  token: String!

  """"""
  wallet: String!
>>>>>>> ee1519f2
}

"""
columns and relationships of "token_sale"
"""
type token_sale {
  build: String
  created_at: timestamptz!
  error_details: String
  id: uuid!
  source: String
  token_amount: numeric!
  token_mint: String!
  token_price_usd: numeric!
  user_agent: String!
  user_wallet: String!
}

"""
aggregated selection of "token_sale"
"""
type token_sale_aggregate {
  aggregate: token_sale_aggregate_fields
  nodes: [token_sale!]!
}

"""
aggregate fields of "token_sale"
"""
type token_sale_aggregate_fields {
  avg: token_sale_avg_fields
  count(columns: [token_sale_select_column!], distinct: Boolean): Int!
  max: token_sale_max_fields
  min: token_sale_min_fields
  stddev: token_sale_stddev_fields
  stddev_pop: token_sale_stddev_pop_fields
  stddev_samp: token_sale_stddev_samp_fields
  sum: token_sale_sum_fields
  var_pop: token_sale_var_pop_fields
  var_samp: token_sale_var_samp_fields
  variance: token_sale_variance_fields
}

"""aggregate avg on columns"""
type token_sale_avg_fields {
  token_amount: Float
  token_price_usd: Float
}

"""
Boolean expression to filter rows from the table "token_sale". All fields are combined with a logical 'AND'.
"""
input token_sale_bool_exp {
  _and: [token_sale_bool_exp!]
  _not: token_sale_bool_exp
  _or: [token_sale_bool_exp!]
  build: String_comparison_exp
  created_at: timestamptz_comparison_exp
  error_details: String_comparison_exp
  id: uuid_comparison_exp
  source: String_comparison_exp
  token_amount: numeric_comparison_exp
  token_mint: String_comparison_exp
  token_price_usd: numeric_comparison_exp
  user_agent: String_comparison_exp
  user_wallet: String_comparison_exp
}

"""
unique or primary key constraints on table "token_sale"
"""
enum token_sale_constraint {
  """
  unique or primary key constraint on columns "id"
  """
  token_sale_pkey
}

"""
input type for incrementing numeric columns in table "token_sale"
"""
input token_sale_inc_input {
  token_amount: numeric
  token_price_usd: numeric
}

"""
input type for inserting data into table "token_sale"
"""
input token_sale_insert_input {
  build: String
  created_at: timestamptz
  error_details: String
  id: uuid
  source: String
  token_amount: numeric
  token_mint: String
  token_price_usd: numeric
  user_agent: String
  user_wallet: String
}

"""aggregate max on columns"""
type token_sale_max_fields {
  build: String
  created_at: timestamptz
  error_details: String
  id: uuid
  source: String
  token_amount: numeric
  token_mint: String
  token_price_usd: numeric
  user_agent: String
  user_wallet: String
}

"""aggregate min on columns"""
type token_sale_min_fields {
  build: String
  created_at: timestamptz
  error_details: String
  id: uuid
  source: String
  token_amount: numeric
  token_mint: String
  token_price_usd: numeric
  user_agent: String
  user_wallet: String
}

"""
response of any mutation on the table "token_sale"
"""
type token_sale_mutation_response {
  """number of rows affected by the mutation"""
  affected_rows: Int!

  """data from the rows affected by the mutation"""
  returning: [token_sale!]!
}

"""
on_conflict condition type for table "token_sale"
"""
input token_sale_on_conflict {
  constraint: token_sale_constraint!
  update_columns: [token_sale_update_column!]! = []
  where: token_sale_bool_exp
}

"""Ordering options when selecting data from "token_sale"."""
input token_sale_order_by {
  build: order_by
  created_at: order_by
  error_details: order_by
  id: order_by
  source: order_by
  token_amount: order_by
  token_mint: order_by
  token_price_usd: order_by
  user_agent: order_by
  user_wallet: order_by
}

"""primary key columns input for table: token_sale"""
input token_sale_pk_columns_input {
  id: uuid!
}

"""
select columns of table "token_sale"
"""
enum token_sale_select_column {
  """column name"""
  build

  """column name"""
  created_at

  """column name"""
  error_details

  """column name"""
  id

  """column name"""
  source

  """column name"""
  token_amount

  """column name"""
  token_mint

  """column name"""
  token_price_usd

  """column name"""
  user_agent

  """column name"""
  user_wallet
}

"""
input type for updating data in table "token_sale"
"""
input token_sale_set_input {
  build: String
  created_at: timestamptz
  error_details: String
  id: uuid
  source: String
  token_amount: numeric
  token_mint: String
  token_price_usd: numeric
  user_agent: String
  user_wallet: String
}

"""aggregate stddev on columns"""
type token_sale_stddev_fields {
  token_amount: Float
  token_price_usd: Float
}

"""aggregate stddev_pop on columns"""
type token_sale_stddev_pop_fields {
  token_amount: Float
  token_price_usd: Float
}

"""aggregate stddev_samp on columns"""
type token_sale_stddev_samp_fields {
  token_amount: Float
  token_price_usd: Float
}

"""
Streaming cursor of the table "token_sale"
"""
input token_sale_stream_cursor_input {
  """Stream column input with initial value"""
  initial_value: token_sale_stream_cursor_value_input!

  """cursor ordering"""
  ordering: cursor_ordering
}

"""Initial value of the column from where the streaming should start"""
input token_sale_stream_cursor_value_input {
  build: String
  created_at: timestamptz
  error_details: String
  id: uuid
  source: String
  token_amount: numeric
  token_mint: String
  token_price_usd: numeric
  user_agent: String
  user_wallet: String
}

"""aggregate sum on columns"""
type token_sale_sum_fields {
  token_amount: numeric
  token_price_usd: numeric
}

"""
update columns of table "token_sale"
"""
enum token_sale_update_column {
  """column name"""
  build

  """column name"""
  created_at

  """column name"""
  error_details

  """column name"""
  id

  """column name"""
  source

  """column name"""
  token_amount

  """column name"""
  token_mint

  """column name"""
  token_price_usd

  """column name"""
  user_agent

  """column name"""
  user_wallet
}

input token_sale_updates {
  """increments the numeric columns with given value of the filtered values"""
  _inc: token_sale_inc_input

  """sets the columns of the filtered rows to the given values"""
  _set: token_sale_set_input

  """filter the rows which have to be updated"""
  where: token_sale_bool_exp!
}

"""aggregate var_pop on columns"""
type token_sale_var_pop_fields {
  token_amount: Float
  token_price_usd: Float
}

"""aggregate var_samp on columns"""
type token_sale_var_samp_fields {
  token_amount: Float
  token_price_usd: Float
}

"""aggregate variance on columns"""
type token_sale_variance_fields {
  token_amount: Float
  token_price_usd: Float
}

type transaction_model {
  created_at: timestamptz!
  id: uuid!
  success: Boolean!
  token_amount: numeric!
  token_mint: String!
  token_price_usd: numeric!
  user_wallet: String!
}

"""
Boolean expression to filter rows from the logical model for "transaction_model". All fields are combined with a logical 'AND'.
"""
input transaction_model_bool_exp_bool_exp {
  _and: [transaction_model_bool_exp_bool_exp!]
  _not: transaction_model_bool_exp_bool_exp
  _or: [transaction_model_bool_exp_bool_exp!]
  created_at: timestamptz_comparison_exp
  id: uuid_comparison_exp
  success: Boolean_comparison_exp
  token_amount: numeric_comparison_exp
  token_mint: String_comparison_exp
  token_price_usd: numeric_comparison_exp
  user_wallet: String_comparison_exp
}

enum transaction_model_enum_name {
  """column name"""
  created_at

  """column name"""
  id

  """column name"""
  success

  """column name"""
  token_amount

  """column name"""
  token_mint

  """column name"""
  token_price_usd

  """column name"""
  user_wallet
}

"""Ordering options when selecting data from "transaction_model"."""
input transaction_model_order_by {
  created_at: order_by
  id: order_by
  success: order_by
  token_amount: order_by
  token_mint: order_by
  token_price_usd: order_by
  user_wallet: order_by
}

scalar uuid

"""
Boolean expression to compare columns of type "uuid". All fields are combined with logical 'AND'.
"""
input uuid_comparison_exp {
  _eq: uuid
  _gt: uuid
  _gte: uuid
  _in: [uuid!]
  _is_null: Boolean
  _lt: uuid
  _lte: uuid
  _neq: uuid
  _nin: [uuid!]
}<|MERGE_RESOLUTION|>--- conflicted
+++ resolved
@@ -39,24 +39,6 @@
 
 """
 Boolean expression to compare columns of type "Boolean". All fields are combined with logical 'AND'.
-<<<<<<< HEAD
-=======
-"""
-input Boolean_comparison_exp {
-  _eq: Boolean
-  _gt: Boolean
-  _gte: Boolean
-  _in: [Boolean!]
-  _is_null: Boolean
-  _lt: Boolean
-  _lte: Boolean
-  _neq: Boolean
-  _nin: [Boolean!]
-}
-
-"""
-Boolean expression to compare columns of type "Int". All fields are combined with logical 'AND'.
->>>>>>> ee1519f2
 """
 input Boolean_comparison_exp {
   _eq: Boolean
@@ -139,7 +121,6 @@
   source: String
   user: String!
   user_agent: String!
-<<<<<<< HEAD
 }
 
 """
@@ -425,529 +406,6 @@
 
   """filter the rows which have to be updated"""
   where: analytics_client_event_bool_exp!
-=======
-}
-
-"""
-aggregated selection of "analytics_client_event"
-"""
-type analytics_client_event_aggregate {
-  aggregate: analytics_client_event_aggregate_fields
-  nodes: [analytics_client_event!]!
-}
-
-"""
-aggregate fields of "analytics_client_event"
-"""
-type analytics_client_event_aggregate_fields {
-  count(columns: [analytics_client_event_select_column!], distinct: Boolean): Int!
-  max: analytics_client_event_max_fields
-  min: analytics_client_event_min_fields
-}
-
-"""append existing jsonb value of filtered columns with new jsonb value"""
-input analytics_client_event_append_input {
-  metadata: jsonb
-}
-
-"""
-Boolean expression to filter rows from the table "analytics_client_event". All fields are combined with a logical 'AND'.
-"""
-input analytics_client_event_bool_exp {
-  _and: [analytics_client_event_bool_exp!]
-  _not: analytics_client_event_bool_exp
-  _or: [analytics_client_event_bool_exp!]
-  build: String_comparison_exp
-  created_at: timestamptz_comparison_exp
-  error_details: String_comparison_exp
-  id: uuid_comparison_exp
-  metadata: jsonb_comparison_exp
-  name: String_comparison_exp
-  source: String_comparison_exp
-  user: String_comparison_exp
-  user_agent: String_comparison_exp
->>>>>>> ee1519f2
-}
-
-"""
-unique or primary key constraints on table "analytics_client_event"
-"""
-enum analytics_client_event_constraint {
-  """
-  unique or primary key constraint on columns "id"
-  """
-  analytics_client_events_pkey
-}
-
-"""
-delete the field or element with specified path (for JSON arrays, negative integers count from the end)
-"""
-input analytics_client_event_delete_at_path_input {
-  metadata: [String!]
-}
-
-<<<<<<< HEAD
-scalar jsonb
-
-input jsonb_cast_exp {
-  String: String_comparison_exp
-}
-
-"""
-Boolean expression to compare columns of type "jsonb". All fields are combined with logical 'AND'.
-"""
-input jsonb_comparison_exp {
-  _cast: jsonb_cast_exp
-
-  """is the column contained in the given json value"""
-  _contained_in: jsonb
-
-  """does the column contain the given json value at the top level"""
-  _contains: jsonb
-  _eq: jsonb
-  _gt: jsonb
-  _gte: jsonb
-
-  """does the string exist as a top-level key in the column"""
-  _has_key: String
-
-  """do all of these strings exist as top-level keys in the column"""
-  _has_keys_all: [String!]
-
-  """do any of these strings exist as top-level keys in the column"""
-  _has_keys_any: [String!]
-  _in: [jsonb!]
-  _is_null: Boolean
-  _lt: jsonb
-  _lte: jsonb
-  _neq: jsonb
-  _nin: [jsonb!]
-}
-
-"""mutation root"""
-type mutation_root {
-  """
-  delete data from the table: "analytics_client_event"
-  """
-  delete_analytics_client_event(
-    """filter the rows which have to be deleted"""
-    where: analytics_client_event_bool_exp!
-  ): analytics_client_event_mutation_response
-
-  """
-  delete single row from the table: "analytics_client_event"
-  """
-  delete_analytics_client_event_by_pk(id: uuid!): analytics_client_event
-
-  """
-  delete data from the table: "token_purchase"
-  """
-  delete_token_purchase(
-    """filter the rows which have to be deleted"""
-    where: token_purchase_bool_exp!
-  ): token_purchase_mutation_response
-
-  """
-  delete single row from the table: "token_purchase"
-  """
-  delete_token_purchase_by_pk(id: uuid!): token_purchase
-
-  """
-  delete data from the table: "token_sale"
-  """
-  delete_token_sale(
-    """filter the rows which have to be deleted"""
-    where: token_sale_bool_exp!
-  ): token_sale_mutation_response
-
-  """
-  delete single row from the table: "token_sale"
-  """
-  delete_token_sale_by_pk(id: uuid!): token_sale
-
-  """
-  insert data into the table: "analytics_client_event"
-  """
-  insert_analytics_client_event(
-    """the rows to be inserted"""
-    objects: [analytics_client_event_insert_input!]!
-
-    """upsert condition"""
-    on_conflict: analytics_client_event_on_conflict
-  ): analytics_client_event_mutation_response
-
-  """
-  insert a single row into the table: "analytics_client_event"
-  """
-  insert_analytics_client_event_one(
-    """the row to be inserted"""
-    object: analytics_client_event_insert_input!
-
-    """upsert condition"""
-    on_conflict: analytics_client_event_on_conflict
-  ): analytics_client_event
-
-  """
-  insert data into the table: "token_purchase"
-  """
-  insert_token_purchase(
-    """the rows to be inserted"""
-    objects: [token_purchase_insert_input!]!
-
-    """upsert condition"""
-    on_conflict: token_purchase_on_conflict
-  ): token_purchase_mutation_response
-
-  """
-  insert a single row into the table: "token_purchase"
-  """
-  insert_token_purchase_one(
-    """the row to be inserted"""
-    object: token_purchase_insert_input!
-
-    """upsert condition"""
-    on_conflict: token_purchase_on_conflict
-  ): token_purchase
-
-  """
-  insert data into the table: "token_sale"
-  """
-  insert_token_sale(
-    """the rows to be inserted"""
-    objects: [token_sale_insert_input!]!
-
-    """upsert condition"""
-    on_conflict: token_sale_on_conflict
-  ): token_sale_mutation_response
-
-  """
-  insert a single row into the table: "token_sale"
-  """
-  insert_token_sale_one(
-    """the row to be inserted"""
-    object: token_sale_insert_input!
-
-    """upsert condition"""
-    on_conflict: token_sale_on_conflict
-  ): token_sale
-
-  """
-  update data of the table: "analytics_client_event"
-  """
-  update_analytics_client_event(
-    """append existing jsonb value of filtered columns with new jsonb value"""
-    _append: analytics_client_event_append_input
-
-    """
-    delete the field or element with specified path (for JSON arrays, negative integers count from the end)
-    """
-    _delete_at_path: analytics_client_event_delete_at_path_input
-
-    """
-    delete the array element with specified index (negative integers count from the end). throws an error if top level container is not an array
-    """
-    _delete_elem: analytics_client_event_delete_elem_input
-
-    """
-    delete key/value pair or string element. key/value pairs are matched based on their key value
-    """
-    _delete_key: analytics_client_event_delete_key_input
-
-    """prepend existing jsonb value of filtered columns with new jsonb value"""
-    _prepend: analytics_client_event_prepend_input
-
-    """sets the columns of the filtered rows to the given values"""
-    _set: analytics_client_event_set_input
-
-    """filter the rows which have to be updated"""
-    where: analytics_client_event_bool_exp!
-  ): analytics_client_event_mutation_response
-
-  """
-  update single row of the table: "analytics_client_event"
-  """
-  update_analytics_client_event_by_pk(
-    """append existing jsonb value of filtered columns with new jsonb value"""
-    _append: analytics_client_event_append_input
-
-    """
-    delete the field or element with specified path (for JSON arrays, negative integers count from the end)
-    """
-    _delete_at_path: analytics_client_event_delete_at_path_input
-
-    """
-    delete the array element with specified index (negative integers count from the end). throws an error if top level container is not an array
-    """
-    _delete_elem: analytics_client_event_delete_elem_input
-
-    """
-    delete key/value pair or string element. key/value pairs are matched based on their key value
-    """
-    _delete_key: analytics_client_event_delete_key_input
-
-    """prepend existing jsonb value of filtered columns with new jsonb value"""
-    _prepend: analytics_client_event_prepend_input
-
-    """sets the columns of the filtered rows to the given values"""
-    _set: analytics_client_event_set_input
-    pk_columns: analytics_client_event_pk_columns_input!
-  ): analytics_client_event
-
-  """
-  update multiples rows of table: "analytics_client_event"
-  """
-  update_analytics_client_event_many(
-    """updates to execute, in order"""
-    updates: [analytics_client_event_updates!]!
-  ): [analytics_client_event_mutation_response]
-
-  """
-  update data of the table: "token_purchase"
-  """
-  update_token_purchase(
-    """increments the numeric columns with given value of the filtered values"""
-    _inc: token_purchase_inc_input
-
-    """sets the columns of the filtered rows to the given values"""
-    _set: token_purchase_set_input
-
-    """filter the rows which have to be updated"""
-    where: token_purchase_bool_exp!
-  ): token_purchase_mutation_response
-
-  """
-  update single row of the table: "token_purchase"
-  """
-  update_token_purchase_by_pk(
-    """increments the numeric columns with given value of the filtered values"""
-    _inc: token_purchase_inc_input
-=======
-"""
-delete the array element with specified index (negative integers count from the end). throws an error if top level container is not an array
-"""
-input analytics_client_event_delete_elem_input {
-  metadata: Int
-}
-
-"""
-delete key/value pair or string element. key/value pairs are matched based on their key value
-"""
-input analytics_client_event_delete_key_input {
-  metadata: String
-}
-
-"""
-input type for inserting data into table "analytics_client_event"
-"""
-input analytics_client_event_insert_input {
-  build: String
-  created_at: timestamptz
-  error_details: String
-  id: uuid
-  metadata: jsonb
-  name: String
-  source: String
-  user: String
-  user_agent: String
-}
-
-"""aggregate max on columns"""
-type analytics_client_event_max_fields {
-  build: String
-  created_at: timestamptz
-  error_details: String
-  id: uuid
-  name: String
-  source: String
-  user: String
-  user_agent: String
-}
-
-"""aggregate min on columns"""
-type analytics_client_event_min_fields {
-  build: String
-  created_at: timestamptz
-  error_details: String
-  id: uuid
-  name: String
-  source: String
-  user: String
-  user_agent: String
-}
-
-"""
-response of any mutation on the table "analytics_client_event"
-"""
-type analytics_client_event_mutation_response {
-  """number of rows affected by the mutation"""
-  affected_rows: Int!
-
-  """data from the rows affected by the mutation"""
-  returning: [analytics_client_event!]!
-}
-
-"""
-on_conflict condition type for table "analytics_client_event"
-"""
-input analytics_client_event_on_conflict {
-  constraint: analytics_client_event_constraint!
-  update_columns: [analytics_client_event_update_column!]! = []
-  where: analytics_client_event_bool_exp
-}
-
-"""Ordering options when selecting data from "analytics_client_event"."""
-input analytics_client_event_order_by {
-  build: order_by
-  created_at: order_by
-  error_details: order_by
-  id: order_by
-  metadata: order_by
-  name: order_by
-  source: order_by
-  user: order_by
-  user_agent: order_by
-}
-
-"""primary key columns input for table: analytics_client_event"""
-input analytics_client_event_pk_columns_input {
-  id: uuid!
-}
-
-"""prepend existing jsonb value of filtered columns with new jsonb value"""
-input analytics_client_event_prepend_input {
-  metadata: jsonb
-}
-
-"""
-select columns of table "analytics_client_event"
-"""
-enum analytics_client_event_select_column {
-  """column name"""
-  build
-
-  """column name"""
-  created_at
-
-  """column name"""
-  error_details
-
-  """column name"""
-  id
-
-  """column name"""
-  metadata
-
-  """column name"""
-  name
-
-  """column name"""
-  source
-
-  """column name"""
-  user
-
-  """column name"""
-  user_agent
-}
-
-"""
-input type for updating data in table "analytics_client_event"
-"""
-input analytics_client_event_set_input {
-  build: String
-  created_at: timestamptz
-  error_details: String
-  id: uuid
-  metadata: jsonb
-  name: String
-  source: String
-  user: String
-  user_agent: String
-}
-
-"""
-Streaming cursor of the table "analytics_client_event"
-"""
-input analytics_client_event_stream_cursor_input {
-  """Stream column input with initial value"""
-  initial_value: analytics_client_event_stream_cursor_value_input!
-
-  """cursor ordering"""
-  ordering: cursor_ordering
-}
-
-"""Initial value of the column from where the streaming should start"""
-input analytics_client_event_stream_cursor_value_input {
-  build: String
-  created_at: timestamptz
-  error_details: String
-  id: uuid
-  metadata: jsonb
-  name: String
-  source: String
-  user: String
-  user_agent: String
-}
-
-"""
-update columns of table "analytics_client_event"
-"""
-enum analytics_client_event_update_column {
-  """column name"""
-  build
-
-  """column name"""
-  created_at
-
-  """column name"""
-  error_details
-
-  """column name"""
-  id
-
-  """column name"""
-  metadata
-
-  """column name"""
-  name
-
-  """column name"""
-  source
-
-  """column name"""
-  user
-
-  """column name"""
-  user_agent
-}
-
-input analytics_client_event_updates {
-  """append existing jsonb value of filtered columns with new jsonb value"""
-  _append: analytics_client_event_append_input
-
-  """
-  delete the field or element with specified path (for JSON arrays, negative integers count from the end)
-  """
-  _delete_at_path: analytics_client_event_delete_at_path_input
-
-  """
-  delete the array element with specified index (negative integers count from the end). throws an error if top level container is not an array
-  """
-  _delete_elem: analytics_client_event_delete_elem_input
-
-  """
-  delete key/value pair or string element. key/value pairs are matched based on their key value
-  """
-  _delete_key: analytics_client_event_delete_key_input
-
-  """prepend existing jsonb value of filtered columns with new jsonb value"""
-  _prepend: analytics_client_event_prepend_input
-
-  """sets the columns of the filtered rows to the given values"""
-  _set: analytics_client_event_set_input
-
-  """filter the rows which have to be updated"""
-  where: analytics_client_event_bool_exp!
 }
 
 """History of trades on subscribed accounts from the indexer."""
@@ -1493,30 +951,6 @@
   volume_usd: Float
 }
 
-type balance_offset_model {
-  balance: numeric!
-}
-
-"""
-Boolean expression to filter rows from the logical model for "balance_offset_model". All fields are combined with a logical 'AND'.
-"""
-input balance_offset_model_bool_exp_bool_exp {
-  _and: [balance_offset_model_bool_exp_bool_exp!]
-  _not: balance_offset_model_bool_exp_bool_exp
-  _or: [balance_offset_model_bool_exp_bool_exp!]
-  balance: numeric_comparison_exp
-}
-
-enum balance_offset_model_enum_name {
-  """column name"""
-  balance
-}
-
-"""Ordering options when selecting data from "balance_offset_model"."""
-input balance_offset_model_order_by {
-  balance: order_by
-}
-
 scalar bigint
 
 """
@@ -1534,13 +968,6 @@
   _nin: [bigint!]
 }
 
-input buy_token_args {
-  amount_to_buy: numeric
-  token_address: String
-  token_price: float8
-  user_wallet: String
-}
-
 """ordering argument of a cursor"""
 enum cursor_ordering {
   """ascending ordering of the cursor"""
@@ -1548,23 +975,6 @@
 
   """descending ordering of the cursor"""
   DESC
-}
-
-scalar float8
-
-"""
-Boolean expression to compare columns of type "float8". All fields are combined with logical 'AND'.
-"""
-input float8_comparison_exp {
-  _eq: float8
-  _gt: float8
-  _gte: float8
-  _in: [float8!]
-  _is_null: Boolean
-  _lt: float8
-  _lte: float8
-  _neq: float8
-  _nin: [float8!]
 }
 
 scalar interval
@@ -1609,31 +1019,6 @@
 """mutation root"""
 type mutation_root {
   """
-  execute VOLATILE function "buy_token" which returns "token_transaction"
-  """
-  buy_token(
-    """
-    input parameters for function "buy_token"
-    """
-    args: buy_token_args!
-
-    """distinct select on columns"""
-    distinct_on: [token_transaction_select_column!]
-
-    """limit the number of rows returned"""
-    limit: Int
-
-    """skip the first n rows. Use only with order_by"""
-    offset: Int
-
-    """sort the rows by one or more columns"""
-    order_by: [token_transaction_order_by!]
-
-    """filter the rows returned"""
-    where: token_transaction_bool_exp
-  ): token_transaction
-
-  """
   delete data from the table: "analytics_client_event"
   """
   delete_analytics_client_event(
@@ -1668,30 +1053,30 @@
   delete_api_trade_history_by_pk(created_at: timestamptz!, id: uuid!, token_mint: String!): api_trade_history
 
   """
-  delete data from the table: "token_transaction"
-  """
-  delete_token_transaction(
+  delete data from the table: "token_purchase"
+  """
+  delete_token_purchase(
     """filter the rows which have to be deleted"""
-    where: token_transaction_bool_exp!
-  ): token_transaction_mutation_response
-
-  """
-  delete single row from the table: "token_transaction"
-  """
-  delete_token_transaction_by_pk(id: uuid!): token_transaction
-
-  """
-  delete data from the table: "wallet_transaction"
-  """
-  delete_wallet_transaction(
+    where: token_purchase_bool_exp!
+  ): token_purchase_mutation_response
+
+  """
+  delete single row from the table: "token_purchase"
+  """
+  delete_token_purchase_by_pk(id: uuid!): token_purchase
+
+  """
+  delete data from the table: "token_sale"
+  """
+  delete_token_sale(
     """filter the rows which have to be deleted"""
-    where: wallet_transaction_bool_exp!
-  ): wallet_transaction_mutation_response
-
-  """
-  delete single row from the table: "wallet_transaction"
-  """
-  delete_wallet_transaction_by_pk(id: uuid!): wallet_transaction
+    where: token_sale_bool_exp!
+  ): token_sale_mutation_response
+
+  """
+  delete single row from the table: "token_sale"
+  """
+  delete_token_sale_by_pk(id: uuid!): token_sale
 
   """
   insert data into the table: "analytics_client_event"
@@ -1754,73 +1139,48 @@
   ): api_trade_history
 
   """
-  insert data into the table: "token_transaction"
-  """
-  insert_token_transaction(
+  insert data into the table: "token_purchase"
+  """
+  insert_token_purchase(
     """the rows to be inserted"""
-    objects: [token_transaction_insert_input!]!
+    objects: [token_purchase_insert_input!]!
 
     """upsert condition"""
-    on_conflict: token_transaction_on_conflict
-  ): token_transaction_mutation_response
-
-  """
-  insert a single row into the table: "token_transaction"
-  """
-  insert_token_transaction_one(
+    on_conflict: token_purchase_on_conflict
+  ): token_purchase_mutation_response
+
+  """
+  insert a single row into the table: "token_purchase"
+  """
+  insert_token_purchase_one(
     """the row to be inserted"""
-    object: token_transaction_insert_input!
+    object: token_purchase_insert_input!
 
     """upsert condition"""
-    on_conflict: token_transaction_on_conflict
-  ): token_transaction
-
-  """
-  insert data into the table: "wallet_transaction"
-  """
-  insert_wallet_transaction(
+    on_conflict: token_purchase_on_conflict
+  ): token_purchase
+
+  """
+  insert data into the table: "token_sale"
+  """
+  insert_token_sale(
     """the rows to be inserted"""
-    objects: [wallet_transaction_insert_input!]!
+    objects: [token_sale_insert_input!]!
 
     """upsert condition"""
-    on_conflict: wallet_transaction_on_conflict
-  ): wallet_transaction_mutation_response
-
-  """
-  insert a single row into the table: "wallet_transaction"
-  """
-  insert_wallet_transaction_one(
+    on_conflict: token_sale_on_conflict
+  ): token_sale_mutation_response
+
+  """
+  insert a single row into the table: "token_sale"
+  """
+  insert_token_sale_one(
     """the row to be inserted"""
-    object: wallet_transaction_insert_input!
+    object: token_sale_insert_input!
 
     """upsert condition"""
-    on_conflict: wallet_transaction_on_conflict
-  ): wallet_transaction
-
-  """
-  execute VOLATILE function "sell_token" which returns "token_transaction"
-  """
-  sell_token(
-    """
-    input parameters for function "sell_token"
-    """
-    args: sell_token_args!
-
-    """distinct select on columns"""
-    distinct_on: [token_transaction_select_column!]
-
-    """limit the number of rows returned"""
-    limit: Int
-
-    """skip the first n rows. Use only with order_by"""
-    offset: Int
-
-    """sort the rows by one or more columns"""
-    order_by: [token_transaction_order_by!]
-
-    """filter the rows returned"""
-    where: token_transaction_bool_exp
-  ): token_transaction
+    on_conflict: token_sale_on_conflict
+  ): token_sale
 
   """
   update data of the table: "analytics_client_event"
@@ -1949,26 +1309,25 @@
   ): [api_trade_history_mutation_response]
 
   """
-  update data of the table: "token_transaction"
-  """
-  update_token_transaction(
+  update data of the table: "token_purchase"
+  """
+  update_token_purchase(
     """increments the numeric columns with given value of the filtered values"""
-    _inc: token_transaction_inc_input
+    _inc: token_purchase_inc_input
 
     """sets the columns of the filtered rows to the given values"""
-    _set: token_transaction_set_input
+    _set: token_purchase_set_input
 
     """filter the rows which have to be updated"""
-    where: token_transaction_bool_exp!
-  ): token_transaction_mutation_response
-
-  """
-  update single row of the table: "token_transaction"
-  """
-  update_token_transaction_by_pk(
+    where: token_purchase_bool_exp!
+  ): token_purchase_mutation_response
+
+  """
+  update single row of the table: "token_purchase"
+  """
+  update_token_purchase_by_pk(
     """increments the numeric columns with given value of the filtered values"""
-    _inc: token_transaction_inc_input
->>>>>>> ee1519f2
+    _inc: token_purchase_inc_input
 
     """sets the columns of the filtered rows to the given values"""
     _set: token_purchase_set_input
@@ -1976,7 +1335,6 @@
   ): token_purchase
 
   """
-<<<<<<< HEAD
   update multiples rows of table: "token_purchase"
   """
   update_token_purchase_many(
@@ -2017,48 +1375,6 @@
     """updates to execute, in order"""
     updates: [token_sale_updates!]!
   ): [token_sale_mutation_response]
-}
-=======
-  update multiples rows of table: "token_transaction"
-  """
-  update_token_transaction_many(
-    """updates to execute, in order"""
-    updates: [token_transaction_updates!]!
-  ): [token_transaction_mutation_response]
-
-  """
-  update data of the table: "wallet_transaction"
-  """
-  update_wallet_transaction(
-    """increments the numeric columns with given value of the filtered values"""
-    _inc: wallet_transaction_inc_input
-
-    """sets the columns of the filtered rows to the given values"""
-    _set: wallet_transaction_set_input
-
-    """filter the rows which have to be updated"""
-    where: wallet_transaction_bool_exp!
-  ): wallet_transaction_mutation_response
-
-  """
-  update single row of the table: "wallet_transaction"
-  """
-  update_wallet_transaction_by_pk(
-    """increments the numeric columns with given value of the filtered values"""
-    _inc: wallet_transaction_inc_input
-
-    """sets the columns of the filtered rows to the given values"""
-    _set: wallet_transaction_set_input
-    pk_columns: wallet_transaction_pk_columns_input!
-  ): wallet_transaction
-
-  """
-  update multiples rows of table: "wallet_transaction"
-  """
-  update_wallet_transaction_many(
-    """updates to execute, in order"""
-    updates: [wallet_transaction_updates!]!
-  ): [wallet_transaction_mutation_response]
 }
 
 scalar numeric
@@ -2245,6 +1561,92 @@
     """filter the rows returned"""
     where: token_metadata_model_bool_exp_bool_exp
   ): [token_metadata_model!]!
+
+  """
+  fetch data from the table: "token_purchase"
+  """
+  token_purchase(
+    """distinct select on columns"""
+    distinct_on: [token_purchase_select_column!]
+
+    """limit the number of rows returned"""
+    limit: Int
+
+    """skip the first n rows. Use only with order_by"""
+    offset: Int
+
+    """sort the rows by one or more columns"""
+    order_by: [token_purchase_order_by!]
+
+    """filter the rows returned"""
+    where: token_purchase_bool_exp
+  ): [token_purchase!]!
+
+  """
+  fetch aggregated fields from the table: "token_purchase"
+  """
+  token_purchase_aggregate(
+    """distinct select on columns"""
+    distinct_on: [token_purchase_select_column!]
+
+    """limit the number of rows returned"""
+    limit: Int
+
+    """skip the first n rows. Use only with order_by"""
+    offset: Int
+
+    """sort the rows by one or more columns"""
+    order_by: [token_purchase_order_by!]
+
+    """filter the rows returned"""
+    where: token_purchase_bool_exp
+  ): token_purchase_aggregate!
+
+  """fetch data from the table: "token_purchase" using primary key columns"""
+  token_purchase_by_pk(id: uuid!): token_purchase
+
+  """
+  fetch data from the table: "token_sale"
+  """
+  token_sale(
+    """distinct select on columns"""
+    distinct_on: [token_sale_select_column!]
+
+    """limit the number of rows returned"""
+    limit: Int
+
+    """skip the first n rows. Use only with order_by"""
+    offset: Int
+
+    """sort the rows by one or more columns"""
+    order_by: [token_sale_order_by!]
+
+    """filter the rows returned"""
+    where: token_sale_bool_exp
+  ): [token_sale!]!
+
+  """
+  fetch aggregated fields from the table: "token_sale"
+  """
+  token_sale_aggregate(
+    """distinct select on columns"""
+    distinct_on: [token_sale_select_column!]
+
+    """limit the number of rows returned"""
+    limit: Int
+
+    """skip the first n rows. Use only with order_by"""
+    offset: Int
+
+    """sort the rows by one or more columns"""
+    order_by: [token_sale_order_by!]
+
+    """filter the rows returned"""
+    where: token_sale_bool_exp
+  ): token_sale_aggregate!
+
+  """fetch data from the table: "token_sale" using primary key columns"""
+  token_sale_by_pk(id: uuid!): token_sale
   token_stats_interval_agg(
     """token_stats_interval_aggNative Query Arguments"""
     args: token_stats_interval_agg_arguments!
@@ -2302,14 +1704,9 @@
     """filter the rows returned"""
     where: trade_history_candle_model_bool_exp_bool_exp
   ): [trade_history_candle_model!]!
-
-  """
-  fetch data from the table: "token_transaction"
-  """
-  token_transaction(
+  transactions(
     """distinct select on columns"""
-    distinct_on: [token_transaction_select_column!]
->>>>>>> ee1519f2
+    distinct_on: [transaction_model_enum_name!]
 
     """limit the number of rows returned"""
     limit: Int
@@ -2318,164 +1715,11 @@
     offset: Int
 
     """sort the rows by one or more columns"""
-    order_by: [token_transaction_order_by!]
-
-    """filter the rows returned"""
-    where: token_transaction_bool_exp
-  ): [token_transaction!]!
-
-  """
-  fetch aggregated fields from the table: "token_transaction"
-  """
-  token_transaction_aggregate(
-    """distinct select on columns"""
-    distinct_on: [token_transaction_select_column!]
-
-    """limit the number of rows returned"""
-    limit: Int
-
-    """skip the first n rows. Use only with order_by"""
-    offset: Int
-
-    """sort the rows by one or more columns"""
-    order_by: [token_transaction_order_by!]
-
-    """filter the rows returned"""
-    where: token_transaction_bool_exp
-  ): token_transaction_aggregate!
-
-  """
-  fetch data from the table: "token_transaction" using primary key columns
-  """
-  token_transaction_by_pk(id: uuid!): token_transaction
-  token_transaction_offset(
-    """token_transaction_offsetNative Query Arguments"""
-    args: token_transaction_offset_arguments!
-
-    """distinct select on columns"""
-    distinct_on: [token_transaction_offset_model_enum_name!]
-
-    """limit the number of rows returned"""
-    limit: Int
-
-    """skip the first n rows. Use only with order_by"""
-    offset: Int
-
-    """sort the rows by one or more columns"""
-    order_by: [token_transaction_offset_model_order_by!]
-
-    """filter the rows returned"""
-    where: token_transaction_offset_model_bool_exp_bool_exp
-  ): [token_transaction_offset_model!]!
-  wallet_balance_ignore_interval(
-    """wallet_balance_ignore_intervalNative Query Arguments"""
-    args: wallet_balance_ignore_interval_arguments!
-
-    """distinct select on columns"""
-    distinct_on: [balance_offset_model_enum_name!]
-
-    """limit the number of rows returned"""
-    limit: Int
-
-    """skip the first n rows. Use only with order_by"""
-    offset: Int
-
-    """sort the rows by one or more columns"""
-    order_by: [balance_offset_model_order_by!]
-
-    """filter the rows returned"""
-    where: balance_offset_model_bool_exp_bool_exp
-  ): [balance_offset_model!]!
-  wallet_token_balance_ignore_interval(
-    """wallet_token_balance_ignore_intervalNative Query Arguments"""
-    args: wallet_token_balance_ignore_interval_arguments!
-
-    """distinct select on columns"""
-    distinct_on: [balance_offset_model_enum_name!]
-
-    """limit the number of rows returned"""
-    limit: Int
-
-    """skip the first n rows. Use only with order_by"""
-    offset: Int
-
-    """sort the rows by one or more columns"""
-    order_by: [balance_offset_model_order_by!]
-
-    """filter the rows returned"""
-    where: balance_offset_model_bool_exp_bool_exp
-  ): [balance_offset_model!]!
-
-  """
-  fetch data from the table: "wallet_transaction"
-  """
-  wallet_transaction(
-    """distinct select on columns"""
-    distinct_on: [wallet_transaction_select_column!]
-
-    """limit the number of rows returned"""
-    limit: Int
-
-    """skip the first n rows. Use only with order_by"""
-    offset: Int
-
-    """sort the rows by one or more columns"""
-    order_by: [wallet_transaction_order_by!]
-
-    """filter the rows returned"""
-    where: wallet_transaction_bool_exp
-  ): [wallet_transaction!]!
-
-  """
-  fetch aggregated fields from the table: "wallet_transaction"
-  """
-  wallet_transaction_aggregate(
-    """distinct select on columns"""
-    distinct_on: [wallet_transaction_select_column!]
-
-    """limit the number of rows returned"""
-    limit: Int
-
-    """skip the first n rows. Use only with order_by"""
-    offset: Int
-
-    """sort the rows by one or more columns"""
-    order_by: [wallet_transaction_order_by!]
-
-    """filter the rows returned"""
-    where: wallet_transaction_bool_exp
-  ): wallet_transaction_aggregate!
-
-  """
-  fetch data from the table: "wallet_transaction" using primary key columns
-  """
-  wallet_transaction_by_pk(id: uuid!): wallet_transaction
-  wallet_transaction_offset(
-    """wallet_transaction_offsetNative Query Arguments"""
-    args: wallet_transaction_offset_arguments!
-
-    """distinct select on columns"""
-    distinct_on: [wallet_transaction_offset_model_enum_name!]
-
-    """limit the number of rows returned"""
-    limit: Int
-
-    """skip the first n rows. Use only with order_by"""
-    offset: Int
-
-    """sort the rows by one or more columns"""
-    order_by: [wallet_transaction_offset_model_order_by!]
-
-    """filter the rows returned"""
-    where: wallet_transaction_offset_model_bool_exp_bool_exp
-  ): [wallet_transaction_offset_model!]!
-}
-
-input sell_token_args {
-  amount_to_sell: numeric
-  token_address: String
-  token_price: float8
-  user_wallet: String
+    order_by: [transaction_model_order_by!]
+
+    """filter the rows returned"""
+    where: transaction_model_bool_exp_bool_exp
+  ): [transaction_model!]!
 }
 
 type subscription_root {
@@ -2523,15 +1767,6 @@
   fetch data from the table: "analytics_client_event" using primary key columns
   """
   analytics_client_event_by_pk(id: uuid!): analytics_client_event
-<<<<<<< HEAD
-
-  """
-  fetch data from the table: "token_purchase"
-  """
-  token_purchase(
-    """distinct select on columns"""
-    distinct_on: [token_purchase_select_column!]
-=======
 
   """
   fetch data from the table in a streaming manner: "analytics_client_event"
@@ -2553,7 +1788,6 @@
   api_trade_history(
     """distinct select on columns"""
     distinct_on: [api_trade_history_select_column!]
->>>>>>> ee1519f2
 
     """limit the number of rows returned"""
     limit: Int
@@ -2562,20 +1796,6 @@
     offset: Int
 
     """sort the rows by one or more columns"""
-<<<<<<< HEAD
-    order_by: [token_purchase_order_by!]
-
-    """filter the rows returned"""
-    where: token_purchase_bool_exp
-  ): [token_purchase!]!
-
-  """
-  fetch aggregated fields from the table: "token_purchase"
-  """
-  token_purchase_aggregate(
-    """distinct select on columns"""
-    distinct_on: [token_purchase_select_column!]
-=======
     order_by: [api_trade_history_order_by!]
 
     """filter the rows returned"""
@@ -2588,7 +1808,6 @@
   api_trade_history_1min(
     """distinct select on columns"""
     distinct_on: [api_trade_history_1min_select_column!]
->>>>>>> ee1519f2
 
     """limit the number of rows returned"""
     limit: Int
@@ -2597,23 +1816,6 @@
     offset: Int
 
     """sort the rows by one or more columns"""
-<<<<<<< HEAD
-    order_by: [token_purchase_order_by!]
-
-    """filter the rows returned"""
-    where: token_purchase_bool_exp
-  ): token_purchase_aggregate!
-
-  """fetch data from the table: "token_purchase" using primary key columns"""
-  token_purchase_by_pk(id: uuid!): token_purchase
-
-  """
-  fetch data from the table: "token_sale"
-  """
-  token_sale(
-    """distinct select on columns"""
-    distinct_on: [token_sale_select_column!]
-=======
     order_by: [api_trade_history_1min_order_by!]
 
     """filter the rows returned"""
@@ -2626,7 +1828,6 @@
   api_trade_history_1min_aggregate(
     """distinct select on columns"""
     distinct_on: [api_trade_history_1min_select_column!]
->>>>>>> ee1519f2
 
     """limit the number of rows returned"""
     limit: Int
@@ -2635,20 +1836,6 @@
     offset: Int
 
     """sort the rows by one or more columns"""
-<<<<<<< HEAD
-    order_by: [token_sale_order_by!]
-
-    """filter the rows returned"""
-    where: token_sale_bool_exp
-  ): [token_sale!]!
-
-  """
-  fetch aggregated fields from the table: "token_sale"
-  """
-  token_sale_aggregate(
-    """distinct select on columns"""
-    distinct_on: [token_sale_select_column!]
-=======
     order_by: [api_trade_history_1min_order_by!]
 
     """filter the rows returned"""
@@ -2675,7 +1862,6 @@
   api_trade_history_aggregate(
     """distinct select on columns"""
     distinct_on: [api_trade_history_select_column!]
->>>>>>> ee1519f2
 
     """limit the number of rows returned"""
     limit: Int
@@ -2684,19 +1870,6 @@
     offset: Int
 
     """sort the rows by one or more columns"""
-<<<<<<< HEAD
-    order_by: [token_sale_order_by!]
-
-    """filter the rows returned"""
-    where: token_sale_bool_exp
-  ): token_sale_aggregate!
-
-  """fetch data from the table: "token_sale" using primary key columns"""
-  token_sale_by_pk(id: uuid!): token_sale
-  transactions(
-    """distinct select on columns"""
-    distinct_on: [transaction_model_enum_name!]
-=======
     order_by: [api_trade_history_order_by!]
 
     """filter the rows returned"""
@@ -2724,7 +1897,6 @@
   token_metadata_formatted(
     """distinct select on columns"""
     distinct_on: [token_metadata_model_enum_name!]
->>>>>>> ee1519f2
 
     """limit the number of rows returned"""
     limit: Int
@@ -2733,27 +1905,125 @@
     offset: Int
 
     """sort the rows by one or more columns"""
-<<<<<<< HEAD
-    order_by: [transaction_model_order_by!]
-
-    """filter the rows returned"""
-    where: transaction_model_bool_exp_bool_exp
-  ): [transaction_model!]!
-}
-
-type subscription_root {
-  """
-  fetch data from the table: "analytics_client_event"
-  """
-  analytics_client_event(
-    """distinct select on columns"""
-    distinct_on: [analytics_client_event_select_column!]
-=======
     order_by: [token_metadata_model_order_by!]
 
     """filter the rows returned"""
     where: token_metadata_model_bool_exp_bool_exp
   ): [token_metadata_model!]!
+
+  """
+  fetch data from the table: "token_purchase"
+  """
+  token_purchase(
+    """distinct select on columns"""
+    distinct_on: [token_purchase_select_column!]
+
+    """limit the number of rows returned"""
+    limit: Int
+
+    """skip the first n rows. Use only with order_by"""
+    offset: Int
+
+    """sort the rows by one or more columns"""
+    order_by: [token_purchase_order_by!]
+
+    """filter the rows returned"""
+    where: token_purchase_bool_exp
+  ): [token_purchase!]!
+
+  """
+  fetch aggregated fields from the table: "token_purchase"
+  """
+  token_purchase_aggregate(
+    """distinct select on columns"""
+    distinct_on: [token_purchase_select_column!]
+
+    """limit the number of rows returned"""
+    limit: Int
+
+    """skip the first n rows. Use only with order_by"""
+    offset: Int
+
+    """sort the rows by one or more columns"""
+    order_by: [token_purchase_order_by!]
+
+    """filter the rows returned"""
+    where: token_purchase_bool_exp
+  ): token_purchase_aggregate!
+
+  """fetch data from the table: "token_purchase" using primary key columns"""
+  token_purchase_by_pk(id: uuid!): token_purchase
+
+  """
+  fetch data from the table in a streaming manner: "token_purchase"
+  """
+  token_purchase_stream(
+    """maximum number of rows returned in a single batch"""
+    batch_size: Int!
+
+    """cursor to stream the results returned by the query"""
+    cursor: [token_purchase_stream_cursor_input]!
+
+    """filter the rows returned"""
+    where: token_purchase_bool_exp
+  ): [token_purchase!]!
+
+  """
+  fetch data from the table: "token_sale"
+  """
+  token_sale(
+    """distinct select on columns"""
+    distinct_on: [token_sale_select_column!]
+
+    """limit the number of rows returned"""
+    limit: Int
+
+    """skip the first n rows. Use only with order_by"""
+    offset: Int
+
+    """sort the rows by one or more columns"""
+    order_by: [token_sale_order_by!]
+
+    """filter the rows returned"""
+    where: token_sale_bool_exp
+  ): [token_sale!]!
+
+  """
+  fetch aggregated fields from the table: "token_sale"
+  """
+  token_sale_aggregate(
+    """distinct select on columns"""
+    distinct_on: [token_sale_select_column!]
+
+    """limit the number of rows returned"""
+    limit: Int
+
+    """skip the first n rows. Use only with order_by"""
+    offset: Int
+
+    """sort the rows by one or more columns"""
+    order_by: [token_sale_order_by!]
+
+    """filter the rows returned"""
+    where: token_sale_bool_exp
+  ): token_sale_aggregate!
+
+  """fetch data from the table: "token_sale" using primary key columns"""
+  token_sale_by_pk(id: uuid!): token_sale
+
+  """
+  fetch data from the table in a streaming manner: "token_sale"
+  """
+  token_sale_stream(
+    """maximum number of rows returned in a single batch"""
+    batch_size: Int!
+
+    """cursor to stream the results returned by the query"""
+    cursor: [token_sale_stream_cursor_input]!
+
+    """filter the rows returned"""
+    where: token_sale_bool_exp
+  ): [token_sale!]!
   token_stats_interval_agg(
     """token_stats_interval_aggNative Query Arguments"""
     args: token_stats_interval_agg_arguments!
@@ -2779,7 +2049,6 @@
 
     """distinct select on columns"""
     distinct_on: [token_stats_model_enum_name!]
->>>>>>> ee1519f2
 
     """limit the number of rows returned"""
     limit: Int
@@ -2788,13 +2057,6 @@
     offset: Int
 
     """sort the rows by one or more columns"""
-<<<<<<< HEAD
-    order_by: [analytics_client_event_order_by!]
-
-    """filter the rows returned"""
-    where: analytics_client_event_bool_exp
-  ): [analytics_client_event!]!
-=======
     order_by: [token_stats_model_order_by!]
 
     """filter the rows returned"""
@@ -2819,160 +2081,6 @@
     """filter the rows returned"""
     where: trade_history_candle_model_bool_exp_bool_exp
   ): [trade_history_candle_model!]!
->>>>>>> ee1519f2
-
-  """
-  fetch aggregated fields from the table: "analytics_client_event"
-  """
-  analytics_client_event_aggregate(
-    """distinct select on columns"""
-    distinct_on: [analytics_client_event_select_column!]
-
-    """limit the number of rows returned"""
-    limit: Int
-
-    """skip the first n rows. Use only with order_by"""
-    offset: Int
-
-    """sort the rows by one or more columns"""
-    order_by: [analytics_client_event_order_by!]
-
-    """filter the rows returned"""
-    where: analytics_client_event_bool_exp
-  ): analytics_client_event_aggregate!
-
-  """
-  fetch data from the table: "analytics_client_event" using primary key columns
-  """
-  analytics_client_event_by_pk(id: uuid!): analytics_client_event
-
-  """
-  fetch data from the table in a streaming manner: "analytics_client_event"
-  """
-  analytics_client_event_stream(
-    """maximum number of rows returned in a single batch"""
-    batch_size: Int!
-
-    """cursor to stream the results returned by the query"""
-    cursor: [analytics_client_event_stream_cursor_input]!
-
-    """filter the rows returned"""
-    where: analytics_client_event_bool_exp
-  ): [analytics_client_event!]!
-
-  """
-  fetch data from the table: "token_purchase"
-  """
-  token_purchase(
-    """distinct select on columns"""
-    distinct_on: [token_purchase_select_column!]
-
-    """limit the number of rows returned"""
-    limit: Int
-
-    """skip the first n rows. Use only with order_by"""
-    offset: Int
-
-    """sort the rows by one or more columns"""
-    order_by: [token_purchase_order_by!]
-
-    """filter the rows returned"""
-    where: token_purchase_bool_exp
-  ): [token_purchase!]!
-
-  """
-  fetch aggregated fields from the table: "token_purchase"
-  """
-  token_purchase_aggregate(
-    """distinct select on columns"""
-    distinct_on: [token_purchase_select_column!]
-
-    """limit the number of rows returned"""
-    limit: Int
-
-    """skip the first n rows. Use only with order_by"""
-    offset: Int
-
-    """sort the rows by one or more columns"""
-    order_by: [token_purchase_order_by!]
-
-    """filter the rows returned"""
-    where: token_purchase_bool_exp
-  ): token_purchase_aggregate!
-
-  """fetch data from the table: "token_purchase" using primary key columns"""
-  token_purchase_by_pk(id: uuid!): token_purchase
-
-  """
-  fetch data from the table in a streaming manner: "token_purchase"
-  """
-  token_purchase_stream(
-    """maximum number of rows returned in a single batch"""
-    batch_size: Int!
-
-    """cursor to stream the results returned by the query"""
-    cursor: [token_purchase_stream_cursor_input]!
-
-    """filter the rows returned"""
-    where: token_purchase_bool_exp
-  ): [token_purchase!]!
-
-  """
-  fetch data from the table: "token_sale"
-  """
-  token_sale(
-    """distinct select on columns"""
-    distinct_on: [token_sale_select_column!]
-
-    """limit the number of rows returned"""
-    limit: Int
-
-    """skip the first n rows. Use only with order_by"""
-    offset: Int
-
-    """sort the rows by one or more columns"""
-    order_by: [token_sale_order_by!]
-
-    """filter the rows returned"""
-    where: token_sale_bool_exp
-  ): [token_sale!]!
-
-  """
-  fetch aggregated fields from the table: "token_sale"
-  """
-  token_sale_aggregate(
-    """distinct select on columns"""
-    distinct_on: [token_sale_select_column!]
-
-    """limit the number of rows returned"""
-    limit: Int
-
-    """skip the first n rows. Use only with order_by"""
-    offset: Int
-
-    """sort the rows by one or more columns"""
-    order_by: [token_sale_order_by!]
-
-    """filter the rows returned"""
-    where: token_sale_bool_exp
-  ): token_sale_aggregate!
-
-  """fetch data from the table: "token_sale" using primary key columns"""
-  token_sale_by_pk(id: uuid!): token_sale
-
-  """
-  fetch data from the table in a streaming manner: "token_sale"
-  """
-  token_sale_stream(
-    """maximum number of rows returned in a single batch"""
-    batch_size: Int!
-
-    """cursor to stream the results returned by the query"""
-    cursor: [token_sale_stream_cursor_input]!
-
-    """filter the rows returned"""
-    where: token_sale_bool_exp
-  ): [token_sale!]!
   transactions(
     """distinct select on columns"""
     distinct_on: [transaction_model_enum_name!]
@@ -3095,6 +2203,668 @@
   _lte: token_metadata_scalar
   _neq: token_metadata_scalar
   _nin: [token_metadata_scalar!]
+}
+
+"""
+columns and relationships of "token_purchase"
+"""
+type token_purchase {
+  build: String
+  created_at: timestamptz!
+  error_details: String
+  id: uuid!
+  source: String
+  token_amount: numeric!
+  token_mint: String!
+  token_price_usd: numeric!
+  user_agent: String!
+  user_wallet: String!
+}
+
+"""
+aggregated selection of "token_purchase"
+"""
+type token_purchase_aggregate {
+  aggregate: token_purchase_aggregate_fields
+  nodes: [token_purchase!]!
+}
+
+"""
+aggregate fields of "token_purchase"
+"""
+type token_purchase_aggregate_fields {
+  avg: token_purchase_avg_fields
+  count(columns: [token_purchase_select_column!], distinct: Boolean): Int!
+  max: token_purchase_max_fields
+  min: token_purchase_min_fields
+  stddev: token_purchase_stddev_fields
+  stddev_pop: token_purchase_stddev_pop_fields
+  stddev_samp: token_purchase_stddev_samp_fields
+  sum: token_purchase_sum_fields
+  var_pop: token_purchase_var_pop_fields
+  var_samp: token_purchase_var_samp_fields
+  variance: token_purchase_variance_fields
+}
+
+"""aggregate avg on columns"""
+type token_purchase_avg_fields {
+  token_amount: Float
+  token_price_usd: Float
+}
+
+"""
+Boolean expression to filter rows from the table "token_purchase". All fields are combined with a logical 'AND'.
+"""
+input token_purchase_bool_exp {
+  _and: [token_purchase_bool_exp!]
+  _not: token_purchase_bool_exp
+  _or: [token_purchase_bool_exp!]
+  build: String_comparison_exp
+  created_at: timestamptz_comparison_exp
+  error_details: String_comparison_exp
+  id: uuid_comparison_exp
+  source: String_comparison_exp
+  token_amount: numeric_comparison_exp
+  token_mint: String_comparison_exp
+  token_price_usd: numeric_comparison_exp
+  user_agent: String_comparison_exp
+  user_wallet: String_comparison_exp
+}
+
+"""
+unique or primary key constraints on table "token_purchase"
+"""
+enum token_purchase_constraint {
+  """
+  unique or primary key constraint on columns "id"
+  """
+  token_purchase_pkey
+}
+
+"""
+input type for incrementing numeric columns in table "token_purchase"
+"""
+input token_purchase_inc_input {
+  token_amount: numeric
+  token_price_usd: numeric
+}
+
+"""
+input type for inserting data into table "token_purchase"
+"""
+input token_purchase_insert_input {
+  build: String
+  created_at: timestamptz
+  error_details: String
+  id: uuid
+  source: String
+  token_amount: numeric
+  token_mint: String
+  token_price_usd: numeric
+  user_agent: String
+  user_wallet: String
+}
+
+"""aggregate max on columns"""
+type token_purchase_max_fields {
+  build: String
+  created_at: timestamptz
+  error_details: String
+  id: uuid
+  source: String
+  token_amount: numeric
+  token_mint: String
+  token_price_usd: numeric
+  user_agent: String
+  user_wallet: String
+}
+
+"""aggregate min on columns"""
+type token_purchase_min_fields {
+  build: String
+  created_at: timestamptz
+  error_details: String
+  id: uuid
+  source: String
+  token_amount: numeric
+  token_mint: String
+  token_price_usd: numeric
+  user_agent: String
+  user_wallet: String
+}
+
+"""
+response of any mutation on the table "token_purchase"
+"""
+type token_purchase_mutation_response {
+  """number of rows affected by the mutation"""
+  affected_rows: Int!
+
+  """data from the rows affected by the mutation"""
+  returning: [token_purchase!]!
+}
+
+"""
+on_conflict condition type for table "token_purchase"
+"""
+input token_purchase_on_conflict {
+  constraint: token_purchase_constraint!
+  update_columns: [token_purchase_update_column!]! = []
+  where: token_purchase_bool_exp
+}
+
+"""Ordering options when selecting data from "token_purchase"."""
+input token_purchase_order_by {
+  build: order_by
+  created_at: order_by
+  error_details: order_by
+  id: order_by
+  source: order_by
+  token_amount: order_by
+  token_mint: order_by
+  token_price_usd: order_by
+  user_agent: order_by
+  user_wallet: order_by
+}
+
+"""primary key columns input for table: token_purchase"""
+input token_purchase_pk_columns_input {
+  id: uuid!
+}
+
+"""
+select columns of table "token_purchase"
+"""
+enum token_purchase_select_column {
+  """column name"""
+  build
+
+  """column name"""
+  created_at
+
+  """column name"""
+  error_details
+
+  """column name"""
+  id
+
+  """column name"""
+  source
+
+  """column name"""
+  token_amount
+
+  """column name"""
+  token_mint
+
+  """column name"""
+  token_price_usd
+
+  """column name"""
+  user_agent
+
+  """column name"""
+  user_wallet
+}
+
+"""
+input type for updating data in table "token_purchase"
+"""
+input token_purchase_set_input {
+  build: String
+  created_at: timestamptz
+  error_details: String
+  id: uuid
+  source: String
+  token_amount: numeric
+  token_mint: String
+  token_price_usd: numeric
+  user_agent: String
+  user_wallet: String
+}
+
+"""aggregate stddev on columns"""
+type token_purchase_stddev_fields {
+  token_amount: Float
+  token_price_usd: Float
+}
+
+"""aggregate stddev_pop on columns"""
+type token_purchase_stddev_pop_fields {
+  token_amount: Float
+  token_price_usd: Float
+}
+
+"""aggregate stddev_samp on columns"""
+type token_purchase_stddev_samp_fields {
+  token_amount: Float
+  token_price_usd: Float
+}
+
+"""
+Streaming cursor of the table "token_purchase"
+"""
+input token_purchase_stream_cursor_input {
+  """Stream column input with initial value"""
+  initial_value: token_purchase_stream_cursor_value_input!
+
+  """cursor ordering"""
+  ordering: cursor_ordering
+}
+
+"""Initial value of the column from where the streaming should start"""
+input token_purchase_stream_cursor_value_input {
+  build: String
+  created_at: timestamptz
+  error_details: String
+  id: uuid
+  source: String
+  token_amount: numeric
+  token_mint: String
+  token_price_usd: numeric
+  user_agent: String
+  user_wallet: String
+}
+
+"""aggregate sum on columns"""
+type token_purchase_sum_fields {
+  token_amount: numeric
+  token_price_usd: numeric
+}
+
+"""
+update columns of table "token_purchase"
+"""
+enum token_purchase_update_column {
+  """column name"""
+  build
+
+  """column name"""
+  created_at
+
+  """column name"""
+  error_details
+
+  """column name"""
+  id
+
+  """column name"""
+  source
+
+  """column name"""
+  token_amount
+
+  """column name"""
+  token_mint
+
+  """column name"""
+  token_price_usd
+
+  """column name"""
+  user_agent
+
+  """column name"""
+  user_wallet
+}
+
+input token_purchase_updates {
+  """increments the numeric columns with given value of the filtered values"""
+  _inc: token_purchase_inc_input
+
+  """sets the columns of the filtered rows to the given values"""
+  _set: token_purchase_set_input
+
+  """filter the rows which have to be updated"""
+  where: token_purchase_bool_exp!
+}
+
+"""aggregate var_pop on columns"""
+type token_purchase_var_pop_fields {
+  token_amount: Float
+  token_price_usd: Float
+}
+
+"""aggregate var_samp on columns"""
+type token_purchase_var_samp_fields {
+  token_amount: Float
+  token_price_usd: Float
+}
+
+"""aggregate variance on columns"""
+type token_purchase_variance_fields {
+  token_amount: Float
+  token_price_usd: Float
+}
+
+"""
+columns and relationships of "token_sale"
+"""
+type token_sale {
+  build: String
+  created_at: timestamptz!
+  error_details: String
+  id: uuid!
+  source: String
+  token_amount: numeric!
+  token_mint: String!
+  token_price_usd: numeric!
+  user_agent: String!
+  user_wallet: String!
+}
+
+"""
+aggregated selection of "token_sale"
+"""
+type token_sale_aggregate {
+  aggregate: token_sale_aggregate_fields
+  nodes: [token_sale!]!
+}
+
+"""
+aggregate fields of "token_sale"
+"""
+type token_sale_aggregate_fields {
+  avg: token_sale_avg_fields
+  count(columns: [token_sale_select_column!], distinct: Boolean): Int!
+  max: token_sale_max_fields
+  min: token_sale_min_fields
+  stddev: token_sale_stddev_fields
+  stddev_pop: token_sale_stddev_pop_fields
+  stddev_samp: token_sale_stddev_samp_fields
+  sum: token_sale_sum_fields
+  var_pop: token_sale_var_pop_fields
+  var_samp: token_sale_var_samp_fields
+  variance: token_sale_variance_fields
+}
+
+"""aggregate avg on columns"""
+type token_sale_avg_fields {
+  token_amount: Float
+  token_price_usd: Float
+}
+
+"""
+Boolean expression to filter rows from the table "token_sale". All fields are combined with a logical 'AND'.
+"""
+input token_sale_bool_exp {
+  _and: [token_sale_bool_exp!]
+  _not: token_sale_bool_exp
+  _or: [token_sale_bool_exp!]
+  build: String_comparison_exp
+  created_at: timestamptz_comparison_exp
+  error_details: String_comparison_exp
+  id: uuid_comparison_exp
+  source: String_comparison_exp
+  token_amount: numeric_comparison_exp
+  token_mint: String_comparison_exp
+  token_price_usd: numeric_comparison_exp
+  user_agent: String_comparison_exp
+  user_wallet: String_comparison_exp
+}
+
+"""
+unique or primary key constraints on table "token_sale"
+"""
+enum token_sale_constraint {
+  """
+  unique or primary key constraint on columns "id"
+  """
+  token_sale_pkey
+}
+
+"""
+input type for incrementing numeric columns in table "token_sale"
+"""
+input token_sale_inc_input {
+  token_amount: numeric
+  token_price_usd: numeric
+}
+
+"""
+input type for inserting data into table "token_sale"
+"""
+input token_sale_insert_input {
+  build: String
+  created_at: timestamptz
+  error_details: String
+  id: uuid
+  source: String
+  token_amount: numeric
+  token_mint: String
+  token_price_usd: numeric
+  user_agent: String
+  user_wallet: String
+}
+
+"""aggregate max on columns"""
+type token_sale_max_fields {
+  build: String
+  created_at: timestamptz
+  error_details: String
+  id: uuid
+  source: String
+  token_amount: numeric
+  token_mint: String
+  token_price_usd: numeric
+  user_agent: String
+  user_wallet: String
+}
+
+"""aggregate min on columns"""
+type token_sale_min_fields {
+  build: String
+  created_at: timestamptz
+  error_details: String
+  id: uuid
+  source: String
+  token_amount: numeric
+  token_mint: String
+  token_price_usd: numeric
+  user_agent: String
+  user_wallet: String
+}
+
+"""
+response of any mutation on the table "token_sale"
+"""
+type token_sale_mutation_response {
+  """number of rows affected by the mutation"""
+  affected_rows: Int!
+
+  """data from the rows affected by the mutation"""
+  returning: [token_sale!]!
+}
+
+"""
+on_conflict condition type for table "token_sale"
+"""
+input token_sale_on_conflict {
+  constraint: token_sale_constraint!
+  update_columns: [token_sale_update_column!]! = []
+  where: token_sale_bool_exp
+}
+
+"""Ordering options when selecting data from "token_sale"."""
+input token_sale_order_by {
+  build: order_by
+  created_at: order_by
+  error_details: order_by
+  id: order_by
+  source: order_by
+  token_amount: order_by
+  token_mint: order_by
+  token_price_usd: order_by
+  user_agent: order_by
+  user_wallet: order_by
+}
+
+"""primary key columns input for table: token_sale"""
+input token_sale_pk_columns_input {
+  id: uuid!
+}
+
+"""
+select columns of table "token_sale"
+"""
+enum token_sale_select_column {
+  """column name"""
+  build
+
+  """column name"""
+  created_at
+
+  """column name"""
+  error_details
+
+  """column name"""
+  id
+
+  """column name"""
+  source
+
+  """column name"""
+  token_amount
+
+  """column name"""
+  token_mint
+
+  """column name"""
+  token_price_usd
+
+  """column name"""
+  user_agent
+
+  """column name"""
+  user_wallet
+}
+
+"""
+input type for updating data in table "token_sale"
+"""
+input token_sale_set_input {
+  build: String
+  created_at: timestamptz
+  error_details: String
+  id: uuid
+  source: String
+  token_amount: numeric
+  token_mint: String
+  token_price_usd: numeric
+  user_agent: String
+  user_wallet: String
+}
+
+"""aggregate stddev on columns"""
+type token_sale_stddev_fields {
+  token_amount: Float
+  token_price_usd: Float
+}
+
+"""aggregate stddev_pop on columns"""
+type token_sale_stddev_pop_fields {
+  token_amount: Float
+  token_price_usd: Float
+}
+
+"""aggregate stddev_samp on columns"""
+type token_sale_stddev_samp_fields {
+  token_amount: Float
+  token_price_usd: Float
+}
+
+"""
+Streaming cursor of the table "token_sale"
+"""
+input token_sale_stream_cursor_input {
+  """Stream column input with initial value"""
+  initial_value: token_sale_stream_cursor_value_input!
+
+  """cursor ordering"""
+  ordering: cursor_ordering
+}
+
+"""Initial value of the column from where the streaming should start"""
+input token_sale_stream_cursor_value_input {
+  build: String
+  created_at: timestamptz
+  error_details: String
+  id: uuid
+  source: String
+  token_amount: numeric
+  token_mint: String
+  token_price_usd: numeric
+  user_agent: String
+  user_wallet: String
+}
+
+"""aggregate sum on columns"""
+type token_sale_sum_fields {
+  token_amount: numeric
+  token_price_usd: numeric
+}
+
+"""
+update columns of table "token_sale"
+"""
+enum token_sale_update_column {
+  """column name"""
+  build
+
+  """column name"""
+  created_at
+
+  """column name"""
+  error_details
+
+  """column name"""
+  id
+
+  """column name"""
+  source
+
+  """column name"""
+  token_amount
+
+  """column name"""
+  token_mint
+
+  """column name"""
+  token_price_usd
+
+  """column name"""
+  user_agent
+
+  """column name"""
+  user_wallet
+}
+
+input token_sale_updates {
+  """increments the numeric columns with given value of the filtered values"""
+  _inc: token_sale_inc_input
+
+  """sets the columns of the filtered rows to the given values"""
+  _set: token_sale_set_input
+
+  """filter the rows which have to be updated"""
+  where: token_sale_bool_exp!
+}
+
+"""aggregate var_pop on columns"""
+type token_sale_var_pop_fields {
+  token_amount: Float
+  token_price_usd: Float
+}
+
+"""aggregate var_samp on columns"""
+type token_sale_var_samp_fields {
+  token_amount: Float
+  token_price_usd: Float
+}
+
+"""aggregate variance on columns"""
+type token_sale_variance_fields {
+  token_amount: Float
+  token_price_usd: Float
 }
 
 """token_stats_interval_aggNative Query Arguments"""
@@ -3241,350 +3011,6 @@
   candle_interval: interval!
 }
 
-"""
-columns and relationships of "token_purchase"
-"""
-type token_purchase {
-  build: String
-  created_at: timestamptz!
-  error_details: String
-  id: uuid!
-  source: String
-  token_amount: numeric!
-  token_mint: String!
-  token_price_usd: numeric!
-  user_agent: String!
-  user_wallet: String!
-}
-
-"""
-aggregated selection of "token_purchase"
-"""
-type token_purchase_aggregate {
-  aggregate: token_purchase_aggregate_fields
-  nodes: [token_purchase!]!
-}
-
-"""
-aggregate fields of "token_purchase"
-"""
-type token_purchase_aggregate_fields {
-  avg: token_purchase_avg_fields
-  count(columns: [token_purchase_select_column!], distinct: Boolean): Int!
-  max: token_purchase_max_fields
-  min: token_purchase_min_fields
-  stddev: token_purchase_stddev_fields
-  stddev_pop: token_purchase_stddev_pop_fields
-  stddev_samp: token_purchase_stddev_samp_fields
-  sum: token_purchase_sum_fields
-  var_pop: token_purchase_var_pop_fields
-  var_samp: token_purchase_var_samp_fields
-  variance: token_purchase_variance_fields
-}
-
-"""aggregate avg on columns"""
-type token_purchase_avg_fields {
-  token_amount: Float
-  token_price_usd: Float
-}
-
-"""
-Boolean expression to filter rows from the table "token_purchase". All fields are combined with a logical 'AND'.
-"""
-input token_purchase_bool_exp {
-  _and: [token_purchase_bool_exp!]
-  _not: token_purchase_bool_exp
-  _or: [token_purchase_bool_exp!]
-  build: String_comparison_exp
-  created_at: timestamptz_comparison_exp
-  error_details: String_comparison_exp
-  id: uuid_comparison_exp
-  source: String_comparison_exp
-  token_amount: numeric_comparison_exp
-  token_mint: String_comparison_exp
-  token_price_usd: numeric_comparison_exp
-  user_agent: String_comparison_exp
-  user_wallet: String_comparison_exp
-}
-
-"""
-unique or primary key constraints on table "token_purchase"
-"""
-enum token_purchase_constraint {
-  """
-  unique or primary key constraint on columns "id"
-  """
-  token_purchase_pkey
-}
-
-"""
-input type for incrementing numeric columns in table "token_purchase"
-"""
-input token_purchase_inc_input {
-  token_amount: numeric
-  token_price_usd: numeric
-}
-
-"""
-input type for inserting data into table "token_purchase"
-"""
-input token_purchase_insert_input {
-  build: String
-  created_at: timestamptz
-  error_details: String
-  id: uuid
-  source: String
-  token_amount: numeric
-  token_mint: String
-  token_price_usd: numeric
-  user_agent: String
-  user_wallet: String
-}
-
-"""aggregate max on columns"""
-type token_purchase_max_fields {
-  build: String
-  created_at: timestamptz
-  error_details: String
-  id: uuid
-  source: String
-  token_amount: numeric
-  token_mint: String
-  token_price_usd: numeric
-  user_agent: String
-  user_wallet: String
-}
-
-"""aggregate min on columns"""
-type token_purchase_min_fields {
-  build: String
-  created_at: timestamptz
-  error_details: String
-  id: uuid
-  source: String
-  token_amount: numeric
-  token_mint: String
-  token_price_usd: numeric
-  user_agent: String
-  user_wallet: String
-}
-
-"""
-response of any mutation on the table "token_purchase"
-"""
-type token_purchase_mutation_response {
-  """number of rows affected by the mutation"""
-  affected_rows: Int!
-
-  """data from the rows affected by the mutation"""
-  returning: [token_purchase!]!
-}
-
-"""
-on_conflict condition type for table "token_purchase"
-"""
-input token_purchase_on_conflict {
-  constraint: token_purchase_constraint!
-  update_columns: [token_purchase_update_column!]! = []
-  where: token_purchase_bool_exp
-}
-
-"""Ordering options when selecting data from "token_purchase"."""
-input token_purchase_order_by {
-  build: order_by
-  created_at: order_by
-  error_details: order_by
-  id: order_by
-  source: order_by
-  token_amount: order_by
-  token_mint: order_by
-  token_price_usd: order_by
-  user_agent: order_by
-  user_wallet: order_by
-}
-
-"""primary key columns input for table: token_purchase"""
-input token_purchase_pk_columns_input {
-  id: uuid!
-}
-
-"""
-select columns of table "token_purchase"
-"""
-enum token_purchase_select_column {
-  """column name"""
-  build
-
-  """column name"""
-  created_at
-
-  """column name"""
-  error_details
-
-  """column name"""
-  id
-
-  """column name"""
-  source
-
-  """column name"""
-  token_amount
-
-  """column name"""
-  token_mint
-
-  """column name"""
-  token_price_usd
-
-  """column name"""
-  user_agent
-
-  """column name"""
-  user_wallet
-}
-
-"""
-input type for updating data in table "token_purchase"
-"""
-input token_purchase_set_input {
-  build: String
-  created_at: timestamptz
-  error_details: String
-  id: uuid
-  source: String
-  token_amount: numeric
-  token_mint: String
-  token_price_usd: numeric
-  user_agent: String
-  user_wallet: String
-}
-
-"""aggregate stddev on columns"""
-type token_purchase_stddev_fields {
-  token_amount: Float
-  token_price_usd: Float
-}
-
-"""aggregate stddev_pop on columns"""
-type token_purchase_stddev_pop_fields {
-  token_amount: Float
-  token_price_usd: Float
-}
-
-"""aggregate stddev_samp on columns"""
-type token_purchase_stddev_samp_fields {
-  token_amount: Float
-  token_price_usd: Float
-}
-
-"""
-Streaming cursor of the table "token_purchase"
-"""
-input token_purchase_stream_cursor_input {
-  """Stream column input with initial value"""
-  initial_value: token_purchase_stream_cursor_value_input!
-
-  """cursor ordering"""
-  ordering: cursor_ordering
-}
-
-"""Initial value of the column from where the streaming should start"""
-input token_purchase_stream_cursor_value_input {
-  build: String
-  created_at: timestamptz
-  error_details: String
-  id: uuid
-  source: String
-  token_amount: numeric
-  token_mint: String
-  token_price_usd: numeric
-  user_agent: String
-  user_wallet: String
-}
-
-"""aggregate sum on columns"""
-type token_purchase_sum_fields {
-  token_amount: numeric
-  token_price_usd: numeric
-}
-
-"""
-update columns of table "token_purchase"
-"""
-enum token_purchase_update_column {
-  """column name"""
-  build
-
-  """column name"""
-  created_at
-
-  """column name"""
-  error_details
-
-  """column name"""
-  id
-
-  """column name"""
-  source
-
-  """column name"""
-  token_amount
-
-  """column name"""
-  token_mint
-
-  """column name"""
-  token_price_usd
-
-  """column name"""
-  user_agent
-
-  """column name"""
-  user_wallet
-}
-
-input token_purchase_updates {
-  """increments the numeric columns with given value of the filtered values"""
-  _inc: token_purchase_inc_input
-
-  """sets the columns of the filtered rows to the given values"""
-  _set: token_purchase_set_input
-
-  """filter the rows which have to be updated"""
-  where: token_purchase_bool_exp!
-}
-
-"""aggregate var_pop on columns"""
-type token_purchase_var_pop_fields {
-  token_amount: Float
-  token_price_usd: Float
-}
-
-"""aggregate var_samp on columns"""
-type token_purchase_var_samp_fields {
-  token_amount: Float
-  token_price_usd: Float
-}
-
-"""aggregate variance on columns"""
-<<<<<<< HEAD
-type token_purchase_variance_fields {
-  token_amount: Float
-  token_price_usd: Float
-=======
-type token_transaction_variance_fields {
-  amount: Float
-  token_price: Float
-}
-
-"""
-order by variance() on columns of table "token_transaction"
-"""
-input token_transaction_variance_order_by {
-  amount: order_by
-  token_price: order_by
-}
-
 type trade_history_candle_model {
   bucket: timestamptz!
   close_price_usd: numeric!
@@ -3647,382 +3073,6 @@
   volume_usd: order_by
 }
 
-scalar uuid
-
-"""
-Boolean expression to compare columns of type "uuid". All fields are combined with logical 'AND'.
-"""
-input uuid_comparison_exp {
-  _eq: uuid
-  _gt: uuid
-  _gte: uuid
-  _in: [uuid!]
-  _is_null: Boolean
-  _lt: uuid
-  _lte: uuid
-  _neq: uuid
-  _nin: [uuid!]
-}
-
-"""wallet_balance_ignore_intervalNative Query Arguments"""
-input wallet_balance_ignore_interval_arguments {
-  """"""
-  interval: interval!
-
-  """"""
-  start: timestamptz!
-
-  """"""
-  wallet: String!
-}
-
-"""wallet_token_balance_ignore_intervalNative Query Arguments"""
-input wallet_token_balance_ignore_interval_arguments {
-  """"""
-  interval: interval!
-
-  """"""
-  start: timestamptz!
-
-  """"""
-  token: String!
-
-  """"""
-  wallet: String!
->>>>>>> ee1519f2
-}
-
-"""
-columns and relationships of "token_sale"
-"""
-type token_sale {
-  build: String
-  created_at: timestamptz!
-  error_details: String
-  id: uuid!
-  source: String
-  token_amount: numeric!
-  token_mint: String!
-  token_price_usd: numeric!
-  user_agent: String!
-  user_wallet: String!
-}
-
-"""
-aggregated selection of "token_sale"
-"""
-type token_sale_aggregate {
-  aggregate: token_sale_aggregate_fields
-  nodes: [token_sale!]!
-}
-
-"""
-aggregate fields of "token_sale"
-"""
-type token_sale_aggregate_fields {
-  avg: token_sale_avg_fields
-  count(columns: [token_sale_select_column!], distinct: Boolean): Int!
-  max: token_sale_max_fields
-  min: token_sale_min_fields
-  stddev: token_sale_stddev_fields
-  stddev_pop: token_sale_stddev_pop_fields
-  stddev_samp: token_sale_stddev_samp_fields
-  sum: token_sale_sum_fields
-  var_pop: token_sale_var_pop_fields
-  var_samp: token_sale_var_samp_fields
-  variance: token_sale_variance_fields
-}
-
-"""aggregate avg on columns"""
-type token_sale_avg_fields {
-  token_amount: Float
-  token_price_usd: Float
-}
-
-"""
-Boolean expression to filter rows from the table "token_sale". All fields are combined with a logical 'AND'.
-"""
-input token_sale_bool_exp {
-  _and: [token_sale_bool_exp!]
-  _not: token_sale_bool_exp
-  _or: [token_sale_bool_exp!]
-  build: String_comparison_exp
-  created_at: timestamptz_comparison_exp
-  error_details: String_comparison_exp
-  id: uuid_comparison_exp
-  source: String_comparison_exp
-  token_amount: numeric_comparison_exp
-  token_mint: String_comparison_exp
-  token_price_usd: numeric_comparison_exp
-  user_agent: String_comparison_exp
-  user_wallet: String_comparison_exp
-}
-
-"""
-unique or primary key constraints on table "token_sale"
-"""
-enum token_sale_constraint {
-  """
-  unique or primary key constraint on columns "id"
-  """
-  token_sale_pkey
-}
-
-"""
-input type for incrementing numeric columns in table "token_sale"
-"""
-input token_sale_inc_input {
-  token_amount: numeric
-  token_price_usd: numeric
-}
-
-"""
-input type for inserting data into table "token_sale"
-"""
-input token_sale_insert_input {
-  build: String
-  created_at: timestamptz
-  error_details: String
-  id: uuid
-  source: String
-  token_amount: numeric
-  token_mint: String
-  token_price_usd: numeric
-  user_agent: String
-  user_wallet: String
-}
-
-"""aggregate max on columns"""
-type token_sale_max_fields {
-  build: String
-  created_at: timestamptz
-  error_details: String
-  id: uuid
-  source: String
-  token_amount: numeric
-  token_mint: String
-  token_price_usd: numeric
-  user_agent: String
-  user_wallet: String
-}
-
-"""aggregate min on columns"""
-type token_sale_min_fields {
-  build: String
-  created_at: timestamptz
-  error_details: String
-  id: uuid
-  source: String
-  token_amount: numeric
-  token_mint: String
-  token_price_usd: numeric
-  user_agent: String
-  user_wallet: String
-}
-
-"""
-response of any mutation on the table "token_sale"
-"""
-type token_sale_mutation_response {
-  """number of rows affected by the mutation"""
-  affected_rows: Int!
-
-  """data from the rows affected by the mutation"""
-  returning: [token_sale!]!
-}
-
-"""
-on_conflict condition type for table "token_sale"
-"""
-input token_sale_on_conflict {
-  constraint: token_sale_constraint!
-  update_columns: [token_sale_update_column!]! = []
-  where: token_sale_bool_exp
-}
-
-"""Ordering options when selecting data from "token_sale"."""
-input token_sale_order_by {
-  build: order_by
-  created_at: order_by
-  error_details: order_by
-  id: order_by
-  source: order_by
-  token_amount: order_by
-  token_mint: order_by
-  token_price_usd: order_by
-  user_agent: order_by
-  user_wallet: order_by
-}
-
-"""primary key columns input for table: token_sale"""
-input token_sale_pk_columns_input {
-  id: uuid!
-}
-
-"""
-select columns of table "token_sale"
-"""
-enum token_sale_select_column {
-  """column name"""
-  build
-
-  """column name"""
-  created_at
-
-  """column name"""
-  error_details
-
-  """column name"""
-  id
-
-  """column name"""
-  source
-
-  """column name"""
-  token_amount
-
-  """column name"""
-  token_mint
-
-  """column name"""
-  token_price_usd
-
-  """column name"""
-  user_agent
-
-  """column name"""
-  user_wallet
-}
-
-"""
-input type for updating data in table "token_sale"
-"""
-input token_sale_set_input {
-  build: String
-  created_at: timestamptz
-  error_details: String
-  id: uuid
-  source: String
-  token_amount: numeric
-  token_mint: String
-  token_price_usd: numeric
-  user_agent: String
-  user_wallet: String
-}
-
-"""aggregate stddev on columns"""
-type token_sale_stddev_fields {
-  token_amount: Float
-  token_price_usd: Float
-}
-
-"""aggregate stddev_pop on columns"""
-type token_sale_stddev_pop_fields {
-  token_amount: Float
-  token_price_usd: Float
-}
-
-"""aggregate stddev_samp on columns"""
-type token_sale_stddev_samp_fields {
-  token_amount: Float
-  token_price_usd: Float
-}
-
-"""
-Streaming cursor of the table "token_sale"
-"""
-input token_sale_stream_cursor_input {
-  """Stream column input with initial value"""
-  initial_value: token_sale_stream_cursor_value_input!
-
-  """cursor ordering"""
-  ordering: cursor_ordering
-}
-
-"""Initial value of the column from where the streaming should start"""
-input token_sale_stream_cursor_value_input {
-  build: String
-  created_at: timestamptz
-  error_details: String
-  id: uuid
-  source: String
-  token_amount: numeric
-  token_mint: String
-  token_price_usd: numeric
-  user_agent: String
-  user_wallet: String
-}
-
-"""aggregate sum on columns"""
-type token_sale_sum_fields {
-  token_amount: numeric
-  token_price_usd: numeric
-}
-
-"""
-update columns of table "token_sale"
-"""
-enum token_sale_update_column {
-  """column name"""
-  build
-
-  """column name"""
-  created_at
-
-  """column name"""
-  error_details
-
-  """column name"""
-  id
-
-  """column name"""
-  source
-
-  """column name"""
-  token_amount
-
-  """column name"""
-  token_mint
-
-  """column name"""
-  token_price_usd
-
-  """column name"""
-  user_agent
-
-  """column name"""
-  user_wallet
-}
-
-input token_sale_updates {
-  """increments the numeric columns with given value of the filtered values"""
-  _inc: token_sale_inc_input
-
-  """sets the columns of the filtered rows to the given values"""
-  _set: token_sale_set_input
-
-  """filter the rows which have to be updated"""
-  where: token_sale_bool_exp!
-}
-
-"""aggregate var_pop on columns"""
-type token_sale_var_pop_fields {
-  token_amount: Float
-  token_price_usd: Float
-}
-
-"""aggregate var_samp on columns"""
-type token_sale_var_samp_fields {
-  token_amount: Float
-  token_price_usd: Float
-}
-
-"""aggregate variance on columns"""
-type token_sale_variance_fields {
-  token_amount: Float
-  token_price_usd: Float
-}
-
 type transaction_model {
   created_at: timestamptz!
   id: uuid!
