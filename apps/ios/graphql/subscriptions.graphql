subscription SubLatestMockTokens($limit: Int = 10) {
  token(where: { mint: { _is_null: true } }, order_by: { updated_at: desc }, limit: $limit) {
    id
    symbol
    supply
    name
    uri
    updated_at
  }
}

subscription SubTokenPriceHistorySince($tokenId: uuid!, $since: timestamptz!) {
  token_price_history(
    where: { token: { _eq: $tokenId }, created_at: { _gte: $since } }
    limit: 100
    order_by: { created_at: desc }
  ) {
    created_at
    id
    price
    token
  }
}

subscription SubLatestTokenPrice($tokenId: uuid!) {
  token_price_history(where: { token: { _eq: $tokenId } }, limit: 1, order_by: { created_at: desc }) {
    created_at
    price
  }
}

subscription SubTokenData($tokenId: uuid!) {
  token(where: { id: { _eq: $tokenId } }) {
    id
    mint
    name
    symbol
    description
    supply
    decimals
    updated_at
    uri
  }
}

subscription SubAllOnchainTokensPriceHistorySince($since: timestamptz!) {
  token_price_history(
    where: { token_relationship: { mint: { _is_null: false } }, created_at: { _gte: $since } }
    order_by: { created_at: desc }
  ) {
    created_at
    id
    price
    token_relationship {
      mint
      name
    }
  }
}

<<<<<<< HEAD
subscription SubFilteredTokensInterval(
  $interval: interval = "30s"
  $minTrades: bigint = "0"
  $minVolume: numeric = 0
  $mintBurnt: Boolean = false
  $freezeBurnt: Boolean = false
=======
subscription SubFilteredTokens($since: timestamptz!, $minTrades: bigint!, $minIncreasePct: float8!) {
  get_formatted_tokens_since(
    args: { since: $since }
    where: { trades: { _gte: $minTrades }, increase_pct: { _gte: $minIncreasePct } }
  ) {
    token_id
    mint
    decimals
    name
    platform
    symbol
    latest_price
    increase_pct
    trades
    created_at
  }
}

subscription SubFilteredTokensInterval(
  $interval: interval = "30s"
  $minTrades: bigint!
  $minIncreasePct: float8!
  $mintFilter: String = "%"
>>>>>>> 69d8644e
) {
  formatted_tokens_interval(
    args: { interval: $interval }
<<<<<<< HEAD
    where: {
      is_pump_token: { _eq: true }
      trades: { _gte: $minTrades }
      volume: { _gte: $minVolume }
      _and: [
        {
          _or: [
            { _not: { mint_burnt: { _eq: $mintBurnt } } }
            { mint_burnt: { _eq: true } }
          ]
        }
        {
          _or: [
            { _not: { freeze_burnt: { _eq: $freezeBurnt } } }
            { freeze_burnt: { _eq: true } }
          ]
        }
      ]
    }
    order_by: { volume: desc }
=======
    where: { trades: { _gte: $minTrades }, increase_pct: { _gte: $minIncreasePct }, mint: { _ilike: $mintFilter } }
>>>>>>> 69d8644e
  ) {
    token_id
    mint
    name
<<<<<<< HEAD
    symbol
    description
    uri
    supply
    decimals
    mint_burnt
    freeze_burnt
    is_pump_token
=======
    platform
    symbol
    latest_price
>>>>>>> 69d8644e
    increase_pct
    trades
    volume
    latest_price
    created_at
  }
}

subscription SubWalletTokenBalance($wallet: String!, $token: uuid!, $start: timestamptz = "now()") {
  balance: wallet_token_balance_ignore_interval(
    args: { wallet: $wallet, interval: "0", start: $start, token: $token }
  ) {
    value: balance
  }
}

subscription SubWalletTokenBalanceIgnoreInterval(
  $wallet: String!
  $start: timestamptz = "now()"
  $interval: interval = "0"
  $token: uuid!
) {
  balance: wallet_token_balance_ignore_interval(
    args: { wallet: $wallet, interval: $interval, start: $start, token: $token }
  ) {
    value: balance
  }
}

subscription SubWalletBalance($wallet: String!, $start: timestamptz = "now()") {
  balance: wallet_balance_ignore_interval(args: { wallet: $wallet, interval: "0", start: $start }) {
    value: balance
  }
}

subscription SubWalletBalanceIgnoreInterval(
  $wallet: String!
  $start: timestamptz = "now()"
  $interval: interval = "0"
) {
  balance: wallet_balance_ignore_interval(args: { wallet: $wallet, interval: $interval, start: $start }) {
    value: balance
  }
}

subscription SubTokenPriceHistoryInterval($token: uuid!, $start: timestamptz = "now()", $interval: interval = "30m") {
  token_price_history_offset(
    args: { offset: $interval }
    where: { created_at_offset: { _gte: $start }, token: { _eq: $token } }
    order_by: { created_at: asc }
  ) {
    created_at
    price
  }
}

subscription SubTokenPriceHistoryIgnoreInterval(
  $token: uuid!
  $start: timestamptz = "now()"
  $interval: interval = "30s"
) {
  token_price_history_offset(
    args: { offset: $interval }
    where: { created_at_offset: { _lte: $start }, token: { _eq: $token } }
    order_by: { created_at: asc }
  ) {
    created_at
    price
  }
}<|MERGE_RESOLUTION|>--- conflicted
+++ resolved
@@ -1,5 +1,9 @@
 subscription SubLatestMockTokens($limit: Int = 10) {
-  token(where: { mint: { _is_null: true } }, order_by: { updated_at: desc }, limit: $limit) {
+  token(
+    where: { mint: { _is_null: true } }
+    order_by: { updated_at: desc }
+    limit: $limit
+  ) {
     id
     symbol
     supply
@@ -23,7 +27,11 @@
 }
 
 subscription SubLatestTokenPrice($tokenId: uuid!) {
-  token_price_history(where: { token: { _eq: $tokenId } }, limit: 1, order_by: { created_at: desc }) {
+  token_price_history(
+    where: { token: { _eq: $tokenId } }
+    limit: 1
+    order_by: { created_at: desc }
+  ) {
     created_at
     price
   }
@@ -45,7 +53,10 @@
 
 subscription SubAllOnchainTokensPriceHistorySince($since: timestamptz!) {
   token_price_history(
-    where: { token_relationship: { mint: { _is_null: false } }, created_at: { _gte: $since } }
+    where: {
+      token_relationship: { mint: { _is_null: false } }
+      created_at: { _gte: $since }
+    }
     order_by: { created_at: desc }
   ) {
     created_at
@@ -58,42 +69,15 @@
   }
 }
 
-<<<<<<< HEAD
 subscription SubFilteredTokensInterval(
   $interval: interval = "30s"
   $minTrades: bigint = "0"
   $minVolume: numeric = 0
   $mintBurnt: Boolean = false
   $freezeBurnt: Boolean = false
-=======
-subscription SubFilteredTokens($since: timestamptz!, $minTrades: bigint!, $minIncreasePct: float8!) {
-  get_formatted_tokens_since(
-    args: { since: $since }
-    where: { trades: { _gte: $minTrades }, increase_pct: { _gte: $minIncreasePct } }
-  ) {
-    token_id
-    mint
-    decimals
-    name
-    platform
-    symbol
-    latest_price
-    increase_pct
-    trades
-    created_at
-  }
-}
-
-subscription SubFilteredTokensInterval(
-  $interval: interval = "30s"
-  $minTrades: bigint!
-  $minIncreasePct: float8!
-  $mintFilter: String = "%"
->>>>>>> 69d8644e
 ) {
   formatted_tokens_interval(
     args: { interval: $interval }
-<<<<<<< HEAD
     where: {
       is_pump_token: { _eq: true }
       trades: { _gte: $minTrades }
@@ -114,14 +98,10 @@
       ]
     }
     order_by: { volume: desc }
-=======
-    where: { trades: { _gte: $minTrades }, increase_pct: { _gte: $minIncreasePct }, mint: { _ilike: $mintFilter } }
->>>>>>> 69d8644e
   ) {
     token_id
     mint
     name
-<<<<<<< HEAD
     symbol
     description
     uri
@@ -130,11 +110,6 @@
     mint_burnt
     freeze_burnt
     is_pump_token
-=======
-    platform
-    symbol
-    latest_price
->>>>>>> 69d8644e
     increase_pct
     trades
     volume
@@ -143,7 +118,11 @@
   }
 }
 
-subscription SubWalletTokenBalance($wallet: String!, $token: uuid!, $start: timestamptz = "now()") {
+subscription SubWalletTokenBalance(
+  $wallet: String!
+  $token: uuid!
+  $start: timestamptz = "now()"
+) {
   balance: wallet_token_balance_ignore_interval(
     args: { wallet: $wallet, interval: "0", start: $start, token: $token }
   ) {
@@ -165,7 +144,9 @@
 }
 
 subscription SubWalletBalance($wallet: String!, $start: timestamptz = "now()") {
-  balance: wallet_balance_ignore_interval(args: { wallet: $wallet, interval: "0", start: $start }) {
+  balance: wallet_balance_ignore_interval(
+    args: { wallet: $wallet, interval: "0", start: $start }
+  ) {
     value: balance
   }
 }
@@ -175,12 +156,18 @@
   $start: timestamptz = "now()"
   $interval: interval = "0"
 ) {
-  balance: wallet_balance_ignore_interval(args: { wallet: $wallet, interval: $interval, start: $start }) {
+  balance: wallet_balance_ignore_interval(
+    args: { wallet: $wallet, interval: $interval, start: $start }
+  ) {
     value: balance
   }
 }
 
-subscription SubTokenPriceHistoryInterval($token: uuid!, $start: timestamptz = "now()", $interval: interval = "30m") {
+subscription SubTokenPriceHistoryInterval(
+  $token: uuid!
+  $start: timestamptz = "now()"
+  $interval: interval = "30m"
+) {
   token_price_history_offset(
     args: { offset: $interval }
     where: { created_at_offset: { _gte: $start }, token: { _eq: $token } }
