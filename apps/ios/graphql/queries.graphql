query GetAllAccounts {
  account {
    id
    username
    created_at
  }
}

query GetAccountData($accountId: uuid!) {
  account(where: { id: { _eq: $accountId } }) {
    username
    id
    created_at
  }
}

query GetAllTokens {
  token(where: { mint: { _is_null: true } }) {
    id
    name
    symbol
    updated_at
    supply
    uri
  }
}

query GetTokenData($tokenId: uuid!) {
  token(where: { id: { _eq: $tokenId } }) {
    id
    name
    symbol
    updated_at
    supply
    uri
  }
}

query GetTokensByMints($mints: [String!]!) {
  token(where: { mint: { _in: $mints } }) {
    id
    mint
  }
}

query GetAccountBalanceCredit($accountId: uuid!) {
  account_transaction_aggregate(
    where: { account: { _eq: $accountId }, transaction_type: { _eq: "credit" } }
  ) {
    aggregate {
      sum {
        amount
      }
    }
  }
}

query GetAccountBalanceDebit($accountId: uuid!) {
  account_transaction_aggregate(
    where: { account: { _eq: $accountId }, transaction_type: { _eq: "debit" } }
  ) {
<<<<<<< HEAD
=======
    aggregate {
      sum {
        amount
      }
    }
  }
}

query GetAccountBalance($accountId: uuid!, $at: timestamptz!) {
  credit: account_transaction_aggregate(
    where: {
      account: { _eq: $accountId }
      created_at: { _lte: $at }
      transaction_type: { _eq: "credit" }
    }
  ) {
    aggregate {
      sum {
        amount
      }
    }
  }

  debit: account_transaction_aggregate(
    where: {
      account: { _eq: $accountId }
      created_at: { _lte: $at }
      transaction_type: { _eq: "debit" }
    }
  ) {
>>>>>>> 87ae179e
    aggregate {
      sum {
        amount
      }
    }
  }
}

query GetAccountTokenBalanceCredit($accountId: uuid!, $tokenId: uuid!) {
  token_transaction_aggregate(
    where: {
      account_transaction_data: { account: { _eq: $accountId } }
      token: { _eq: $tokenId }
      transaction_type: { _eq: "credit" }
    }
  ) {
    aggregate {
      sum {
        amount
      }
    }
  }
}

query GetAccountTokenBalanceDebit($accountId: uuid!, $tokenId: uuid!) {
  token_transaction_aggregate(
    where: {
      account_transaction_data: { account: { _eq: $accountId } }
      token: { _eq: $tokenId }
      transaction_type: { _eq: "debit" }
    }
  ) {
    aggregate {
      sum {
        amount
      }
    }
  }
}

query GetAccountTokenBalance($accountId: uuid!, $tokenId: uuid!) {
  credit: token_transaction_aggregate(
    where: {
      account_transaction_data: { account: { _eq: $accountId } }
      token: { _eq: $tokenId }
      transaction_type: { _eq: "credit" }
    }
  ) {
    aggregate {
      sum {
        amount
      }
    }
  }

  debit: token_transaction_aggregate(
    where: {
      account_transaction_data: { account: { _eq: $accountId } }
      token: { _eq: $tokenId }
      transaction_type: { _eq: "debit" }
    }
  ) {
    aggregate {
      sum {
        amount
      }
    }
  }
}

query GetLatestTokenPrice($tokenId: uuid!) {
  token_price_history(
    where: { token: { _eq: $tokenId } }
    order_by: { created_at: desc }
    limit: 1
  ) {
    created_at
    id
    price
    token
  }
}

query GetAccountTransactions($accountId: uuid!) {
  token_transaction(
    order_by: { account_transaction_data: { created_at: desc } }
    where: {
      account_transaction_data: { account_data: { id: { _eq: $accountId } } }
    }
  ) {
    account_transaction
    amount
    id
    token
    token_data {
      id
      name
      supply
      symbol
      uri
    }
    transaction_type
    account_transaction_data {
      created_at
    }
    token_price {
      price
      created_at
    }
  }
}

query GetTokenPriceHistorySince($tokenId: uuid!, $since: timestamptz!) {
  token_price_history(
    where: { token: { _eq: $tokenId }, created_at: { _gte: $since } }
    order_by: { created_at: asc }
  ) {
    created_at
    id
    price
    token
  }
}

query GetFilteredTokens(
  $since: timestamptz!
  $minTrades: bigint!
  $minIncreasePct: float8!
) {
  GetFormattedTokens(
    where: {
      created_at: { _gte: $since }
      trades: { _gte: $minTrades }
      increase_pct: { _gte: $minIncreasePct }
    }
  ) {
    token_id
    mint
    name
    symbol
    latest_price
    increase_pct
    trades
    created_at
  }
}<|MERGE_RESOLUTION|>--- conflicted
+++ resolved
@@ -59,8 +59,6 @@
   account_transaction_aggregate(
     where: { account: { _eq: $accountId }, transaction_type: { _eq: "debit" } }
   ) {
-<<<<<<< HEAD
-=======
     aggregate {
       sum {
         amount
@@ -91,7 +89,6 @@
       transaction_type: { _eq: "debit" }
     }
   ) {
->>>>>>> 87ae179e
     aggregate {
       sum {
         amount
