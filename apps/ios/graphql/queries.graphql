--- conflicted
+++ resolved
@@ -31,7 +31,11 @@
   }
 }
 
-query GetWalletTokenBalance($wallet: String!, $token: uuid!, $start: timestamptz = "now()") {
+query GetWalletTokenBalance(
+  $wallet: String!
+  $token: uuid!
+  $start: timestamptz = "now()"
+) {
   balance: wallet_token_balance_ignore_interval(
     args: { wallet: $wallet, interval: "0", start: $start, token: $token }
   ) {
@@ -46,25 +50,37 @@
   $token: uuid!
 ) {
   balance: wallet_token_balance_ignore_interval(
-      args: { wallet: $wallet, interval: $interval, start: $start, token: $token }
+    args: { wallet: $wallet, interval: $interval, start: $start, token: $token }
   ) {
     value: balance
   }
 }
 
 query GetWalletBalance($wallet: String!, $start: timestamptz = "now()") {
-  balance: wallet_balance_ignore_interval(args: { wallet: $wallet, interval: "0", start: $start }) {
-    value: balance
-  }
-}
-
-query GetWalletBalanceIgnoreInterval($wallet: String!, $start: timestamptz = "now()", $interval: interval!) {
-  balance: wallet_balance_ignore_interval(args: { wallet: $wallet, interval: $interval, start: $start }) {
-    value: balance
-  }
-}
-
-query GetTokenPriceHistoryInterval($token: uuid, $start: timestamptz = "now()", $interval: interval!) {
+  balance: wallet_balance_ignore_interval(
+    args: { wallet: $wallet, interval: "0", start: $start }
+  ) {
+    value: balance
+  }
+}
+
+query GetWalletBalanceIgnoreInterval(
+  $wallet: String!
+  $start: timestamptz = "now()"
+  $interval: interval!
+) {
+  balance: wallet_balance_ignore_interval(
+    args: { wallet: $wallet, interval: $interval, start: $start }
+  ) {
+    value: balance
+  }
+}
+
+query GetTokenPriceHistoryInterval(
+  $token: uuid
+  $start: timestamptz = "now()"
+  $interval: interval!
+) {
   token_price_history_offset(
     args: { offset: $interval }
     where: { created_at_offset: { _gte: $start }, token: { _eq: $token } }
@@ -75,7 +91,11 @@
   }
 }
 
-query GetTokenPriceHistoryIgnoreInterval($token: uuid, $start: timestamptz = "now()", $interval: interval!) {
+query GetTokenPriceHistoryIgnoreInterval(
+  $token: uuid
+  $start: timestamptz = "now()"
+  $interval: interval!
+) {
   token_price_history_offset(
     args: { offset: $interval }
     where: { created_at_offset: { _lte: $start }, token: { _eq: $token } }
@@ -87,7 +107,11 @@
 }
 
 query GetLatestTokenPrice($tokenId: uuid!) {
-  token_price_history(where: { token: { _eq: $tokenId } }, order_by: { created_at: desc }, limit: 1) {
+  token_price_history(
+    where: { token: { _eq: $tokenId } }
+    order_by: { created_at: desc }
+    limit: 1
+  ) {
     created_at
     id
     price
@@ -134,7 +158,6 @@
   }
 }
 
-<<<<<<< HEAD
 query GetFilteredTokens(
   $interval: interval!
   $minTrades: bigint = "0"
@@ -164,12 +187,6 @@
       ]
     }
     order_by: { volume: desc }
-=======
-query GetFilteredTokens($since: timestamptz!, $minTrades: bigint!, $minIncreasePct: float8!) {
-  get_formatted_tokens_since(
-    args: { since: $since }
-    where: { trades: { _gte: $minTrades }, increase_pct: { _gte: $minIncreasePct } }
->>>>>>> 69d8644e
   ) {
     token_id
     mint
@@ -191,7 +208,9 @@
 }
 
 query GetSwapsInPeriod($from: timestamptz!, $to: timestamptz!) {
-  swaps_total: token_price_history_aggregate(where: { created_at: { _gte: $from, _lte: $to } }) {
+  swaps_total: token_price_history_aggregate(
+    where: { created_at: { _gte: $from, _lte: $to } }
+  ) {
     aggregate {
       count
     }
@@ -203,12 +222,16 @@
 }
 
 query GetNewTokensInPeriod($from: timestamptz!, $to: timestamptz!) {
-  new_tokens_total: token_aggregate(where: { created_at: { _gte: $from, _lte: $to } }) {
+  new_tokens_total: token_aggregate(
+    where: { created_at: { _gte: $from, _lte: $to } }
+  ) {
     aggregate {
       count
     }
   }
-  new_tokens_hourly: hourly_new_tokens(where: { hour: { _gte: $from, _lte: $to } }) {
+  new_tokens_hourly: hourly_new_tokens(
+    where: { hour: { _gte: $from, _lte: $to } }
+  ) {
     hour
     count
   }
@@ -222,7 +245,13 @@
   $minTrades: bigint!
 ) {
   get_formatted_tokens_intervals_within_period_aggregate(
-    args: { start: $from, end: $to, interval: $interval, trades: $minTrades, increase_pct: $increasePct }
+    args: {
+      start: $from
+      end: $to
+      interval: $interval
+      trades: $minTrades
+      increase_pct: $increasePct
+    }
   ) {
     interval_start
     token_count
@@ -239,8 +268,17 @@
   $mintFilter: String = "%"
 ) {
   get_formatted_tokens_with_performance_intervals_within_period(
-    args: { start: $from, end: $to, interval: $interval, after_intervals: $afterIntervals }
-    where: { trades: { _gte: $minTrades }, increase_pct: { _gte: $increasePct }, mint: { _ilike: $mintFilter } }
+    args: {
+      start: $from
+      end: $to
+      interval: $interval
+      after_intervals: $afterIntervals
+    }
+    where: {
+      trades: { _gte: $minTrades }
+      increase_pct: { _gte: $increasePct }
+      mint: { _ilike: $mintFilter }
+    }
     order_by: { interval_start: asc }
   ) {
     mint
