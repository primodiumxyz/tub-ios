query GetWalletTransactions($wallet: String!) {
  transactions(
    where: { user_wallet: { _eq: $wallet }, success: { _eq: true } }
    order_by: { created_at: desc }
  ) {
    id
    created_at
    token_mint
    token_amount
    token_price_usd
    token_value_usd
  }
}

query GetTokenPricesSince($token: String!, $since: timestamptz = "now()") {
  api_trade_history(
    where: { token_mint: { _eq: $token }, created_at: { _gte: $since } }
    order_by: { created_at: asc }
  ) {
    token_price_usd
    created_at
  }
}

query GetTokenCandles(
  $token: String!
  $since: timestamptz = "now()"
  $candle_interval: interval = "1m"
) {
  token_trade_history_candles(
    args: { candle_interval: $candle_interval }
    where: { token_mint: { _eq: $token }, bucket: { _gte: $since } }
  ) {
    bucket
    open_price_usd
    close_price_usd
    high_price_usd
    low_price_usd
    volume_usd
  }
}

<<<<<<< HEAD
query GetBulkTokenMetadata($tokens: [String!]!) {
  token_metadata_formatted(where: { mint: { _in: $tokens } }) {
    mint
    name
    symbol
    image_uri
    supply
    decimals
    description
    external_url
    is_pump_token
  }
}

query GetTokenMetadata($token: String!) {
  token_metadata_formatted(where: { mint: { _eq: $token } }) {
    mint
    name
    symbol
    image_uri
    supply
    decimals
    description
    external_url
    is_pump_token
  }
}

query GetBulkTokenLiveData($tokens: [String!]!) {
  token_stats_interval_comp(
    where: { token_mint: { _in: $tokens } }
    args: { interval: "30m", recent_interval: "2m" }
  ) {
    token_mint
    latest_price_usd
    total_volume_usd
    total_trades
    price_change_pct
    recent_volume_usd
    recent_trades
    recent_price_change_pct
    token_metadata_supply
  }
}

query GetTokenLiveData($token: String!) {
  token_stats_interval_comp(
    where: { token_mint: { _eq: $token } }
    args: { interval: "30m", recent_interval: "2m" }
  ) {
    token_mint
    latest_price_usd
    total_volume_usd
    total_trades
    price_change_pct
    recent_volume_usd
    recent_trades
    recent_price_change_pct
    token_metadata_supply
  }
}

=======
query GetLatestTokenPurchase($wallet: String!, $mint: String!) {
  transactions(
    where: {
      user_wallet: { _eq: $wallet }
      token_mint: { _eq: $mint }
      success: { _eq: true }
      token_amount: { _gt: 0 }
    }
    order_by: { created_at: desc }
    limit: 1
  ) {
    id
    created_at
    token_mint
    token_amount
    token_price_usd
    token_value_usd
  }
}
>>>>>>> 20a5c9fc
<|MERGE_RESOLUTION|>--- conflicted
+++ resolved
@@ -40,7 +40,6 @@
   }
 }
 
-<<<<<<< HEAD
 query GetBulkTokenMetadata($tokens: [String!]!) {
   token_metadata_formatted(where: { mint: { _in: $tokens } }) {
     mint
@@ -103,7 +102,7 @@
   }
 }
 
-=======
+
 query GetLatestTokenPurchase($wallet: String!, $mint: String!) {
   transactions(
     where: {
@@ -122,5 +121,4 @@
     token_price_usd
     token_value_usd
   }
-}
->>>>>>> 20a5c9fc
+}