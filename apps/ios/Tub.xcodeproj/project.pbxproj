// !$*UTF8*$!
{
	archiveVersion = 1;
	classes = {
	};
	objectVersion = 70;
	objects = {

/* Begin PBXBuildFile section */
		4619A8182CCA4E25003CD119 /* TokenListModel.swift in Sources */ = {isa = PBXBuildFile; fileRef = 4619A8172CCA4E25003CD119 /* TokenListModel.swift */; };
<<<<<<< HEAD
		46E5FC122CDA28EE00607994 /* Constants.swift in Sources */ = {isa = PBXBuildFile; fileRef = 46E5FC112CDA28EB00607994 /* Constants.swift */; };
=======
		5DB173CA2CD54BC400831FD7 /* Constants.swift in Sources */ = {isa = PBXBuildFile; fileRef = 5DB173C92CD54BC100831FD7 /* Constants.swift */; };
>>>>>>> 69d8644e
		990337052CC94175002D3A25 /* AccountBalance.swift in Sources */ = {isa = PBXBuildFile; fileRef = 990337042CC9416B002D3A25 /* AccountBalance.swift */; };
		9906661F2CC94B110068EA06 /* SolPriceModel.swift in Sources */ = {isa = PBXBuildFile; fileRef = 9906661E2CC94B0D0068EA06 /* SolPriceModel.swift */; };
		9910F1B62CAAE302005DEE6B /* SFRounded.swift in Sources */ = {isa = PBXBuildFile; fileRef = 9910F1B52CAAE2FD005DEE6B /* SFRounded.swift */; };
		991361A12CADE3B300E5D656 /* TokenListView.swift in Sources */ = {isa = PBXBuildFile; fileRef = 991361A02CADE3AA00E5D656 /* TokenListView.swift */; };
		991D60812CD5211600A7245F /* CreateWalletView.swift in Sources */ = {isa = PBXBuildFile; fileRef = 991D60802CD5211200A7245F /* CreateWalletView.swift */; };
		992875672CCACD4C004B48BE /* ErrorView.swift in Sources */ = {isa = PBXBuildFile; fileRef = 992875662CCACD47004B48BE /* ErrorView.swift */; };
		99290EC02CB7110C003E740A /* FormatDate.swift in Sources */ = {isa = PBXBuildFile; fileRef = 99290EBF2CB7110C003E740A /* FormatDate.swift */; };
		9936FC582CADCA5200E21B8A /* Structs.swift in Sources */ = {isa = PBXBuildFile; fileRef = 9936FC562CADCA5200E21B8A /* Structs.swift */; };
		993E5D902CAEE423000E23A9 /* ApolloWebSocket in Frameworks */ = {isa = PBXBuildFile; productRef = 993E5D8F2CAEE423000E23A9 /* ApolloWebSocket */; };
		993E5D932CAEF33B000E23A9 /* subscriptions.graphql in Resources */ = {isa = PBXBuildFile; fileRef = 993E5D922CAEF33B000E23A9 /* subscriptions.graphql */; };
		993E5D942CAEF33B000E23A9 /* queries.graphql in Resources */ = {isa = PBXBuildFile; fileRef = 993E5D912CAEF33B000E23A9 /* queries.graphql */; };
		9941CD6F2CCAA30D0009E5ED /* FormatPrice.swift in Sources */ = {isa = PBXBuildFile; fileRef = 9941CD6E2CCAA30B0009E5ED /* FormatPrice.swift */; };
		994AE5F72CD2AB3F00553A32 /* GoogleLogoView.swift in Sources */ = {isa = PBXBuildFile; fileRef = 994AE5F62CD2AB3F00553A32 /* GoogleLogoView.swift */; };
		99784EE82CD3DB5B009AEA45 /* SignInWithEmailView.swift in Sources */ = {isa = PBXBuildFile; fileRef = 99784EE72CD3DB55009AEA45 /* SignInWithEmailView.swift */; };
		99784EEA2CD3DC7D009AEA45 /* SignInWithPhoneView.swift in Sources */ = {isa = PBXBuildFile; fileRef = 99784EE92CD3DC75009AEA45 /* SignInWithPhoneView.swift */; };
		99784EEC2CD3DE93009AEA45 /* OtpModifier.swift in Sources */ = {isa = PBXBuildFile; fileRef = 99784EEB2CD3DE90009AEA45 /* OtpModifier.swift */; };
		99856DA42CD27E1F004B9D40 /* Privy in Frameworks */ = {isa = PBXBuildFile; productRef = 99856DA32CD27E1F004B9D40 /* Privy */; };
		99856DA62CD27E2E004B9D40 /* Privy.swift in Sources */ = {isa = PBXBuildFile; fileRef = 99856DA52CD27E27004B9D40 /* Privy.swift */; };
		99856DA82CD27F5B004B9D40 /* SignInWithApple.swift in Sources */ = {isa = PBXBuildFile; fileRef = 99856DA72CD27F58004B9D40 /* SignInWithApple.swift */; };
		999F59562CA6F97100E7AE9F /* TokenModel.swift in Sources */ = {isa = PBXBuildFile; fileRef = 999F59552CA6F96D00E7AE9F /* TokenModel.swift */; };
		999F595B2CA754FB00E7AE9F /* ChartView.swift in Sources */ = {isa = PBXBuildFile; fileRef = 999F595A2CA754F900E7AE9F /* ChartView.swift */; };
		99BB98562CC1798600658059 /* CandleChartView.swift in Sources */ = {isa = PBXBuildFile; fileRef = 99BB98552CC1798400658059 /* CandleChartView.swift */; };
		99C26C1C2CAEE263004807A2 /* ApolloAPI in Frameworks */ = {isa = PBXBuildFile; productRef = 99C26C1B2CAEE263004807A2 /* ApolloAPI */; };
		99C26C1E2CAEE38B004807A2 /* ApolloWebSocket in Frameworks */ = {isa = PBXBuildFile; productRef = 99C26C1D2CAEE38B004807A2 /* ApolloWebSocket */; };
		99DDF62D2CB02816000234DA /* AccountView.swift in Sources */ = {isa = PBXBuildFile; fileRef = 99DDF62C2CB0280D000234DA /* AccountView.swift */; };
		99DED24E2CAF28C10055FC60 /* UserModel.swift in Sources */ = {isa = PBXBuildFile; fileRef = 99DED24D2CAF28BD0055FC60 /* UserModel.swift */; };
		99DED2512CAF2A6B0055FC60 /* ApolloCombine in Frameworks */ = {isa = PBXBuildFile; productRef = 99DED2502CAF2A6B0055FC60 /* ApolloCombine */; };
		99DED2532CAF2C6D0055FC60 /* RegisterView.swift in Sources */ = {isa = PBXBuildFile; fileRef = 99DED2522CAF2C6D0055FC60 /* RegisterView.swift */; };
		99E789492CC147C000C3CEEB /* ImageView.swift in Sources */ = {isa = PBXBuildFile; fileRef = 99E789482CC147BD00C3CEEB /* ImageView.swift */; };
		99FB68342CC003FC00070D2A /* LoadingView.swift in Sources */ = {isa = PBXBuildFile; fileRef = 99FB68332CC003FC00070D2A /* LoadingView.swift */; };
		DB10A95D2CA5AA1B00B1E4F3 /* TokenView.swift in Sources */ = {isa = PBXBuildFile; fileRef = DB10A95C2CA5AA1B00B1E4F3 /* TokenView.swift */; };
		DB391A1E2CC377FC002EFA78 /* LaunchScreen.storyboard in Resources */ = {isa = PBXBuildFile; fileRef = DB391A1D2CC377FC002EFA78 /* LaunchScreen.storyboard */; };
		DB458DB12CAC824A00C5EC18 /* TubAPI in Frameworks */ = {isa = PBXBuildFile; productRef = DB458DB02CAC824A00C5EC18 /* TubAPI */; };
		DB458DB42CAC827A00C5EC18 /* Network.swift in Sources */ = {isa = PBXBuildFile; fileRef = DB458DB32CAC827A00C5EC18 /* Network.swift */; };
		DB675A332CA2B73D006FC9B3 /* HomeTabsView.swift in Sources */ = {isa = PBXBuildFile; fileRef = DB675A322CA2B73D006FC9B3 /* HomeTabsView.swift */; };
		DB6D29052CA1C8F70099951A /* TubApp.swift in Sources */ = {isa = PBXBuildFile; fileRef = DB6D29042CA1C8F70099951A /* TubApp.swift */; };
		DB6D29092CA1C8F80099951A /* Assets.xcassets in Resources */ = {isa = PBXBuildFile; fileRef = DB6D29082CA1C8F80099951A /* Assets.xcassets */; };
		DB6D290D2CA1C8F80099951A /* Preview Assets.xcassets in Resources */ = {isa = PBXBuildFile; fileRef = DB6D290C2CA1C8F80099951A /* Preview Assets.xcassets */; };
		DB6D29172CA1C8F80099951A /* TubTests.swift in Sources */ = {isa = PBXBuildFile; fileRef = DB6D29162CA1C8F80099951A /* TubTests.swift */; };
		DB6D29212CA1C8F80099951A /* TubUITests.swift in Sources */ = {isa = PBXBuildFile; fileRef = DB6D29202CA1C8F80099951A /* TubUITests.swift */; };
		DB6D29232CA1C8F80099951A /* TubUITestsLaunchTests.swift in Sources */ = {isa = PBXBuildFile; fileRef = DB6D29222CA1C8F80099951A /* TubUITestsLaunchTests.swift */; };
		DF5A2FC32CAF165D00508A56 /* HistoryView.swift in Sources */ = {isa = PBXBuildFile; fileRef = DF5A2FC22CAF165D00508A56 /* HistoryView.swift */; };
		DF5A2FC52CAF2DEF00508A56 /* HistoryDetailsView.swift in Sources */ = {isa = PBXBuildFile; fileRef = DF5A2FC42CAF2DEF00508A56 /* HistoryDetailsView.swift */; };
		DFA36D562CB4278C00F63D2D /* DummyData.swift in Sources */ = {isa = PBXBuildFile; fileRef = DFA36D552CB4278C00F63D2D /* DummyData.swift */; };
		DFA4D6512CAC500B00AEDC73 /* Apollo in Frameworks */ = {isa = PBXBuildFile; productRef = DFA4D6502CAC500B00AEDC73 /* Apollo */; };
		DFC723E32CB9A86C003A915C /* TokenInfoCardView.swift in Sources */ = {isa = PBXBuildFile; fileRef = DFC723E22CB9A86C003A915C /* TokenInfoCardView.swift */; };
		DFF5292B2CC0121B007DC43F /* AppColors.swift in Sources */ = {isa = PBXBuildFile; fileRef = DFF5292A2CC0121B007DC43F /* AppColors.swift */; };
/* End PBXBuildFile section */

/* Begin PBXContainerItemProxy section */
		DB6D29132CA1C8F80099951A /* PBXContainerItemProxy */ = {
			isa = PBXContainerItemProxy;
			containerPortal = DB6D28F92CA1C8F70099951A /* Project object */;
			proxyType = 1;
			remoteGlobalIDString = DB6D29002CA1C8F70099951A;
			remoteInfo = Tub;
		};
		DB6D291D2CA1C8F80099951A /* PBXContainerItemProxy */ = {
			isa = PBXContainerItemProxy;
			containerPortal = DB6D28F92CA1C8F70099951A /* Project object */;
			proxyType = 1;
			remoteGlobalIDString = DB6D29002CA1C8F70099951A;
			remoteInfo = Tub;
		};
/* End PBXContainerItemProxy section */

/* Begin PBXFileReference section */
		4619A8172CCA4E25003CD119 /* TokenListModel.swift */ = {isa = PBXFileReference; lastKnownFileType = sourcecode.swift; path = TokenListModel.swift; sourceTree = "<group>"; };
<<<<<<< HEAD
		46E5FC112CDA28EB00607994 /* Constants.swift */ = {isa = PBXFileReference; lastKnownFileType = sourcecode.swift; path = Constants.swift; sourceTree = "<group>"; };
=======
		5DB173C92CD54BC100831FD7 /* Constants.swift */ = {isa = PBXFileReference; lastKnownFileType = sourcecode.swift; path = Constants.swift; sourceTree = "<group>"; };
>>>>>>> 69d8644e
		990337042CC9416B002D3A25 /* AccountBalance.swift */ = {isa = PBXFileReference; lastKnownFileType = sourcecode.swift; path = AccountBalance.swift; sourceTree = "<group>"; };
		9906661E2CC94B0D0068EA06 /* SolPriceModel.swift */ = {isa = PBXFileReference; lastKnownFileType = sourcecode.swift; path = SolPriceModel.swift; sourceTree = "<group>"; };
		9910F1B52CAAE2FD005DEE6B /* SFRounded.swift */ = {isa = PBXFileReference; lastKnownFileType = sourcecode.swift; path = SFRounded.swift; sourceTree = "<group>"; };
		991361A02CADE3AA00E5D656 /* TokenListView.swift */ = {isa = PBXFileReference; lastKnownFileType = sourcecode.swift; path = TokenListView.swift; sourceTree = "<group>"; };
		991D60802CD5211200A7245F /* CreateWalletView.swift */ = {isa = PBXFileReference; lastKnownFileType = sourcecode.swift; path = CreateWalletView.swift; sourceTree = "<group>"; };
		992875662CCACD47004B48BE /* ErrorView.swift */ = {isa = PBXFileReference; lastKnownFileType = sourcecode.swift; path = ErrorView.swift; sourceTree = "<group>"; };
		99290EBF2CB7110C003E740A /* FormatDate.swift */ = {isa = PBXFileReference; lastKnownFileType = sourcecode.swift; path = FormatDate.swift; sourceTree = "<group>"; };
		9936FC562CADCA5200E21B8A /* Structs.swift */ = {isa = PBXFileReference; lastKnownFileType = sourcecode.swift; path = Structs.swift; sourceTree = "<group>"; };
		993E5D912CAEF33B000E23A9 /* queries.graphql */ = {isa = PBXFileReference; lastKnownFileType = text; path = queries.graphql; sourceTree = "<group>"; };
		993E5D922CAEF33B000E23A9 /* subscriptions.graphql */ = {isa = PBXFileReference; lastKnownFileType = text; path = subscriptions.graphql; sourceTree = "<group>"; };
		9941CD6E2CCAA30B0009E5ED /* FormatPrice.swift */ = {isa = PBXFileReference; lastKnownFileType = sourcecode.swift; path = FormatPrice.swift; sourceTree = "<group>"; };
		994AE5F62CD2AB3F00553A32 /* GoogleLogoView.swift */ = {isa = PBXFileReference; lastKnownFileType = sourcecode.swift; path = GoogleLogoView.swift; sourceTree = "<group>"; };
		99784EE72CD3DB55009AEA45 /* SignInWithEmailView.swift */ = {isa = PBXFileReference; lastKnownFileType = sourcecode.swift; path = SignInWithEmailView.swift; sourceTree = "<group>"; };
		99784EE92CD3DC75009AEA45 /* SignInWithPhoneView.swift */ = {isa = PBXFileReference; lastKnownFileType = sourcecode.swift; path = SignInWithPhoneView.swift; sourceTree = "<group>"; };
		99784EEB2CD3DE90009AEA45 /* OtpModifier.swift */ = {isa = PBXFileReference; lastKnownFileType = sourcecode.swift; path = OtpModifier.swift; sourceTree = "<group>"; };
		99856DA52CD27E27004B9D40 /* Privy.swift */ = {isa = PBXFileReference; lastKnownFileType = sourcecode.swift; path = Privy.swift; sourceTree = "<group>"; };
		99856DA72CD27F58004B9D40 /* SignInWithApple.swift */ = {isa = PBXFileReference; lastKnownFileType = sourcecode.swift; path = SignInWithApple.swift; sourceTree = "<group>"; };
		99856DA92CD28271004B9D40 /* Info.plist */ = {isa = PBXFileReference; lastKnownFileType = text.plist; path = Info.plist; sourceTree = "<group>"; };
		99856DCA2CD29201004B9D40 /* TubRelease.entitlements */ = {isa = PBXFileReference; lastKnownFileType = text.plist.entitlements; path = TubRelease.entitlements; sourceTree = "<group>"; };
		999F59552CA6F96D00E7AE9F /* TokenModel.swift */ = {isa = PBXFileReference; lastKnownFileType = sourcecode.swift; path = TokenModel.swift; sourceTree = "<group>"; };
		999F595A2CA754F900E7AE9F /* ChartView.swift */ = {isa = PBXFileReference; lastKnownFileType = sourcecode.swift; path = ChartView.swift; sourceTree = "<group>"; };
		99BB98552CC1798400658059 /* CandleChartView.swift */ = {isa = PBXFileReference; lastKnownFileType = sourcecode.swift; path = CandleChartView.swift; sourceTree = "<group>"; };
		99DDF62C2CB0280D000234DA /* AccountView.swift */ = {isa = PBXFileReference; lastKnownFileType = sourcecode.swift; path = AccountView.swift; sourceTree = "<group>"; };
		99DED24D2CAF28BD0055FC60 /* UserModel.swift */ = {isa = PBXFileReference; lastKnownFileType = sourcecode.swift; path = UserModel.swift; sourceTree = "<group>"; };
		99DED2522CAF2C6D0055FC60 /* RegisterView.swift */ = {isa = PBXFileReference; lastKnownFileType = sourcecode.swift; path = RegisterView.swift; sourceTree = "<group>"; };
		99E789482CC147BD00C3CEEB /* ImageView.swift */ = {isa = PBXFileReference; lastKnownFileType = sourcecode.swift; path = ImageView.swift; sourceTree = "<group>"; };
		99FB68332CC003FC00070D2A /* LoadingView.swift */ = {isa = PBXFileReference; lastKnownFileType = sourcecode.swift; path = LoadingView.swift; sourceTree = "<group>"; };
		DB10A95C2CA5AA1B00B1E4F3 /* TokenView.swift */ = {isa = PBXFileReference; lastKnownFileType = sourcecode.swift; path = TokenView.swift; sourceTree = "<group>"; };
		DB391A1D2CC377FC002EFA78 /* LaunchScreen.storyboard */ = {isa = PBXFileReference; lastKnownFileType = file.storyboard; path = LaunchScreen.storyboard; sourceTree = "<group>"; };
		DB458DAA2CAC7F0100C5EC18 /* schema.graphqls */ = {isa = PBXFileReference; lastKnownFileType = text; path = schema.graphqls; sourceTree = "<group>"; };
		DB458DB32CAC827A00C5EC18 /* Network.swift */ = {isa = PBXFileReference; lastKnownFileType = sourcecode.swift; path = Network.swift; sourceTree = "<group>"; };
		DB675A322CA2B73D006FC9B3 /* HomeTabsView.swift */ = {isa = PBXFileReference; lastKnownFileType = sourcecode.swift; path = HomeTabsView.swift; sourceTree = "<group>"; };
		DB6D29012CA1C8F70099951A /* Tub.app */ = {isa = PBXFileReference; explicitFileType = wrapper.application; includeInIndex = 0; path = Tub.app; sourceTree = BUILT_PRODUCTS_DIR; };
		DB6D29042CA1C8F70099951A /* TubApp.swift */ = {isa = PBXFileReference; lastKnownFileType = sourcecode.swift; path = TubApp.swift; sourceTree = "<group>"; };
		DB6D29082CA1C8F80099951A /* Assets.xcassets */ = {isa = PBXFileReference; lastKnownFileType = folder.assetcatalog; path = Assets.xcassets; sourceTree = "<group>"; };
		DB6D290A2CA1C8F80099951A /* Tub.entitlements */ = {isa = PBXFileReference; lastKnownFileType = text.plist.entitlements; path = Tub.entitlements; sourceTree = "<group>"; };
		DB6D290C2CA1C8F80099951A /* Preview Assets.xcassets */ = {isa = PBXFileReference; lastKnownFileType = folder.assetcatalog; path = "Preview Assets.xcassets"; sourceTree = "<group>"; };
		DB6D29122CA1C8F80099951A /* TubTests.xctest */ = {isa = PBXFileReference; explicitFileType = wrapper.cfbundle; includeInIndex = 0; path = TubTests.xctest; sourceTree = BUILT_PRODUCTS_DIR; };
		DB6D29162CA1C8F80099951A /* TubTests.swift */ = {isa = PBXFileReference; lastKnownFileType = sourcecode.swift; path = TubTests.swift; sourceTree = "<group>"; };
		DB6D291C2CA1C8F80099951A /* TubUITests.xctest */ = {isa = PBXFileReference; explicitFileType = wrapper.cfbundle; includeInIndex = 0; path = TubUITests.xctest; sourceTree = BUILT_PRODUCTS_DIR; };
		DB6D29202CA1C8F80099951A /* TubUITests.swift */ = {isa = PBXFileReference; lastKnownFileType = sourcecode.swift; path = TubUITests.swift; sourceTree = "<group>"; };
		DB6D29222CA1C8F80099951A /* TubUITestsLaunchTests.swift */ = {isa = PBXFileReference; lastKnownFileType = sourcecode.swift; path = TubUITestsLaunchTests.swift; sourceTree = "<group>"; };
		DF5A2FC22CAF165D00508A56 /* HistoryView.swift */ = {isa = PBXFileReference; lastKnownFileType = sourcecode.swift; path = HistoryView.swift; sourceTree = "<group>"; };
		DF5A2FC42CAF2DEF00508A56 /* HistoryDetailsView.swift */ = {isa = PBXFileReference; lastKnownFileType = sourcecode.swift; path = HistoryDetailsView.swift; sourceTree = "<group>"; };
		DFA36D552CB4278C00F63D2D /* DummyData.swift */ = {isa = PBXFileReference; lastKnownFileType = sourcecode.swift; name = DummyData.swift; path = Tub/Sources/Utils/DummyData.swift; sourceTree = SOURCE_ROOT; };
		DFC723E22CB9A86C003A915C /* TokenInfoCardView.swift */ = {isa = PBXFileReference; lastKnownFileType = sourcecode.swift; path = TokenInfoCardView.swift; sourceTree = "<group>"; };
		DFF5292A2CC0121B007DC43F /* AppColors.swift */ = {isa = PBXFileReference; lastKnownFileType = sourcecode.swift; path = AppColors.swift; sourceTree = "<group>"; };
/* End PBXFileReference section */

/* Begin PBXFileSystemSynchronizedRootGroup section */
		46B4B4532CD542DB00D8175A /* Extensions */ = {isa = PBXFileSystemSynchronizedRootGroup; explicitFileTypes = {}; explicitFolders = (); path = Extensions; sourceTree = "<group>"; };
		99DDF62E2CB0333D000234DA /* BuySellForm */ = {isa = PBXFileSystemSynchronizedRootGroup; explicitFileTypes = {}; explicitFolders = (); path = BuySellForm; sourceTree = "<group>"; };
/* End PBXFileSystemSynchronizedRootGroup section */

/* Begin PBXFrameworksBuildPhase section */
		DB6D28FE2CA1C8F70099951A /* Frameworks */ = {
			isa = PBXFrameworksBuildPhase;
			buildActionMask = 2147483647;
			files = (
				99DED2512CAF2A6B0055FC60 /* ApolloCombine in Frameworks */,
				99C26C1C2CAEE263004807A2 /* ApolloAPI in Frameworks */,
				993E5D902CAEE423000E23A9 /* ApolloWebSocket in Frameworks */,
				99856DA42CD27E1F004B9D40 /* Privy in Frameworks */,
				DFA4D6512CAC500B00AEDC73 /* Apollo in Frameworks */,
				DB458DB12CAC824A00C5EC18 /* TubAPI in Frameworks */,
			);
			runOnlyForDeploymentPostprocessing = 0;
		};
		DB6D290F2CA1C8F80099951A /* Frameworks */ = {
			isa = PBXFrameworksBuildPhase;
			buildActionMask = 2147483647;
			files = (
				99C26C1E2CAEE38B004807A2 /* ApolloWebSocket in Frameworks */,
			);
			runOnlyForDeploymentPostprocessing = 0;
		};
		DB6D29192CA1C8F80099951A /* Frameworks */ = {
			isa = PBXFrameworksBuildPhase;
			buildActionMask = 2147483647;
			files = (
			);
			runOnlyForDeploymentPostprocessing = 0;
		};
/* End PBXFrameworksBuildPhase section */

/* Begin PBXGroup section */
		9910F1B42CAAE2F0005DEE6B /* Fonts */ = {
			isa = PBXGroup;
			children = (
				9910F1B52CAAE2FD005DEE6B /* SFRounded.swift */,
			);
			path = Fonts;
			sourceTree = "<group>";
		};
		9979D2F02CB57B840040DF41 /* Utils */ = {
			isa = PBXGroup;
			children = (
				46E5FC112CDA28EB00607994 /* Constants.swift */,
				9941CD6E2CCAA30B0009E5ED /* FormatPrice.swift */,
				99290EBF2CB7110C003E740A /* FormatDate.swift */,
<<<<<<< HEAD
=======
				5DB173C92CD54BC100831FD7 /* Constants.swift */,
>>>>>>> 69d8644e
				DFA36D552CB4278C00F63D2D /* DummyData.swift */,
			);
			path = Utils;
			sourceTree = "<group>";
		};
		999F59522CA6F6A900E7AE9F /* Views */ = {
			isa = PBXGroup;
			children = (
				99DD66022CB80D5B00B56450 /* Common */,
				99DD66012CB80D3D00B56450 /* Token */,
				99DD65FF2CB80D1100B56450 /* History */,
				99DD65FE2CB80D0300B56450 /* Account */,
				DB675A322CA2B73D006FC9B3 /* HomeTabsView.swift */,
			);
			path = Views;
			sourceTree = "<group>";
		};
		999F59532CA6F70C00E7AE9F /* Models */ = {
			isa = PBXGroup;
			children = (
				9906661E2CC94B0D0068EA06 /* SolPriceModel.swift */,
				99DED24D2CAF28BD0055FC60 /* UserModel.swift */,
				999F59552CA6F96D00E7AE9F /* TokenModel.swift */,
				4619A8172CCA4E25003CD119 /* TokenListModel.swift */,
			);
			path = Models;
			sourceTree = "<group>";
		};
		99A7CD502CB80C4100F27964 /* Sources */ = {
			isa = PBXGroup;
			children = (
				46B4B4532CD542DB00D8175A /* Extensions */,
				999F59532CA6F70C00E7AE9F /* Models */,
				999F59522CA6F6A900E7AE9F /* Views */,
				9936FC562CADCA5200E21B8A /* Structs.swift */,
				DFF5292A2CC0121B007DC43F /* AppColors.swift */,
				DB458DB32CAC827A00C5EC18 /* Network.swift */,
				DB6D29042CA1C8F70099951A /* TubApp.swift */,
				9979D2F02CB57B840040DF41 /* Utils */,
				99856DA52CD27E27004B9D40 /* Privy.swift */,
			);
			path = Sources;
			sourceTree = "<group>";
		};
		99DD65FE2CB80D0300B56450 /* Account */ = {
			isa = PBXGroup;
			children = (
				991D60802CD5211200A7245F /* CreateWalletView.swift */,
				99784EEB2CD3DE90009AEA45 /* OtpModifier.swift */,
				99784EE92CD3DC75009AEA45 /* SignInWithPhoneView.swift */,
				99784EE72CD3DB55009AEA45 /* SignInWithEmailView.swift */,
				994AE5F62CD2AB3F00553A32 /* GoogleLogoView.swift */,
				99856DA72CD27F58004B9D40 /* SignInWithApple.swift */,
				990337042CC9416B002D3A25 /* AccountBalance.swift */,
				99DDF62C2CB0280D000234DA /* AccountView.swift */,
				99DED2522CAF2C6D0055FC60 /* RegisterView.swift */,
			);
			path = Account;
			sourceTree = "<group>";
		};
		99DD65FF2CB80D1100B56450 /* History */ = {
			isa = PBXGroup;
			children = (
				DF5A2FC22CAF165D00508A56 /* HistoryView.swift */,
				DF5A2FC42CAF2DEF00508A56 /* HistoryDetailsView.swift */,
			);
			path = History;
			sourceTree = "<group>";
		};
		99DD66012CB80D3D00B56450 /* Token */ = {
			isa = PBXGroup;
			children = (
				99FBEEA72CCA882300BC6392 /* Charts */,
				991361A02CADE3AA00E5D656 /* TokenListView.swift */,
				DB10A95C2CA5AA1B00B1E4F3 /* TokenView.swift */,
				DFC723E22CB9A86C003A915C /* TokenInfoCardView.swift */,
				99DDF62E2CB0333D000234DA /* BuySellForm */,
			);
			path = Token;
			sourceTree = "<group>";
		};
		99DD66022CB80D5B00B56450 /* Common */ = {
			isa = PBXGroup;
			children = (
				992875662CCACD47004B48BE /* ErrorView.swift */,
				99E789482CC147BD00C3CEEB /* ImageView.swift */,
				99FB68332CC003FC00070D2A /* LoadingView.swift */,
			);
			path = Common;
			sourceTree = "<group>";
		};
		99FBEEA72CCA882300BC6392 /* Charts */ = {
			isa = PBXGroup;
			children = (
				999F595A2CA754F900E7AE9F /* ChartView.swift */,
				99BB98552CC1798400658059 /* CandleChartView.swift */,
			);
			path = Charts;
			sourceTree = "<group>";
		};
		DB458DAB2CAC7F0100C5EC18 /* graphql */ = {
			isa = PBXGroup;
			children = (
				993E5D912CAEF33B000E23A9 /* queries.graphql */,
				993E5D922CAEF33B000E23A9 /* subscriptions.graphql */,
				DB458DAA2CAC7F0100C5EC18 /* schema.graphqls */,
			);
			path = graphql;
			sourceTree = "<group>";
		};
		DB458DAF2CAC824A00C5EC18 /* Frameworks */ = {
			isa = PBXGroup;
			children = (
			);
			name = Frameworks;
			sourceTree = "<group>";
		};
		DB6D28F82CA1C8F70099951A = {
			isa = PBXGroup;
			children = (
				DB391A1D2CC377FC002EFA78 /* LaunchScreen.storyboard */,
				DB458DAB2CAC7F0100C5EC18 /* graphql */,
				DB6D29032CA1C8F70099951A /* Tub */,
				DB6D291F2CA1C8F80099951A /* TubUITests */,
				DB458DAF2CAC824A00C5EC18 /* Frameworks */,
				DB6D29022CA1C8F70099951A /* Products */,
			);
			sourceTree = "<group>";
		};
		DB6D29022CA1C8F70099951A /* Products */ = {
			isa = PBXGroup;
			children = (
				DB6D29012CA1C8F70099951A /* Tub.app */,
				DB6D29122CA1C8F80099951A /* TubTests.xctest */,
				DB6D291C2CA1C8F80099951A /* TubUITests.xctest */,
			);
			name = Products;
			sourceTree = "<group>";
		};
		DB6D29032CA1C8F70099951A /* Tub */ = {
			isa = PBXGroup;
			children = (
				99856DCA2CD29201004B9D40 /* TubRelease.entitlements */,
				99856DA92CD28271004B9D40 /* Info.plist */,
				99A7CD502CB80C4100F27964 /* Sources */,
				9910F1B42CAAE2F0005DEE6B /* Fonts */,
				DB6D29082CA1C8F80099951A /* Assets.xcassets */,
				DB6D290A2CA1C8F80099951A /* Tub.entitlements */,
				DB6D290B2CA1C8F80099951A /* Preview Content */,
				DB6D29152CA1C8F80099951A /* TubTests */,
			);
			path = Tub;
			sourceTree = "<group>";
		};
		DB6D290B2CA1C8F80099951A /* Preview Content */ = {
			isa = PBXGroup;
			children = (
				DB6D290C2CA1C8F80099951A /* Preview Assets.xcassets */,
			);
			path = "Preview Content";
			sourceTree = "<group>";
		};
		DB6D29152CA1C8F80099951A /* TubTests */ = {
			isa = PBXGroup;
			children = (
				DB6D29162CA1C8F80099951A /* TubTests.swift */,
			);
			path = TubTests;
			sourceTree = "<group>";
		};
		DB6D291F2CA1C8F80099951A /* TubUITests */ = {
			isa = PBXGroup;
			children = (
				DB6D29202CA1C8F80099951A /* TubUITests.swift */,
				DB6D29222CA1C8F80099951A /* TubUITestsLaunchTests.swift */,
			);
			path = TubUITests;
			sourceTree = "<group>";
		};
/* End PBXGroup section */

/* Begin PBXNativeTarget section */
		DB6D29002CA1C8F70099951A /* Tub */ = {
			isa = PBXNativeTarget;
			buildConfigurationList = DB6D29262CA1C8F80099951A /* Build configuration list for PBXNativeTarget "Tub" */;
			buildPhases = (
				DB6D28FD2CA1C8F70099951A /* Sources */,
				DB6D28FE2CA1C8F70099951A /* Frameworks */,
				DB6D28FF2CA1C8F70099951A /* Resources */,
			);
			buildRules = (
			);
			dependencies = (
			);
			fileSystemSynchronizedGroups = (
				46B4B4532CD542DB00D8175A /* Extensions */,
				99DDF62E2CB0333D000234DA /* BuySellForm */,
			);
			name = Tub;
			packageProductDependencies = (
				DFA4D6502CAC500B00AEDC73 /* Apollo */,
				DB458DB02CAC824A00C5EC18 /* TubAPI */,
				99C26C1B2CAEE263004807A2 /* ApolloAPI */,
				993E5D8F2CAEE423000E23A9 /* ApolloWebSocket */,
				99DED2502CAF2A6B0055FC60 /* ApolloCombine */,
				99856DA32CD27E1F004B9D40 /* Privy */,
			);
			productName = Tub;
			productReference = DB6D29012CA1C8F70099951A /* Tub.app */;
			productType = "com.apple.product-type.application";
		};
		DB6D29112CA1C8F80099951A /* TubTests */ = {
			isa = PBXNativeTarget;
			buildConfigurationList = DB6D29292CA1C8F80099951A /* Build configuration list for PBXNativeTarget "TubTests" */;
			buildPhases = (
				DB6D290E2CA1C8F80099951A /* Sources */,
				DB6D290F2CA1C8F80099951A /* Frameworks */,
				DB6D29102CA1C8F80099951A /* Resources */,
			);
			buildRules = (
			);
			dependencies = (
				DB6D29142CA1C8F80099951A /* PBXTargetDependency */,
			);
			name = TubTests;
			productName = TubTests;
			productReference = DB6D29122CA1C8F80099951A /* TubTests.xctest */;
			productType = "com.apple.product-type.bundle.unit-test";
		};
		DB6D291B2CA1C8F80099951A /* TubUITests */ = {
			isa = PBXNativeTarget;
			buildConfigurationList = DB6D292C2CA1C8F80099951A /* Build configuration list for PBXNativeTarget "TubUITests" */;
			buildPhases = (
				DB6D29182CA1C8F80099951A /* Sources */,
				DB6D29192CA1C8F80099951A /* Frameworks */,
				DB6D291A2CA1C8F80099951A /* Resources */,
			);
			buildRules = (
			);
			dependencies = (
				DB6D291E2CA1C8F80099951A /* PBXTargetDependency */,
			);
			name = TubUITests;
			productName = TubUITests;
			productReference = DB6D291C2CA1C8F80099951A /* TubUITests.xctest */;
			productType = "com.apple.product-type.bundle.ui-testing";
		};
/* End PBXNativeTarget section */

/* Begin PBXProject section */
		DB6D28F92CA1C8F70099951A /* Project object */ = {
			isa = PBXProject;
			attributes = {
				BuildIndependentTargetsInParallel = 1;
				LastSwiftUpdateCheck = 1520;
				LastUpgradeCheck = 1600;
				TargetAttributes = {
					DB6D29002CA1C8F70099951A = {
						CreatedOnToolsVersion = 15.2;
					};
					DB6D29112CA1C8F80099951A = {
						CreatedOnToolsVersion = 15.2;
						TestTargetID = DB6D29002CA1C8F70099951A;
					};
					DB6D291B2CA1C8F80099951A = {
						CreatedOnToolsVersion = 15.2;
						TestTargetID = DB6D29002CA1C8F70099951A;
					};
				};
			};
			buildConfigurationList = DB6D28FC2CA1C8F70099951A /* Build configuration list for PBXProject "Tub" */;
			compatibilityVersion = "Xcode 14.0";
			developmentRegion = en;
			hasScannedForEncodings = 0;
			knownRegions = (
				en,
				Base,
			);
			mainGroup = DB6D28F82CA1C8F70099951A;
			packageReferences = (
				999F59592CA754CB00E7AE9F /* XCRemoteSwiftPackageReference "Charts" */,
				DFA4D64F2CAC500B00AEDC73 /* XCRemoteSwiftPackageReference "apollo-ios" */,
				DFA4D6522CAC50FE00AEDC73 /* XCRemoteSwiftPackageReference "apollo-ios-codegen" */,
				DB458DAE2CAC821D00C5EC18 /* XCLocalSwiftPackageReference "TubAPI" */,
				99DED24F2CAF2A6B0055FC60 /* XCRemoteSwiftPackageReference "ApolloCombine" */,
				99856DA22CD27E1F004B9D40 /* XCRemoteSwiftPackageReference "privy-ios" */,
			);
			productRefGroup = DB6D29022CA1C8F70099951A /* Products */;
			projectDirPath = "";
			projectRoot = "";
			targets = (
				DB6D29002CA1C8F70099951A /* Tub */,
				DB6D29112CA1C8F80099951A /* TubTests */,
				DB6D291B2CA1C8F80099951A /* TubUITests */,
			);
		};
/* End PBXProject section */

/* Begin PBXResourcesBuildPhase section */
		DB6D28FF2CA1C8F70099951A /* Resources */ = {
			isa = PBXResourcesBuildPhase;
			buildActionMask = 2147483647;
			files = (
				DB6D290D2CA1C8F80099951A /* Preview Assets.xcassets in Resources */,
				DB6D29092CA1C8F80099951A /* Assets.xcassets in Resources */,
				993E5D932CAEF33B000E23A9 /* subscriptions.graphql in Resources */,
				DB391A1E2CC377FC002EFA78 /* LaunchScreen.storyboard in Resources */,
				993E5D942CAEF33B000E23A9 /* queries.graphql in Resources */,
			);
			runOnlyForDeploymentPostprocessing = 0;
		};
		DB6D29102CA1C8F80099951A /* Resources */ = {
			isa = PBXResourcesBuildPhase;
			buildActionMask = 2147483647;
			files = (
			);
			runOnlyForDeploymentPostprocessing = 0;
		};
		DB6D291A2CA1C8F80099951A /* Resources */ = {
			isa = PBXResourcesBuildPhase;
			buildActionMask = 2147483647;
			files = (
			);
			runOnlyForDeploymentPostprocessing = 0;
		};
/* End PBXResourcesBuildPhase section */

/* Begin PBXSourcesBuildPhase section */
		DB6D28FD2CA1C8F70099951A /* Sources */ = {
			isa = PBXSourcesBuildPhase;
			buildActionMask = 2147483647;
			files = (
				991361A12CADE3B300E5D656 /* TokenListView.swift in Sources */,
				DFC723E32CB9A86C003A915C /* TokenInfoCardView.swift in Sources */,
				99784EEC2CD3DE93009AEA45 /* OtpModifier.swift in Sources */,
				9910F1B62CAAE302005DEE6B /* SFRounded.swift in Sources */,
				99856DA82CD27F5B004B9D40 /* SignInWithApple.swift in Sources */,
				991D60812CD5211600A7245F /* CreateWalletView.swift in Sources */,
				99DDF62D2CB02816000234DA /* AccountView.swift in Sources */,
				9936FC582CADCA5200E21B8A /* Structs.swift in Sources */,
				DB458DB42CAC827A00C5EC18 /* Network.swift in Sources */,
				DB675A332CA2B73D006FC9B3 /* HomeTabsView.swift in Sources */,
				99DED2532CAF2C6D0055FC60 /* RegisterView.swift in Sources */,
				46E5FC122CDA28EE00607994 /* Constants.swift in Sources */,
				4619A8182CCA4E25003CD119 /* TokenListModel.swift in Sources */,
				DF5A2FC32CAF165D00508A56 /* HistoryView.swift in Sources */,
				994AE5F72CD2AB3F00553A32 /* GoogleLogoView.swift in Sources */,
				5DB173CA2CD54BC400831FD7 /* Constants.swift in Sources */,
				992875672CCACD4C004B48BE /* ErrorView.swift in Sources */,
				99784EEA2CD3DC7D009AEA45 /* SignInWithPhoneView.swift in Sources */,
				DF5A2FC52CAF2DEF00508A56 /* HistoryDetailsView.swift in Sources */,
				99856DA62CD27E2E004B9D40 /* Privy.swift in Sources */,
				999F595B2CA754FB00E7AE9F /* ChartView.swift in Sources */,
				DFF5292B2CC0121B007DC43F /* AppColors.swift in Sources */,
				99DED24E2CAF28C10055FC60 /* UserModel.swift in Sources */,
				99290EC02CB7110C003E740A /* FormatDate.swift in Sources */,
				DB10A95D2CA5AA1B00B1E4F3 /* TokenView.swift in Sources */,
				DB6D29052CA1C8F70099951A /* TubApp.swift in Sources */,
				990337052CC94175002D3A25 /* AccountBalance.swift in Sources */,
				9941CD6F2CCAA30D0009E5ED /* FormatPrice.swift in Sources */,
				99FB68342CC003FC00070D2A /* LoadingView.swift in Sources */,
				999F59562CA6F97100E7AE9F /* TokenModel.swift in Sources */,
				9906661F2CC94B110068EA06 /* SolPriceModel.swift in Sources */,
				99784EE82CD3DB5B009AEA45 /* SignInWithEmailView.swift in Sources */,
				99BB98562CC1798600658059 /* CandleChartView.swift in Sources */,
				99E789492CC147C000C3CEEB /* ImageView.swift in Sources */,
				DFA36D562CB4278C00F63D2D /* DummyData.swift in Sources */,
			);
			runOnlyForDeploymentPostprocessing = 0;
		};
		DB6D290E2CA1C8F80099951A /* Sources */ = {
			isa = PBXSourcesBuildPhase;
			buildActionMask = 2147483647;
			files = (
				DB6D29172CA1C8F80099951A /* TubTests.swift in Sources */,
			);
			runOnlyForDeploymentPostprocessing = 0;
		};
		DB6D29182CA1C8F80099951A /* Sources */ = {
			isa = PBXSourcesBuildPhase;
			buildActionMask = 2147483647;
			files = (
				DB6D29232CA1C8F80099951A /* TubUITestsLaunchTests.swift in Sources */,
				DB6D29212CA1C8F80099951A /* TubUITests.swift in Sources */,
			);
			runOnlyForDeploymentPostprocessing = 0;
		};
/* End PBXSourcesBuildPhase section */

/* Begin PBXTargetDependency section */
		DB6D29142CA1C8F80099951A /* PBXTargetDependency */ = {
			isa = PBXTargetDependency;
			target = DB6D29002CA1C8F70099951A /* Tub */;
			targetProxy = DB6D29132CA1C8F80099951A /* PBXContainerItemProxy */;
		};
		DB6D291E2CA1C8F80099951A /* PBXTargetDependency */ = {
			isa = PBXTargetDependency;
			target = DB6D29002CA1C8F70099951A /* Tub */;
			targetProxy = DB6D291D2CA1C8F80099951A /* PBXContainerItemProxy */;
		};
/* End PBXTargetDependency section */

/* Begin XCBuildConfiguration section */
		DB6D29242CA1C8F80099951A /* Debug */ = {
			isa = XCBuildConfiguration;
			buildSettings = {
				ALWAYS_SEARCH_USER_PATHS = NO;
				ASSETCATALOG_COMPILER_GENERATE_SWIFT_ASSET_SYMBOL_EXTENSIONS = YES;
				CLANG_ANALYZER_NONNULL = YES;
				CLANG_ANALYZER_NUMBER_OBJECT_CONVERSION = YES_AGGRESSIVE;
				CLANG_CXX_LANGUAGE_STANDARD = "gnu++20";
				CLANG_ENABLE_MODULES = YES;
				CLANG_ENABLE_OBJC_ARC = YES;
				CLANG_ENABLE_OBJC_WEAK = YES;
				CLANG_WARN_BLOCK_CAPTURE_AUTORELEASING = YES;
				CLANG_WARN_BOOL_CONVERSION = YES;
				CLANG_WARN_COMMA = YES;
				CLANG_WARN_CONSTANT_CONVERSION = YES;
				CLANG_WARN_DEPRECATED_OBJC_IMPLEMENTATIONS = YES;
				CLANG_WARN_DIRECT_OBJC_ISA_USAGE = YES_ERROR;
				CLANG_WARN_DOCUMENTATION_COMMENTS = YES;
				CLANG_WARN_EMPTY_BODY = YES;
				CLANG_WARN_ENUM_CONVERSION = YES;
				CLANG_WARN_INFINITE_RECURSION = YES;
				CLANG_WARN_INT_CONVERSION = YES;
				CLANG_WARN_NON_LITERAL_NULL_CONVERSION = YES;
				CLANG_WARN_OBJC_IMPLICIT_RETAIN_SELF = YES;
				CLANG_WARN_OBJC_LITERAL_CONVERSION = YES;
				CLANG_WARN_OBJC_ROOT_CLASS = YES_ERROR;
				CLANG_WARN_QUOTED_INCLUDE_IN_FRAMEWORK_HEADER = YES;
				CLANG_WARN_RANGE_LOOP_ANALYSIS = YES;
				CLANG_WARN_STRICT_PROTOTYPES = YES;
				CLANG_WARN_SUSPICIOUS_MOVE = YES;
				CLANG_WARN_UNGUARDED_AVAILABILITY = YES_AGGRESSIVE;
				CLANG_WARN_UNREACHABLE_CODE = YES;
				CLANG_WARN__DUPLICATE_METHOD_MATCH = YES;
				COPY_PHASE_STRIP = NO;
				DEAD_CODE_STRIPPING = YES;
				DEBUG_INFORMATION_FORMAT = dwarf;
				ENABLE_STRICT_OBJC_MSGSEND = YES;
				ENABLE_TESTABILITY = YES;
				ENABLE_USER_SCRIPT_SANDBOXING = YES;
				GCC_C_LANGUAGE_STANDARD = gnu17;
				GCC_DYNAMIC_NO_PIC = NO;
				GCC_NO_COMMON_BLOCKS = YES;
				GCC_OPTIMIZATION_LEVEL = 0;
				GCC_PREPROCESSOR_DEFINITIONS = (
					"DEBUG=1",
					"$(inherited)",
				);
				GCC_WARN_64_TO_32_BIT_CONVERSION = YES;
				GCC_WARN_ABOUT_RETURN_TYPE = YES_ERROR;
				GCC_WARN_UNDECLARED_SELECTOR = YES;
				GCC_WARN_UNINITIALIZED_AUTOS = YES_AGGRESSIVE;
				GCC_WARN_UNUSED_FUNCTION = YES;
				GCC_WARN_UNUSED_VARIABLE = YES;
				LOCALIZATION_PREFERS_STRING_CATALOGS = YES;
				MTL_ENABLE_DEBUG_INFO = INCLUDE_SOURCE;
				MTL_FAST_MATH = YES;
				ONLY_ACTIVE_ARCH = YES;
				SWIFT_ACTIVE_COMPILATION_CONDITIONS = "DEBUG $(inherited)";
				SWIFT_OPTIMIZATION_LEVEL = "-Onone";
			};
			name = Debug;
		};
		DB6D29252CA1C8F80099951A /* Release */ = {
			isa = XCBuildConfiguration;
			buildSettings = {
				ALWAYS_SEARCH_USER_PATHS = NO;
				ASSETCATALOG_COMPILER_GENERATE_SWIFT_ASSET_SYMBOL_EXTENSIONS = YES;
				CLANG_ANALYZER_NONNULL = YES;
				CLANG_ANALYZER_NUMBER_OBJECT_CONVERSION = YES_AGGRESSIVE;
				CLANG_CXX_LANGUAGE_STANDARD = "gnu++20";
				CLANG_ENABLE_MODULES = YES;
				CLANG_ENABLE_OBJC_ARC = YES;
				CLANG_ENABLE_OBJC_WEAK = YES;
				CLANG_WARN_BLOCK_CAPTURE_AUTORELEASING = YES;
				CLANG_WARN_BOOL_CONVERSION = YES;
				CLANG_WARN_COMMA = YES;
				CLANG_WARN_CONSTANT_CONVERSION = YES;
				CLANG_WARN_DEPRECATED_OBJC_IMPLEMENTATIONS = YES;
				CLANG_WARN_DIRECT_OBJC_ISA_USAGE = YES_ERROR;
				CLANG_WARN_DOCUMENTATION_COMMENTS = YES;
				CLANG_WARN_EMPTY_BODY = YES;
				CLANG_WARN_ENUM_CONVERSION = YES;
				CLANG_WARN_INFINITE_RECURSION = YES;
				CLANG_WARN_INT_CONVERSION = YES;
				CLANG_WARN_NON_LITERAL_NULL_CONVERSION = YES;
				CLANG_WARN_OBJC_IMPLICIT_RETAIN_SELF = YES;
				CLANG_WARN_OBJC_LITERAL_CONVERSION = YES;
				CLANG_WARN_OBJC_ROOT_CLASS = YES_ERROR;
				CLANG_WARN_QUOTED_INCLUDE_IN_FRAMEWORK_HEADER = YES;
				CLANG_WARN_RANGE_LOOP_ANALYSIS = YES;
				CLANG_WARN_STRICT_PROTOTYPES = YES;
				CLANG_WARN_SUSPICIOUS_MOVE = YES;
				CLANG_WARN_UNGUARDED_AVAILABILITY = YES_AGGRESSIVE;
				CLANG_WARN_UNREACHABLE_CODE = YES;
				CLANG_WARN__DUPLICATE_METHOD_MATCH = YES;
				COPY_PHASE_STRIP = NO;
				DEAD_CODE_STRIPPING = YES;
				DEBUG_INFORMATION_FORMAT = "dwarf-with-dsym";
				ENABLE_NS_ASSERTIONS = NO;
				ENABLE_STRICT_OBJC_MSGSEND = YES;
				ENABLE_USER_SCRIPT_SANDBOXING = YES;
				GCC_C_LANGUAGE_STANDARD = gnu17;
				GCC_NO_COMMON_BLOCKS = YES;
				GCC_WARN_64_TO_32_BIT_CONVERSION = YES;
				GCC_WARN_ABOUT_RETURN_TYPE = YES_ERROR;
				GCC_WARN_UNDECLARED_SELECTOR = YES;
				GCC_WARN_UNINITIALIZED_AUTOS = YES_AGGRESSIVE;
				GCC_WARN_UNUSED_FUNCTION = YES;
				GCC_WARN_UNUSED_VARIABLE = YES;
				LOCALIZATION_PREFERS_STRING_CATALOGS = YES;
				MTL_ENABLE_DEBUG_INFO = NO;
				MTL_FAST_MATH = YES;
				SWIFT_COMPILATION_MODE = wholemodule;
			};
			name = Release;
		};
		DB6D29272CA1C8F80099951A /* Debug */ = {
			isa = XCBuildConfiguration;
			buildSettings = {
				ASSETCATALOG_COMPILER_APPICON_NAME = AppIcon;
				ASSETCATALOG_COMPILER_GLOBAL_ACCENT_COLOR_NAME = AccentColor;
				ASSETCATALOG_COMPILER_INCLUDE_ALL_APPICON_ASSETS = NO;
				CODE_SIGN_ENTITLEMENTS = Tub/Tub.entitlements;
				"CODE_SIGN_IDENTITY[sdk=macosx*]" = "Apple Development";
				CODE_SIGN_STYLE = Automatic;
				CURRENT_PROJECT_VERSION = 1;
				DEAD_CODE_STRIPPING = YES;
				DEVELOPMENT_ASSET_PATHS = "\"Tub/Preview Content\"";
				DEVELOPMENT_TEAM = YQ22J47VA8;
				ENABLE_PREVIEWS = YES;
				GENERATE_INFOPLIST_FILE = YES;
				INFOPLIST_FILE = Tub/Info.plist;
				INFOPLIST_KEY_CFBundleDisplayName = Tub;
				INFOPLIST_KEY_LSApplicationCategoryType = "public.app-category.entertainment";
				"INFOPLIST_KEY_UIApplicationSceneManifest_Generation[sdk=iphoneos*]" = YES;
				"INFOPLIST_KEY_UIApplicationSceneManifest_Generation[sdk=iphonesimulator*]" = YES;
				"INFOPLIST_KEY_UIApplicationSupportsIndirectInputEvents[sdk=iphoneos*]" = YES;
				"INFOPLIST_KEY_UIApplicationSupportsIndirectInputEvents[sdk=iphonesimulator*]" = YES;
				"INFOPLIST_KEY_UILaunchScreen_Generation[sdk=iphoneos*]" = YES;
				"INFOPLIST_KEY_UILaunchScreen_Generation[sdk=iphonesimulator*]" = YES;
				"INFOPLIST_KEY_UIStatusBarStyle[sdk=iphoneos*]" = UIStatusBarStyleDefault;
				"INFOPLIST_KEY_UIStatusBarStyle[sdk=iphonesimulator*]" = UIStatusBarStyleDefault;
				INFOPLIST_KEY_UISupportedInterfaceOrientations_iPad = "UIInterfaceOrientationPortrait UIInterfaceOrientationPortraitUpsideDown UIInterfaceOrientationLandscapeLeft UIInterfaceOrientationLandscapeRight";
				INFOPLIST_KEY_UISupportedInterfaceOrientations_iPhone = "UIInterfaceOrientationPortrait UIInterfaceOrientationLandscapeLeft UIInterfaceOrientationLandscapeRight";
				IPHONEOS_DEPLOYMENT_TARGET = 17.2;
				LD_RUNPATH_SEARCH_PATHS = "@executable_path/Frameworks";
				"LD_RUNPATH_SEARCH_PATHS[sdk=macosx*]" = "@executable_path/../Frameworks";
				MACOSX_DEPLOYMENT_TARGET = 14.2;
				MARKETING_VERSION = 1.0;
				PRODUCT_BUNDLE_IDENTIFIER = com.primodium.tub;
				PRODUCT_NAME = "$(TARGET_NAME)";
				SDKROOT = auto;
				SUPPORTED_PLATFORMS = "iphoneos iphonesimulator";
				SUPPORTS_MACCATALYST = NO;
				SWIFT_EMIT_LOC_STRINGS = YES;
				SWIFT_VERSION = 5.0;
				TARGETED_DEVICE_FAMILY = "1,2";
			};
			name = Debug;
		};
		DB6D29282CA1C8F80099951A /* Release */ = {
			isa = XCBuildConfiguration;
			buildSettings = {
				ASSETCATALOG_COMPILER_APPICON_NAME = AppIcon;
				ASSETCATALOG_COMPILER_GLOBAL_ACCENT_COLOR_NAME = AccentColor;
				ASSETCATALOG_COMPILER_INCLUDE_ALL_APPICON_ASSETS = NO;
				CODE_SIGN_ENTITLEMENTS = Tub/TubRelease.entitlements;
				"CODE_SIGN_IDENTITY[sdk=macosx*]" = "Apple Development";
				CODE_SIGN_STYLE = Automatic;
				CURRENT_PROJECT_VERSION = 1;
				DEAD_CODE_STRIPPING = YES;
				DEVELOPMENT_ASSET_PATHS = "\"Tub/Preview Content\"";
				DEVELOPMENT_TEAM = YQ22J47VA8;
				ENABLE_PREVIEWS = YES;
				GENERATE_INFOPLIST_FILE = YES;
				INFOPLIST_FILE = Tub/Info.plist;
				INFOPLIST_KEY_CFBundleDisplayName = Tub;
				INFOPLIST_KEY_LSApplicationCategoryType = "public.app-category.entertainment";
				"INFOPLIST_KEY_UIApplicationSceneManifest_Generation[sdk=iphoneos*]" = YES;
				"INFOPLIST_KEY_UIApplicationSceneManifest_Generation[sdk=iphonesimulator*]" = YES;
				"INFOPLIST_KEY_UIApplicationSupportsIndirectInputEvents[sdk=iphoneos*]" = YES;
				"INFOPLIST_KEY_UIApplicationSupportsIndirectInputEvents[sdk=iphonesimulator*]" = YES;
				"INFOPLIST_KEY_UILaunchScreen_Generation[sdk=iphoneos*]" = YES;
				"INFOPLIST_KEY_UILaunchScreen_Generation[sdk=iphonesimulator*]" = YES;
				"INFOPLIST_KEY_UIStatusBarStyle[sdk=iphoneos*]" = UIStatusBarStyleDefault;
				"INFOPLIST_KEY_UIStatusBarStyle[sdk=iphonesimulator*]" = UIStatusBarStyleDefault;
				INFOPLIST_KEY_UISupportedInterfaceOrientations_iPad = "UIInterfaceOrientationPortrait UIInterfaceOrientationPortraitUpsideDown UIInterfaceOrientationLandscapeLeft UIInterfaceOrientationLandscapeRight";
				INFOPLIST_KEY_UISupportedInterfaceOrientations_iPhone = "UIInterfaceOrientationPortrait UIInterfaceOrientationLandscapeLeft UIInterfaceOrientationLandscapeRight";
				IPHONEOS_DEPLOYMENT_TARGET = 17.2;
				LD_RUNPATH_SEARCH_PATHS = "@executable_path/Frameworks";
				"LD_RUNPATH_SEARCH_PATHS[sdk=macosx*]" = "@executable_path/../Frameworks";
				MACOSX_DEPLOYMENT_TARGET = 14.2;
				MARKETING_VERSION = 1.0;
				PRODUCT_BUNDLE_IDENTIFIER = com.primodium.tub;
				PRODUCT_NAME = "$(TARGET_NAME)";
				SDKROOT = auto;
				SUPPORTED_PLATFORMS = "iphoneos iphonesimulator";
				SUPPORTS_MACCATALYST = NO;
				SWIFT_EMIT_LOC_STRINGS = YES;
				SWIFT_VERSION = 5.0;
				TARGETED_DEVICE_FAMILY = "1,2";
			};
			name = Release;
		};
		DB6D292A2CA1C8F80099951A /* Debug */ = {
			isa = XCBuildConfiguration;
			buildSettings = {
				BUNDLE_LOADER = "$(TEST_HOST)";
				CODE_SIGN_STYLE = Automatic;
				CURRENT_PROJECT_VERSION = 1;
				DEAD_CODE_STRIPPING = YES;
				GENERATE_INFOPLIST_FILE = YES;
				IPHONEOS_DEPLOYMENT_TARGET = 17.2;
				MACOSX_DEPLOYMENT_TARGET = 14.2;
				MARKETING_VERSION = 1.0;
				PRODUCT_BUNDLE_IDENTIFIER = com.primodium.TubTests;
				PRODUCT_NAME = "$(TARGET_NAME)";
				SDKROOT = auto;
				SUPPORTED_PLATFORMS = "iphoneos iphonesimulator macosx";
				SWIFT_EMIT_LOC_STRINGS = NO;
				SWIFT_VERSION = 5.0;
				TARGETED_DEVICE_FAMILY = "1,2";
				TEST_HOST = "$(BUILT_PRODUCTS_DIR)/Tub.app/$(BUNDLE_EXECUTABLE_FOLDER_PATH)/Tub";
			};
			name = Debug;
		};
		DB6D292B2CA1C8F80099951A /* Release */ = {
			isa = XCBuildConfiguration;
			buildSettings = {
				BUNDLE_LOADER = "$(TEST_HOST)";
				CODE_SIGN_STYLE = Automatic;
				CURRENT_PROJECT_VERSION = 1;
				DEAD_CODE_STRIPPING = YES;
				GENERATE_INFOPLIST_FILE = YES;
				IPHONEOS_DEPLOYMENT_TARGET = 17.2;
				MACOSX_DEPLOYMENT_TARGET = 14.2;
				MARKETING_VERSION = 1.0;
				PRODUCT_BUNDLE_IDENTIFIER = com.primodium.TubTests;
				PRODUCT_NAME = "$(TARGET_NAME)";
				SDKROOT = auto;
				SUPPORTED_PLATFORMS = "iphoneos iphonesimulator macosx";
				SWIFT_EMIT_LOC_STRINGS = NO;
				SWIFT_VERSION = 5.0;
				TARGETED_DEVICE_FAMILY = "1,2";
				TEST_HOST = "$(BUILT_PRODUCTS_DIR)/Tub.app/$(BUNDLE_EXECUTABLE_FOLDER_PATH)/Tub";
			};
			name = Release;
		};
		DB6D292D2CA1C8F80099951A /* Debug */ = {
			isa = XCBuildConfiguration;
			buildSettings = {
				CODE_SIGN_STYLE = Automatic;
				CURRENT_PROJECT_VERSION = 1;
				DEAD_CODE_STRIPPING = YES;
				GENERATE_INFOPLIST_FILE = YES;
				IPHONEOS_DEPLOYMENT_TARGET = 17.2;
				MACOSX_DEPLOYMENT_TARGET = 14.2;
				MARKETING_VERSION = 1.0;
				PRODUCT_BUNDLE_IDENTIFIER = com.primodium.TubUITests;
				PRODUCT_NAME = "$(TARGET_NAME)";
				SDKROOT = auto;
				SUPPORTED_PLATFORMS = "iphoneos iphonesimulator macosx";
				SWIFT_EMIT_LOC_STRINGS = NO;
				SWIFT_VERSION = 5.0;
				TARGETED_DEVICE_FAMILY = "1,2";
				TEST_TARGET_NAME = Tub;
			};
			name = Debug;
		};
		DB6D292E2CA1C8F80099951A /* Release */ = {
			isa = XCBuildConfiguration;
			buildSettings = {
				CODE_SIGN_STYLE = Automatic;
				CURRENT_PROJECT_VERSION = 1;
				DEAD_CODE_STRIPPING = YES;
				GENERATE_INFOPLIST_FILE = YES;
				IPHONEOS_DEPLOYMENT_TARGET = 17.2;
				MACOSX_DEPLOYMENT_TARGET = 14.2;
				MARKETING_VERSION = 1.0;
				PRODUCT_BUNDLE_IDENTIFIER = com.primodium.TubUITests;
				PRODUCT_NAME = "$(TARGET_NAME)";
				SDKROOT = auto;
				SUPPORTED_PLATFORMS = "iphoneos iphonesimulator macosx";
				SWIFT_EMIT_LOC_STRINGS = NO;
				SWIFT_VERSION = 5.0;
				TARGETED_DEVICE_FAMILY = "1,2";
				TEST_TARGET_NAME = Tub;
			};
			name = Release;
		};
/* End XCBuildConfiguration section */

/* Begin XCConfigurationList section */
		DB6D28FC2CA1C8F70099951A /* Build configuration list for PBXProject "Tub" */ = {
			isa = XCConfigurationList;
			buildConfigurations = (
				DB6D29242CA1C8F80099951A /* Debug */,
				DB6D29252CA1C8F80099951A /* Release */,
			);
			defaultConfigurationIsVisible = 0;
			defaultConfigurationName = Release;
		};
		DB6D29262CA1C8F80099951A /* Build configuration list for PBXNativeTarget "Tub" */ = {
			isa = XCConfigurationList;
			buildConfigurations = (
				DB6D29272CA1C8F80099951A /* Debug */,
				DB6D29282CA1C8F80099951A /* Release */,
			);
			defaultConfigurationIsVisible = 0;
			defaultConfigurationName = Release;
		};
		DB6D29292CA1C8F80099951A /* Build configuration list for PBXNativeTarget "TubTests" */ = {
			isa = XCConfigurationList;
			buildConfigurations = (
				DB6D292A2CA1C8F80099951A /* Debug */,
				DB6D292B2CA1C8F80099951A /* Release */,
			);
			defaultConfigurationIsVisible = 0;
			defaultConfigurationName = Release;
		};
		DB6D292C2CA1C8F80099951A /* Build configuration list for PBXNativeTarget "TubUITests" */ = {
			isa = XCConfigurationList;
			buildConfigurations = (
				DB6D292D2CA1C8F80099951A /* Debug */,
				DB6D292E2CA1C8F80099951A /* Release */,
			);
			defaultConfigurationIsVisible = 0;
			defaultConfigurationName = Release;
		};
/* End XCConfigurationList section */

/* Begin XCLocalSwiftPackageReference section */
		DB458DAE2CAC821D00C5EC18 /* XCLocalSwiftPackageReference "TubAPI" */ = {
			isa = XCLocalSwiftPackageReference;
			relativePath = TubAPI;
		};
/* End XCLocalSwiftPackageReference section */

/* Begin XCRemoteSwiftPackageReference section */
		99856DA22CD27E1F004B9D40 /* XCRemoteSwiftPackageReference "privy-ios" */ = {
			isa = XCRemoteSwiftPackageReference;
			repositoryURL = "https://github.com/privy-io/privy-ios";
			requirement = {
				kind = upToNextMajorVersion;
				minimumVersion = 1.4.0;
			};
		};
		999F59592CA754CB00E7AE9F /* XCRemoteSwiftPackageReference "Charts" */ = {
			isa = XCRemoteSwiftPackageReference;
			repositoryURL = "https://github.com/danielgindi/Charts.git";
			requirement = {
				kind = upToNextMajorVersion;
				minimumVersion = 5.1.0;
			};
		};
		99DED24F2CAF2A6B0055FC60 /* XCRemoteSwiftPackageReference "ApolloCombine" */ = {
			isa = XCRemoteSwiftPackageReference;
			repositoryURL = "https://github.com/joel-perry/ApolloCombine.git";
			requirement = {
				kind = upToNextMajorVersion;
				minimumVersion = 0.8.0;
			};
		};
		DFA4D64F2CAC500B00AEDC73 /* XCRemoteSwiftPackageReference "apollo-ios" */ = {
			isa = XCRemoteSwiftPackageReference;
			repositoryURL = "https://github.com/apollographql/apollo-ios";
			requirement = {
				kind = upToNextMajorVersion;
				minimumVersion = 1.15.1;
			};
		};
		DFA4D6522CAC50FE00AEDC73 /* XCRemoteSwiftPackageReference "apollo-ios-codegen" */ = {
			isa = XCRemoteSwiftPackageReference;
			repositoryURL = "https://github.com/apollographql/apollo-ios-codegen";
			requirement = {
				kind = upToNextMajorVersion;
				minimumVersion = 1.15.1;
			};
		};
/* End XCRemoteSwiftPackageReference section */

/* Begin XCSwiftPackageProductDependency section */
		993E5D8F2CAEE423000E23A9 /* ApolloWebSocket */ = {
			isa = XCSwiftPackageProductDependency;
			package = DFA4D64F2CAC500B00AEDC73 /* XCRemoteSwiftPackageReference "apollo-ios" */;
			productName = ApolloWebSocket;
		};
		99856DA32CD27E1F004B9D40 /* Privy */ = {
			isa = XCSwiftPackageProductDependency;
			package = 99856DA22CD27E1F004B9D40 /* XCRemoteSwiftPackageReference "privy-ios" */;
			productName = Privy;
		};
		99C26C1B2CAEE263004807A2 /* ApolloAPI */ = {
			isa = XCSwiftPackageProductDependency;
			productName = ApolloAPI;
		};
		99C26C1D2CAEE38B004807A2 /* ApolloWebSocket */ = {
			isa = XCSwiftPackageProductDependency;
			package = DFA4D64F2CAC500B00AEDC73 /* XCRemoteSwiftPackageReference "apollo-ios" */;
			productName = ApolloWebSocket;
		};
		99DED2502CAF2A6B0055FC60 /* ApolloCombine */ = {
			isa = XCSwiftPackageProductDependency;
			package = 99DED24F2CAF2A6B0055FC60 /* XCRemoteSwiftPackageReference "ApolloCombine" */;
			productName = ApolloCombine;
		};
		DB458DB02CAC824A00C5EC18 /* TubAPI */ = {
			isa = XCSwiftPackageProductDependency;
			package = DB458DAE2CAC821D00C5EC18 /* XCLocalSwiftPackageReference "TubAPI" */;
			productName = TubAPI;
		};
		DFA4D6502CAC500B00AEDC73 /* Apollo */ = {
			isa = XCSwiftPackageProductDependency;
			package = DFA4D64F2CAC500B00AEDC73 /* XCRemoteSwiftPackageReference "apollo-ios" */;
			productName = Apollo;
		};
/* End XCSwiftPackageProductDependency section */
	};
	rootObject = DB6D28F92CA1C8F70099951A /* Project object */;
}<|MERGE_RESOLUTION|>--- conflicted
+++ resolved
@@ -8,11 +8,7 @@
 
 /* Begin PBXBuildFile section */
 		4619A8182CCA4E25003CD119 /* TokenListModel.swift in Sources */ = {isa = PBXBuildFile; fileRef = 4619A8172CCA4E25003CD119 /* TokenListModel.swift */; };
-<<<<<<< HEAD
 		46E5FC122CDA28EE00607994 /* Constants.swift in Sources */ = {isa = PBXBuildFile; fileRef = 46E5FC112CDA28EB00607994 /* Constants.swift */; };
-=======
-		5DB173CA2CD54BC400831FD7 /* Constants.swift in Sources */ = {isa = PBXBuildFile; fileRef = 5DB173C92CD54BC100831FD7 /* Constants.swift */; };
->>>>>>> 69d8644e
 		990337052CC94175002D3A25 /* AccountBalance.swift in Sources */ = {isa = PBXBuildFile; fileRef = 990337042CC9416B002D3A25 /* AccountBalance.swift */; };
 		9906661F2CC94B110068EA06 /* SolPriceModel.swift in Sources */ = {isa = PBXBuildFile; fileRef = 9906661E2CC94B0D0068EA06 /* SolPriceModel.swift */; };
 		9910F1B62CAAE302005DEE6B /* SFRounded.swift in Sources */ = {isa = PBXBuildFile; fileRef = 9910F1B52CAAE2FD005DEE6B /* SFRounded.swift */; };
@@ -81,11 +77,7 @@
 
 /* Begin PBXFileReference section */
 		4619A8172CCA4E25003CD119 /* TokenListModel.swift */ = {isa = PBXFileReference; lastKnownFileType = sourcecode.swift; path = TokenListModel.swift; sourceTree = "<group>"; };
-<<<<<<< HEAD
 		46E5FC112CDA28EB00607994 /* Constants.swift */ = {isa = PBXFileReference; lastKnownFileType = sourcecode.swift; path = Constants.swift; sourceTree = "<group>"; };
-=======
-		5DB173C92CD54BC100831FD7 /* Constants.swift */ = {isa = PBXFileReference; lastKnownFileType = sourcecode.swift; path = Constants.swift; sourceTree = "<group>"; };
->>>>>>> 69d8644e
 		990337042CC9416B002D3A25 /* AccountBalance.swift */ = {isa = PBXFileReference; lastKnownFileType = sourcecode.swift; path = AccountBalance.swift; sourceTree = "<group>"; };
 		9906661E2CC94B0D0068EA06 /* SolPriceModel.swift */ = {isa = PBXFileReference; lastKnownFileType = sourcecode.swift; path = SolPriceModel.swift; sourceTree = "<group>"; };
 		9910F1B52CAAE2FD005DEE6B /* SFRounded.swift */ = {isa = PBXFileReference; lastKnownFileType = sourcecode.swift; path = SFRounded.swift; sourceTree = "<group>"; };
@@ -186,10 +178,6 @@
 				46E5FC112CDA28EB00607994 /* Constants.swift */,
 				9941CD6E2CCAA30B0009E5ED /* FormatPrice.swift */,
 				99290EBF2CB7110C003E740A /* FormatDate.swift */,
-<<<<<<< HEAD
-=======
-				5DB173C92CD54BC100831FD7 /* Constants.swift */,
->>>>>>> 69d8644e
 				DFA36D552CB4278C00F63D2D /* DummyData.swift */,
 			);
 			path = Utils;
