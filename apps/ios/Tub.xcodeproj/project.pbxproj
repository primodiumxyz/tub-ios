--- conflicted
+++ resolved
@@ -254,11 +254,8 @@
 		999F59522CA6F6A900E7AE9F /* Views */ = {
 			isa = PBXGroup;
 			children = (
-<<<<<<< HEAD
 				99A4AAB12CF4FEBA002D0027 /* TestTxView.swift */,
-=======
 				9971F29A2CFF835D00BA48C0 /* WithdrawView.swift */,
->>>>>>> f83bcff9
 				995DE48A2CE6A268001B3C3F /* Login */,
 				997DE8F32CDAC86000164366 /* NotificationBanner.swift */,
 				99DD66022CB80D5B00B56450 /* Common */,
@@ -483,11 +480,7 @@
 				99DED2502CAF2A6B0055FC60 /* ApolloCombine */,
 				99856DA32CD27E1F004B9D40 /* Privy */,
 				46233A252CE67F7E00DB1740 /* CodexAPI */,
-<<<<<<< HEAD
-				99EE82A92CFE485A00615572 /* SolanaSwift */,
-=======
 				9971F2F42CFFA88A00BA48C0 /* SolanaSwift */,
->>>>>>> f83bcff9
 			);
 			productName = Tub;
 			productReference = DB6D29012CA1C8F70099951A /* Tub.app */;
@@ -570,11 +563,7 @@
 				99DED24F2CAF2A6B0055FC60 /* XCRemoteSwiftPackageReference "ApolloCombine" */,
 				99856DA22CD27E1F004B9D40 /* XCRemoteSwiftPackageReference "privy-ios" */,
 				46233A242CE67F6200DB1740 /* XCLocalSwiftPackageReference "CodexAPI" */,
-<<<<<<< HEAD
-				99EE82A82CFE485A00615572 /* XCRemoteSwiftPackageReference "solana-swift" */,
-=======
 				9971F2F32CFFA88A00BA48C0 /* XCRemoteSwiftPackageReference "solana-swift" */,
->>>>>>> f83bcff9
 			);
 			productRefGroup = DB6D29022CA1C8F70099951A /* Products */;
 			projectDirPath = "";
@@ -646,12 +635,9 @@
 				994AE5F72CD2AB3F00553A32 /* GoogleLogoView.swift in Sources */,
 				DF3D43D22D00DEB1004DAE81 /* JustifiedText.swift in Sources */,
 				992875672CCACD4C004B48BE /* ErrorView.swift in Sources */,
-<<<<<<< HEAD
 				99C79A182CE2F1BD00D0E697 /* LoadingTokenView.swift in Sources */,
 				99A4AAB22CF4FEBF002D0027 /* TestTxView.swift in Sources */,
-=======
 				99DBD8EE2CF781EA0098C296 /* spoofModelData.swift in Sources */,
->>>>>>> f83bcff9
 				466945ED2CDFDB1F008E8B99 /* LoadingTracker.swift in Sources */,
 				DF5A2FC52CAF2DEF00508A56 /* HistoryDetailsView.swift in Sources */,
 				99BE72BB2CEBB279006BB157 /* SolPriceModel.swift in Sources */,
