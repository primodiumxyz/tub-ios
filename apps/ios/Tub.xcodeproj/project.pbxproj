// !$*UTF8*$!
{
	archiveVersion = 1;
	classes = {
	};
	objectVersion = 70;
	objects = {

/* Begin PBXBuildFile section */
		4619A8182CCA4E25003CD119 /* TokenListModel.swift in Sources */ = {isa = PBXBuildFile; fileRef = 4619A8172CCA4E25003CD119 /* TokenListModel.swift */; };
		46E5FC122CDA28EE00607994 /* Constants.swift in Sources */ = {isa = PBXBuildFile; fileRef = 46E5FC112CDA28EB00607994 /* Constants.swift */; };
		990337052CC94175002D3A25 /* AccountBalance.swift in Sources */ = {isa = PBXBuildFile; fileRef = 990337042CC9416B002D3A25 /* AccountBalance.swift */; };
		9906661F2CC94B110068EA06 /* SolPriceModel.swift in Sources */ = {isa = PBXBuildFile; fileRef = 9906661E2CC94B0D0068EA06 /* SolPriceModel.swift */; };
		9910F1B62CAAE302005DEE6B /* SFRounded.swift in Sources */ = {isa = PBXBuildFile; fileRef = 9910F1B52CAAE2FD005DEE6B /* SFRounded.swift */; };
		991361A12CADE3B300E5D656 /* TokenListView.swift in Sources */ = {isa = PBXBuildFile; fileRef = 991361A02CADE3AA00E5D656 /* TokenListView.swift */; };
		991D60812CD5211600A7245F /* CreateWalletView.swift in Sources */ = {isa = PBXBuildFile; fileRef = 991D60802CD5211200A7245F /* CreateWalletView.swift */; };
		992875672CCACD4C004B48BE /* ErrorView.swift in Sources */ = {isa = PBXBuildFile; fileRef = 992875662CCACD47004B48BE /* ErrorView.swift */; };
		99290EC02CB7110C003E740A /* FormatDate.swift in Sources */ = {isa = PBXBuildFile; fileRef = 99290EBF2CB7110C003E740A /* FormatDate.swift */; };
		9936FC582CADCA5200E21B8A /* Structs.swift in Sources */ = {isa = PBXBuildFile; fileRef = 9936FC562CADCA5200E21B8A /* Structs.swift */; };
		993E5D902CAEE423000E23A9 /* ApolloWebSocket in Frameworks */ = {isa = PBXBuildFile; productRef = 993E5D8F2CAEE423000E23A9 /* ApolloWebSocket */; };
		993E5D932CAEF33B000E23A9 /* subscriptions.graphql in Resources */ = {isa = PBXBuildFile; fileRef = 993E5D922CAEF33B000E23A9 /* subscriptions.graphql */; };
		993E5D942CAEF33B000E23A9 /* queries.graphql in Resources */ = {isa = PBXBuildFile; fileRef = 993E5D912CAEF33B000E23A9 /* queries.graphql */; };
		9941CD6F2CCAA30D0009E5ED /* FormatPrice.swift in Sources */ = {isa = PBXBuildFile; fileRef = 9941CD6E2CCAA30B0009E5ED /* FormatPrice.swift */; };
		994AE5F72CD2AB3F00553A32 /* GoogleLogoView.swift in Sources */ = {isa = PBXBuildFile; fileRef = 994AE5F62CD2AB3F00553A32 /* GoogleLogoView.swift */; };
		99784EE82CD3DB5B009AEA45 /* SignInWithEmailView.swift in Sources */ = {isa = PBXBuildFile; fileRef = 99784EE72CD3DB55009AEA45 /* SignInWithEmailView.swift */; };
		99784EEA2CD3DC7D009AEA45 /* SignInWithPhoneView.swift in Sources */ = {isa = PBXBuildFile; fileRef = 99784EE92CD3DC75009AEA45 /* SignInWithPhoneView.swift */; };
		99784EEC2CD3DE93009AEA45 /* OtpModifier.swift in Sources */ = {isa = PBXBuildFile; fileRef = 99784EEB2CD3DE90009AEA45 /* OtpModifier.swift */; };
		99856DA42CD27E1F004B9D40 /* Privy in Frameworks */ = {isa = PBXBuildFile; productRef = 99856DA32CD27E1F004B9D40 /* Privy */; };
		99856DA62CD27E2E004B9D40 /* Privy.swift in Sources */ = {isa = PBXBuildFile; fileRef = 99856DA52CD27E27004B9D40 /* Privy.swift */; };
		99856DA82CD27F5B004B9D40 /* SignInWithApple.swift in Sources */ = {isa = PBXBuildFile; fileRef = 99856DA72CD27F58004B9D40 /* SignInWithApple.swift */; };
		999F59562CA6F97100E7AE9F /* TokenModel.swift in Sources */ = {isa = PBXBuildFile; fileRef = 999F59552CA6F96D00E7AE9F /* TokenModel.swift */; };
		999F595B2CA754FB00E7AE9F /* ChartView.swift in Sources */ = {isa = PBXBuildFile; fileRef = 999F595A2CA754F900E7AE9F /* ChartView.swift */; };
		99BB98562CC1798600658059 /* CandleChartView.swift in Sources */ = {isa = PBXBuildFile; fileRef = 99BB98552CC1798400658059 /* CandleChartView.swift */; };
		99C26C1C2CAEE263004807A2 /* ApolloAPI in Frameworks */ = {isa = PBXBuildFile; productRef = 99C26C1B2CAEE263004807A2 /* ApolloAPI */; };
		99C26C1E2CAEE38B004807A2 /* ApolloWebSocket in Frameworks */ = {isa = PBXBuildFile; productRef = 99C26C1D2CAEE38B004807A2 /* ApolloWebSocket */; };
		99DDF62D2CB02816000234DA /* AccountView.swift in Sources */ = {isa = PBXBuildFile; fileRef = 99DDF62C2CB0280D000234DA /* AccountView.swift */; };
		99DED24E2CAF28C10055FC60 /* UserModel.swift in Sources */ = {isa = PBXBuildFile; fileRef = 99DED24D2CAF28BD0055FC60 /* UserModel.swift */; };
		99DED2512CAF2A6B0055FC60 /* ApolloCombine in Frameworks */ = {isa = PBXBuildFile; productRef = 99DED2502CAF2A6B0055FC60 /* ApolloCombine */; };
		99DED2532CAF2C6D0055FC60 /* RegisterView.swift in Sources */ = {isa = PBXBuildFile; fileRef = 99DED2522CAF2C6D0055FC60 /* RegisterView.swift */; };
		99E789492CC147C000C3CEEB /* ImageView.swift in Sources */ = {isa = PBXBuildFile; fileRef = 99E789482CC147BD00C3CEEB /* ImageView.swift */; };
		99FB68342CC003FC00070D2A /* LoadingView.swift in Sources */ = {isa = PBXBuildFile; fileRef = 99FB68332CC003FC00070D2A /* LoadingView.swift */; };
		DB10A95D2CA5AA1B00B1E4F3 /* TokenView.swift in Sources */ = {isa = PBXBuildFile; fileRef = DB10A95C2CA5AA1B00B1E4F3 /* TokenView.swift */; };
		DB391A1E2CC377FC002EFA78 /* LaunchScreen.storyboard in Resources */ = {isa = PBXBuildFile; fileRef = DB391A1D2CC377FC002EFA78 /* LaunchScreen.storyboard */; };
		DB458DB12CAC824A00C5EC18 /* TubAPI in Frameworks */ = {isa = PBXBuildFile; productRef = DB458DB02CAC824A00C5EC18 /* TubAPI */; };
		DB458DB42CAC827A00C5EC18 /* Network.swift in Sources */ = {isa = PBXBuildFile; fileRef = DB458DB32CAC827A00C5EC18 /* Network.swift */; };
		DB675A332CA2B73D006FC9B3 /* HomeTabsView.swift in Sources */ = {isa = PBXBuildFile; fileRef = DB675A322CA2B73D006FC9B3 /* HomeTabsView.swift */; };
		DB6D29052CA1C8F70099951A /* TubApp.swift in Sources */ = {isa = PBXBuildFile; fileRef = DB6D29042CA1C8F70099951A /* TubApp.swift */; };
		DB6D29092CA1C8F80099951A /* Assets.xcassets in Resources */ = {isa = PBXBuildFile; fileRef = DB6D29082CA1C8F80099951A /* Assets.xcassets */; };
		DB6D290D2CA1C8F80099951A /* Preview Assets.xcassets in Resources */ = {isa = PBXBuildFile; fileRef = DB6D290C2CA1C8F80099951A /* Preview Assets.xcassets */; };
		DB6D29172CA1C8F80099951A /* TubTests.swift in Sources */ = {isa = PBXBuildFile; fileRef = DB6D29162CA1C8F80099951A /* TubTests.swift */; };
		DB6D29212CA1C8F80099951A /* TubUITests.swift in Sources */ = {isa = PBXBuildFile; fileRef = DB6D29202CA1C8F80099951A /* TubUITests.swift */; };
		DB6D29232CA1C8F80099951A /* TubUITestsLaunchTests.swift in Sources */ = {isa = PBXBuildFile; fileRef = DB6D29222CA1C8F80099951A /* TubUITestsLaunchTests.swift */; };
		DF5A2FC32CAF165D00508A56 /* HistoryView.swift in Sources */ = {isa = PBXBuildFile; fileRef = DF5A2FC22CAF165D00508A56 /* HistoryView.swift */; };
		DF5A2FC52CAF2DEF00508A56 /* HistoryDetailsView.swift in Sources */ = {isa = PBXBuildFile; fileRef = DF5A2FC42CAF2DEF00508A56 /* HistoryDetailsView.swift */; };
		DF7C361C2CD941FD00A4B27A /* Constants.swift in Sources */ = {isa = PBXBuildFile; fileRef = DF7C361B2CD941FD00A4B27A /* Constants.swift */; };
		DFA36D562CB4278C00F63D2D /* DummyData.swift in Sources */ = {isa = PBXBuildFile; fileRef = DFA36D552CB4278C00F63D2D /* DummyData.swift */; };
		DFA4D6512CAC500B00AEDC73 /* Apollo in Frameworks */ = {isa = PBXBuildFile; productRef = DFA4D6502CAC500B00AEDC73 /* Apollo */; };
		DFC723E32CB9A86C003A915C /* TokenInfoCardView.swift in Sources */ = {isa = PBXBuildFile; fileRef = DFC723E22CB9A86C003A915C /* TokenInfoCardView.swift */; };
		DFF5292B2CC0121B007DC43F /* AppColors.swift in Sources */ = {isa = PBXBuildFile; fileRef = DFF5292A2CC0121B007DC43F /* AppColors.swift */; };
/* End PBXBuildFile section */

/* Begin PBXContainerItemProxy section */
		DB6D29132CA1C8F80099951A /* PBXContainerItemProxy */ = {
			isa = PBXContainerItemProxy;
			containerPortal = DB6D28F92CA1C8F70099951A /* Project object */;
			proxyType = 1;
			remoteGlobalIDString = DB6D29002CA1C8F70099951A;
			remoteInfo = Tub;
		};
		DB6D291D2CA1C8F80099951A /* PBXContainerItemProxy */ = {
			isa = PBXContainerItemProxy;
			containerPortal = DB6D28F92CA1C8F70099951A /* Project object */;
			proxyType = 1;
			remoteGlobalIDString = DB6D29002CA1C8F70099951A;
			remoteInfo = Tub;
		};
/* End PBXContainerItemProxy section */

/* Begin PBXFileReference section */
		4619A8172CCA4E25003CD119 /* TokenListModel.swift */ = {isa = PBXFileReference; lastKnownFileType = sourcecode.swift; path = TokenListModel.swift; sourceTree = "<group>"; };
		46E5FC112CDA28EB00607994 /* Constants.swift */ = {isa = PBXFileReference; lastKnownFileType = sourcecode.swift; path = Constants.swift; sourceTree = "<group>"; };
		990337042CC9416B002D3A25 /* AccountBalance.swift */ = {isa = PBXFileReference; lastKnownFileType = sourcecode.swift; path = AccountBalance.swift; sourceTree = "<group>"; };
		9906661E2CC94B0D0068EA06 /* SolPriceModel.swift */ = {isa = PBXFileReference; lastKnownFileType = sourcecode.swift; path = SolPriceModel.swift; sourceTree = "<group>"; };
		9910F1B52CAAE2FD005DEE6B /* SFRounded.swift */ = {isa = PBXFileReference; lastKnownFileType = sourcecode.swift; path = SFRounded.swift; sourceTree = "<group>"; };
		991361A02CADE3AA00E5D656 /* TokenListView.swift */ = {isa = PBXFileReference; lastKnownFileType = sourcecode.swift; path = TokenListView.swift; sourceTree = "<group>"; };
		991D60802CD5211200A7245F /* CreateWalletView.swift */ = {isa = PBXFileReference; lastKnownFileType = sourcecode.swift; path = CreateWalletView.swift; sourceTree = "<group>"; };
		992875662CCACD47004B48BE /* ErrorView.swift */ = {isa = PBXFileReference; lastKnownFileType = sourcecode.swift; path = ErrorView.swift; sourceTree = "<group>"; };
		99290EBF2CB7110C003E740A /* FormatDate.swift */ = {isa = PBXFileReference; lastKnownFileType = sourcecode.swift; path = FormatDate.swift; sourceTree = "<group>"; };
		9936FC562CADCA5200E21B8A /* Structs.swift */ = {isa = PBXFileReference; lastKnownFileType = sourcecode.swift; path = Structs.swift; sourceTree = "<group>"; };
		993E5D912CAEF33B000E23A9 /* queries.graphql */ = {isa = PBXFileReference; lastKnownFileType = text; path = queries.graphql; sourceTree = "<group>"; };
		993E5D922CAEF33B000E23A9 /* subscriptions.graphql */ = {isa = PBXFileReference; lastKnownFileType = text; path = subscriptions.graphql; sourceTree = "<group>"; };
		9941CD6E2CCAA30B0009E5ED /* FormatPrice.swift */ = {isa = PBXFileReference; lastKnownFileType = sourcecode.swift; path = FormatPrice.swift; sourceTree = "<group>"; };
		994AE5F62CD2AB3F00553A32 /* GoogleLogoView.swift */ = {isa = PBXFileReference; lastKnownFileType = sourcecode.swift; path = GoogleLogoView.swift; sourceTree = "<group>"; };
		99784EE72CD3DB55009AEA45 /* SignInWithEmailView.swift */ = {isa = PBXFileReference; lastKnownFileType = sourcecode.swift; path = SignInWithEmailView.swift; sourceTree = "<group>"; };
		99784EE92CD3DC75009AEA45 /* SignInWithPhoneView.swift */ = {isa = PBXFileReference; lastKnownFileType = sourcecode.swift; path = SignInWithPhoneView.swift; sourceTree = "<group>"; };
		99784EEB2CD3DE90009AEA45 /* OtpModifier.swift */ = {isa = PBXFileReference; lastKnownFileType = sourcecode.swift; path = OtpModifier.swift; sourceTree = "<group>"; };
		99856DA52CD27E27004B9D40 /* Privy.swift */ = {isa = PBXFileReference; lastKnownFileType = sourcecode.swift; path = Privy.swift; sourceTree = "<group>"; };
		99856DA72CD27F58004B9D40 /* SignInWithApple.swift */ = {isa = PBXFileReference; lastKnownFileType = sourcecode.swift; path = SignInWithApple.swift; sourceTree = "<group>"; };
		99856DA92CD28271004B9D40 /* Info.plist */ = {isa = PBXFileReference; lastKnownFileType = text.plist; path = Info.plist; sourceTree = "<group>"; };
		99856DCA2CD29201004B9D40 /* TubRelease.entitlements */ = {isa = PBXFileReference; lastKnownFileType = text.plist.entitlements; path = TubRelease.entitlements; sourceTree = "<group>"; };
		999F59552CA6F96D00E7AE9F /* TokenModel.swift */ = {isa = PBXFileReference; lastKnownFileType = sourcecode.swift; path = TokenModel.swift; sourceTree = "<group>"; };
		999F595A2CA754F900E7AE9F /* ChartView.swift */ = {isa = PBXFileReference; lastKnownFileType = sourcecode.swift; path = ChartView.swift; sourceTree = "<group>"; };
		99BB98552CC1798400658059 /* CandleChartView.swift */ = {isa = PBXFileReference; lastKnownFileType = sourcecode.swift; path = CandleChartView.swift; sourceTree = "<group>"; };
		99DDF62C2CB0280D000234DA /* AccountView.swift */ = {isa = PBXFileReference; lastKnownFileType = sourcecode.swift; path = AccountView.swift; sourceTree = "<group>"; };
		99DED24D2CAF28BD0055FC60 /* UserModel.swift */ = {isa = PBXFileReference; lastKnownFileType = sourcecode.swift; path = UserModel.swift; sourceTree = "<group>"; };
		99DED2522CAF2C6D0055FC60 /* RegisterView.swift */ = {isa = PBXFileReference; lastKnownFileType = sourcecode.swift; path = RegisterView.swift; sourceTree = "<group>"; };
		99E789482CC147BD00C3CEEB /* ImageView.swift */ = {isa = PBXFileReference; lastKnownFileType = sourcecode.swift; path = ImageView.swift; sourceTree = "<group>"; };
		99FB68332CC003FC00070D2A /* LoadingView.swift */ = {isa = PBXFileReference; lastKnownFileType = sourcecode.swift; path = LoadingView.swift; sourceTree = "<group>"; };
		DB10A95C2CA5AA1B00B1E4F3 /* TokenView.swift */ = {isa = PBXFileReference; lastKnownFileType = sourcecode.swift; path = TokenView.swift; sourceTree = "<group>"; };
		DB391A1D2CC377FC002EFA78 /* LaunchScreen.storyboard */ = {isa = PBXFileReference; lastKnownFileType = file.storyboard; path = LaunchScreen.storyboard; sourceTree = "<group>"; };
		DB458DAA2CAC7F0100C5EC18 /* schema.graphqls */ = {isa = PBXFileReference; lastKnownFileType = text; path = schema.graphqls; sourceTree = "<group>"; };
		DB458DB32CAC827A00C5EC18 /* Network.swift */ = {isa = PBXFileReference; lastKnownFileType = sourcecode.swift; path = Network.swift; sourceTree = "<group>"; };
		DB675A322CA2B73D006FC9B3 /* HomeTabsView.swift */ = {isa = PBXFileReference; lastKnownFileType = sourcecode.swift; path = HomeTabsView.swift; sourceTree = "<group>"; };
		DB6D29012CA1C8F70099951A /* Tub.app */ = {isa = PBXFileReference; explicitFileType = wrapper.application; includeInIndex = 0; path = Tub.app; sourceTree = BUILT_PRODUCTS_DIR; };
		DB6D29042CA1C8F70099951A /* TubApp.swift */ = {isa = PBXFileReference; lastKnownFileType = sourcecode.swift; path = TubApp.swift; sourceTree = "<group>"; };
		DB6D29082CA1C8F80099951A /* Assets.xcassets */ = {isa = PBXFileReference; lastKnownFileType = folder.assetcatalog; path = Assets.xcassets; sourceTree = "<group>"; };
		DB6D290A2CA1C8F80099951A /* Tub.entitlements */ = {isa = PBXFileReference; lastKnownFileType = text.plist.entitlements; path = Tub.entitlements; sourceTree = "<group>"; };
		DB6D290C2CA1C8F80099951A /* Preview Assets.xcassets */ = {isa = PBXFileReference; lastKnownFileType = folder.assetcatalog; path = "Preview Assets.xcassets"; sourceTree = "<group>"; };
		DB6D29122CA1C8F80099951A /* TubTests.xctest */ = {isa = PBXFileReference; explicitFileType = wrapper.cfbundle; includeInIndex = 0; path = TubTests.xctest; sourceTree = BUILT_PRODUCTS_DIR; };
		DB6D29162CA1C8F80099951A /* TubTests.swift */ = {isa = PBXFileReference; lastKnownFileType = sourcecode.swift; path = TubTests.swift; sourceTree = "<group>"; };
		DB6D291C2CA1C8F80099951A /* TubUITests.xctest */ = {isa = PBXFileReference; explicitFileType = wrapper.cfbundle; includeInIndex = 0; path = TubUITests.xctest; sourceTree = BUILT_PRODUCTS_DIR; };
		DB6D29202CA1C8F80099951A /* TubUITests.swift */ = {isa = PBXFileReference; lastKnownFileType = sourcecode.swift; path = TubUITests.swift; sourceTree = "<group>"; };
		DB6D29222CA1C8F80099951A /* TubUITestsLaunchTests.swift */ = {isa = PBXFileReference; lastKnownFileType = sourcecode.swift; path = TubUITestsLaunchTests.swift; sourceTree = "<group>"; };
		DF5A2FC22CAF165D00508A56 /* HistoryView.swift */ = {isa = PBXFileReference; lastKnownFileType = sourcecode.swift; path = HistoryView.swift; sourceTree = "<group>"; };
		DF5A2FC42CAF2DEF00508A56 /* HistoryDetailsView.swift */ = {isa = PBXFileReference; lastKnownFileType = sourcecode.swift; path = HistoryDetailsView.swift; sourceTree = "<group>"; };
		DF7C361B2CD941FD00A4B27A /* Constants.swift */ = {isa = PBXFileReference; lastKnownFileType = sourcecode.swift; path = Constants.swift; sourceTree = "<group>"; };
		DFA36D552CB4278C00F63D2D /* DummyData.swift */ = {isa = PBXFileReference; lastKnownFileType = sourcecode.swift; name = DummyData.swift; path = Tub/Sources/Utils/DummyData.swift; sourceTree = SOURCE_ROOT; };
		DFC723E22CB9A86C003A915C /* TokenInfoCardView.swift */ = {isa = PBXFileReference; lastKnownFileType = sourcecode.swift; path = TokenInfoCardView.swift; sourceTree = "<group>"; };
		DFF5292A2CC0121B007DC43F /* AppColors.swift */ = {isa = PBXFileReference; lastKnownFileType = sourcecode.swift; path = AppColors.swift; sourceTree = "<group>"; };
/* End PBXFileReference section */

/* Begin PBXFileSystemSynchronizedRootGroup section */
		46B4B4532CD542DB00D8175A /* Extensions */ = {isa = PBXFileSystemSynchronizedRootGroup; explicitFileTypes = {}; explicitFolders = (); path = Extensions; sourceTree = "<group>"; };
		99DDF62E2CB0333D000234DA /* BuySellForm */ = {isa = PBXFileSystemSynchronizedRootGroup; explicitFileTypes = {}; explicitFolders = (); path = BuySellForm; sourceTree = "<group>"; };
/* End PBXFileSystemSynchronizedRootGroup section */

/* Begin PBXFrameworksBuildPhase section */
		DB6D28FE2CA1C8F70099951A /* Frameworks */ = {
			isa = PBXFrameworksBuildPhase;
			buildActionMask = 2147483647;
			files = (
				99DED2512CAF2A6B0055FC60 /* ApolloCombine in Frameworks */,
				99C26C1C2CAEE263004807A2 /* ApolloAPI in Frameworks */,
				993E5D902CAEE423000E23A9 /* ApolloWebSocket in Frameworks */,
				99856DA42CD27E1F004B9D40 /* Privy in Frameworks */,
				DFA4D6512CAC500B00AEDC73 /* Apollo in Frameworks */,
				DB458DB12CAC824A00C5EC18 /* TubAPI in Frameworks */,
			);
			runOnlyForDeploymentPostprocessing = 0;
		};
		DB6D290F2CA1C8F80099951A /* Frameworks */ = {
			isa = PBXFrameworksBuildPhase;
			buildActionMask = 2147483647;
			files = (
				99C26C1E2CAEE38B004807A2 /* ApolloWebSocket in Frameworks */,
			);
			runOnlyForDeploymentPostprocessing = 0;
		};
		DB6D29192CA1C8F80099951A /* Frameworks */ = {
			isa = PBXFrameworksBuildPhase;
			buildActionMask = 2147483647;
			files = (
			);
			runOnlyForDeploymentPostprocessing = 0;
		};
/* End PBXFrameworksBuildPhase section */

/* Begin PBXGroup section */
		9910F1B42CAAE2F0005DEE6B /* Fonts */ = {
			isa = PBXGroup;
			children = (
				9910F1B52CAAE2FD005DEE6B /* SFRounded.swift */,
			);
			path = Fonts;
			sourceTree = "<group>";
		};
		9979D2F02CB57B840040DF41 /* Utils */ = {
			isa = PBXGroup;
			children = (
				46E5FC112CDA28EB00607994 /* Constants.swift */,
				9941CD6E2CCAA30B0009E5ED /* FormatPrice.swift */,
				99290EBF2CB7110C003E740A /* FormatDate.swift */,
<<<<<<< HEAD
=======
				DF7C361B2CD941FD00A4B27A /* Constants.swift */,
>>>>>>> e9984745
				DFA36D552CB4278C00F63D2D /* DummyData.swift */,
			);
			path = Utils;
			sourceTree = "<group>";
		};
		999F59522CA6F6A900E7AE9F /* Views */ = {
			isa = PBXGroup;
			children = (
				99DD66022CB80D5B00B56450 /* Common */,
				99DD66012CB80D3D00B56450 /* Token */,
				99DD65FF2CB80D1100B56450 /* History */,
				99DD65FE2CB80D0300B56450 /* Account */,
				DB675A322CA2B73D006FC9B3 /* HomeTabsView.swift */,
			);
			path = Views;
			sourceTree = "<group>";
		};
		999F59532CA6F70C00E7AE9F /* Models */ = {
			isa = PBXGroup;
			children = (
				9906661E2CC94B0D0068EA06 /* SolPriceModel.swift */,
				99DED24D2CAF28BD0055FC60 /* UserModel.swift */,
				999F59552CA6F96D00E7AE9F /* TokenModel.swift */,
				4619A8172CCA4E25003CD119 /* TokenListModel.swift */,
			);
			path = Models;
			sourceTree = "<group>";
		};
		99A7CD502CB80C4100F27964 /* Sources */ = {
			isa = PBXGroup;
			children = (
				46B4B4532CD542DB00D8175A /* Extensions */,
				999F59532CA6F70C00E7AE9F /* Models */,
				999F59522CA6F6A900E7AE9F /* Views */,
				9936FC562CADCA5200E21B8A /* Structs.swift */,
				DFF5292A2CC0121B007DC43F /* AppColors.swift */,
				DB458DB32CAC827A00C5EC18 /* Network.swift */,
				DB6D29042CA1C8F70099951A /* TubApp.swift */,
				9979D2F02CB57B840040DF41 /* Utils */,
				99856DA52CD27E27004B9D40 /* Privy.swift */,
			);
			path = Sources;
			sourceTree = "<group>";
		};
		99DD65FE2CB80D0300B56450 /* Account */ = {
			isa = PBXGroup;
			children = (
				991D60802CD5211200A7245F /* CreateWalletView.swift */,
				99784EEB2CD3DE90009AEA45 /* OtpModifier.swift */,
				99784EE92CD3DC75009AEA45 /* SignInWithPhoneView.swift */,
				99784EE72CD3DB55009AEA45 /* SignInWithEmailView.swift */,
				994AE5F62CD2AB3F00553A32 /* GoogleLogoView.swift */,
				99856DA72CD27F58004B9D40 /* SignInWithApple.swift */,
				990337042CC9416B002D3A25 /* AccountBalance.swift */,
				99DDF62C2CB0280D000234DA /* AccountView.swift */,
				99DED2522CAF2C6D0055FC60 /* RegisterView.swift */,
			);
			path = Account;
			sourceTree = "<group>";
		};
		99DD65FF2CB80D1100B56450 /* History */ = {
			isa = PBXGroup;
			children = (
				DF5A2FC22CAF165D00508A56 /* HistoryView.swift */,
				DF5A2FC42CAF2DEF00508A56 /* HistoryDetailsView.swift */,
			);
			path = History;
			sourceTree = "<group>";
		};
		99DD66012CB80D3D00B56450 /* Token */ = {
			isa = PBXGroup;
			children = (
				99FBEEA72CCA882300BC6392 /* Charts */,
				991361A02CADE3AA00E5D656 /* TokenListView.swift */,
				DB10A95C2CA5AA1B00B1E4F3 /* TokenView.swift */,
				DFC723E22CB9A86C003A915C /* TokenInfoCardView.swift */,
				99DDF62E2CB0333D000234DA /* BuySellForm */,
			);
			path = Token;
			sourceTree = "<group>";
		};
		99DD66022CB80D5B00B56450 /* Common */ = {
			isa = PBXGroup;
			children = (
				992875662CCACD47004B48BE /* ErrorView.swift */,
				99E789482CC147BD00C3CEEB /* ImageView.swift */,
				99FB68332CC003FC00070D2A /* LoadingView.swift */,
			);
			path = Common;
			sourceTree = "<group>";
		};
		99FBEEA72CCA882300BC6392 /* Charts */ = {
			isa = PBXGroup;
			children = (
				999F595A2CA754F900E7AE9F /* ChartView.swift */,
				99BB98552CC1798400658059 /* CandleChartView.swift */,
			);
			path = Charts;
			sourceTree = "<group>";
		};
		DB458DAB2CAC7F0100C5EC18 /* graphql */ = {
			isa = PBXGroup;
			children = (
				993E5D912CAEF33B000E23A9 /* queries.graphql */,
				993E5D922CAEF33B000E23A9 /* subscriptions.graphql */,
				DB458DAA2CAC7F0100C5EC18 /* schema.graphqls */,
			);
			path = graphql;
			sourceTree = "<group>";
		};
		DB458DAF2CAC824A00C5EC18 /* Frameworks */ = {
			isa = PBXGroup;
			children = (
			);
			name = Frameworks;
			sourceTree = "<group>";
		};
		DB6D28F82CA1C8F70099951A = {
			isa = PBXGroup;
			children = (
				DB391A1D2CC377FC002EFA78 /* LaunchScreen.storyboard */,
				DB458DAB2CAC7F0100C5EC18 /* graphql */,
				DB6D29032CA1C8F70099951A /* Tub */,
				DB6D291F2CA1C8F80099951A /* TubUITests */,
				DB458DAF2CAC824A00C5EC18 /* Frameworks */,
				DB6D29022CA1C8F70099951A /* Products */,
			);
			sourceTree = "<group>";
		};
		DB6D29022CA1C8F70099951A /* Products */ = {
			isa = PBXGroup;
			children = (
				DB6D29012CA1C8F70099951A /* Tub.app */,
				DB6D29122CA1C8F80099951A /* TubTests.xctest */,
				DB6D291C2CA1C8F80099951A /* TubUITests.xctest */,
			);
			name = Products;
			sourceTree = "<group>";
		};
		DB6D29032CA1C8F70099951A /* Tub */ = {
			isa = PBXGroup;
			children = (
				99856DCA2CD29201004B9D40 /* TubRelease.entitlements */,
				99856DA92CD28271004B9D40 /* Info.plist */,
				99A7CD502CB80C4100F27964 /* Sources */,
				9910F1B42CAAE2F0005DEE6B /* Fonts */,
				DB6D29082CA1C8F80099951A /* Assets.xcassets */,
				DB6D290A2CA1C8F80099951A /* Tub.entitlements */,
				DB6D290B2CA1C8F80099951A /* Preview Content */,
				DB6D29152CA1C8F80099951A /* TubTests */,
			);
			path = Tub;
			sourceTree = "<group>";
		};
		DB6D290B2CA1C8F80099951A /* Preview Content */ = {
			isa = PBXGroup;
			children = (
				DB6D290C2CA1C8F80099951A /* Preview Assets.xcassets */,
			);
			path = "Preview Content";
			sourceTree = "<group>";
		};
		DB6D29152CA1C8F80099951A /* TubTests */ = {
			isa = PBXGroup;
			children = (
				DB6D29162CA1C8F80099951A /* TubTests.swift */,
			);
			path = TubTests;
			sourceTree = "<group>";
		};
		DB6D291F2CA1C8F80099951A /* TubUITests */ = {
			isa = PBXGroup;
			children = (
				DB6D29202CA1C8F80099951A /* TubUITests.swift */,
				DB6D29222CA1C8F80099951A /* TubUITestsLaunchTests.swift */,
			);
			path = TubUITests;
			sourceTree = "<group>";
		};
/* End PBXGroup section */

/* Begin PBXNativeTarget section */
		DB6D29002CA1C8F70099951A /* Tub */ = {
			isa = PBXNativeTarget;
			buildConfigurationList = DB6D29262CA1C8F80099951A /* Build configuration list for PBXNativeTarget "Tub" */;
			buildPhases = (
				DB6D28FD2CA1C8F70099951A /* Sources */,
				DB6D28FE2CA1C8F70099951A /* Frameworks */,
				DB6D28FF2CA1C8F70099951A /* Resources */,
			);
			buildRules = (
			);
			dependencies = (
			);
			fileSystemSynchronizedGroups = (
				46B4B4532CD542DB00D8175A /* Extensions */,
				99DDF62E2CB0333D000234DA /* BuySellForm */,
			);
			name = Tub;
			packageProductDependencies = (
				DFA4D6502CAC500B00AEDC73 /* Apollo */,
				DB458DB02CAC824A00C5EC18 /* TubAPI */,
				99C26C1B2CAEE263004807A2 /* ApolloAPI */,
				993E5D8F2CAEE423000E23A9 /* ApolloWebSocket */,
				99DED2502CAF2A6B0055FC60 /* ApolloCombine */,
				99856DA32CD27E1F004B9D40 /* Privy */,
			);
			productName = Tub;
			productReference = DB6D29012CA1C8F70099951A /* Tub.app */;
			productType = "com.apple.product-type.application";
		};
		DB6D29112CA1C8F80099951A /* TubTests */ = {
			isa = PBXNativeTarget;
			buildConfigurationList = DB6D29292CA1C8F80099951A /* Build configuration list for PBXNativeTarget "TubTests" */;
			buildPhases = (
				DB6D290E2CA1C8F80099951A /* Sources */,
				DB6D290F2CA1C8F80099951A /* Frameworks */,
				DB6D29102CA1C8F80099951A /* Resources */,
			);
			buildRules = (
			);
			dependencies = (
				DB6D29142CA1C8F80099951A /* PBXTargetDependency */,
			);
			name = TubTests;
			productName = TubTests;
			productReference = DB6D29122CA1C8F80099951A /* TubTests.xctest */;
			productType = "com.apple.product-type.bundle.unit-test";
		};
		DB6D291B2CA1C8F80099951A /* TubUITests */ = {
			isa = PBXNativeTarget;
			buildConfigurationList = DB6D292C2CA1C8F80099951A /* Build configuration list for PBXNativeTarget "TubUITests" */;
			buildPhases = (
				DB6D29182CA1C8F80099951A /* Sources */,
				DB6D29192CA1C8F80099951A /* Frameworks */,
				DB6D291A2CA1C8F80099951A /* Resources */,
			);
			buildRules = (
			);
			dependencies = (
				DB6D291E2CA1C8F80099951A /* PBXTargetDependency */,
			);
			name = TubUITests;
			productName = TubUITests;
			productReference = DB6D291C2CA1C8F80099951A /* TubUITests.xctest */;
			productType = "com.apple.product-type.bundle.ui-testing";
		};
/* End PBXNativeTarget section */

/* Begin PBXProject section */
		DB6D28F92CA1C8F70099951A /* Project object */ = {
			isa = PBXProject;
			attributes = {
				BuildIndependentTargetsInParallel = 1;
				LastSwiftUpdateCheck = 1520;
				LastUpgradeCheck = 1600;
				TargetAttributes = {
					DB6D29002CA1C8F70099951A = {
						CreatedOnToolsVersion = 15.2;
					};
					DB6D29112CA1C8F80099951A = {
						CreatedOnToolsVersion = 15.2;
						TestTargetID = DB6D29002CA1C8F70099951A;
					};
					DB6D291B2CA1C8F80099951A = {
						CreatedOnToolsVersion = 15.2;
						TestTargetID = DB6D29002CA1C8F70099951A;
					};
				};
			};
			buildConfigurationList = DB6D28FC2CA1C8F70099951A /* Build configuration list for PBXProject "Tub" */;
			compatibilityVersion = "Xcode 14.0";
			developmentRegion = en;
			hasScannedForEncodings = 0;
			knownRegions = (
				en,
				Base,
			);
			mainGroup = DB6D28F82CA1C8F70099951A;
			packageReferences = (
				999F59592CA754CB00E7AE9F /* XCRemoteSwiftPackageReference "Charts" */,
				DFA4D64F2CAC500B00AEDC73 /* XCRemoteSwiftPackageReference "apollo-ios" */,
				DFA4D6522CAC50FE00AEDC73 /* XCRemoteSwiftPackageReference "apollo-ios-codegen" */,
				DB458DAE2CAC821D00C5EC18 /* XCLocalSwiftPackageReference "TubAPI" */,
				99DED24F2CAF2A6B0055FC60 /* XCRemoteSwiftPackageReference "ApolloCombine" */,
				99856DA22CD27E1F004B9D40 /* XCRemoteSwiftPackageReference "privy-ios" */,
			);
			productRefGroup = DB6D29022CA1C8F70099951A /* Products */;
			projectDirPath = "";
			projectRoot = "";
			targets = (
				DB6D29002CA1C8F70099951A /* Tub */,
				DB6D29112CA1C8F80099951A /* TubTests */,
				DB6D291B2CA1C8F80099951A /* TubUITests */,
			);
		};
/* End PBXProject section */

/* Begin PBXResourcesBuildPhase section */
		DB6D28FF2CA1C8F70099951A /* Resources */ = {
			isa = PBXResourcesBuildPhase;
			buildActionMask = 2147483647;
			files = (
				DB6D290D2CA1C8F80099951A /* Preview Assets.xcassets in Resources */,
				DB6D29092CA1C8F80099951A /* Assets.xcassets in Resources */,
				993E5D932CAEF33B000E23A9 /* subscriptions.graphql in Resources */,
				DB391A1E2CC377FC002EFA78 /* LaunchScreen.storyboard in Resources */,
				993E5D942CAEF33B000E23A9 /* queries.graphql in Resources */,
			);
			runOnlyForDeploymentPostprocessing = 0;
		};
		DB6D29102CA1C8F80099951A /* Resources */ = {
			isa = PBXResourcesBuildPhase;
			buildActionMask = 2147483647;
			files = (
			);
			runOnlyForDeploymentPostprocessing = 0;
		};
		DB6D291A2CA1C8F80099951A /* Resources */ = {
			isa = PBXResourcesBuildPhase;
			buildActionMask = 2147483647;
			files = (
			);
			runOnlyForDeploymentPostprocessing = 0;
		};
/* End PBXResourcesBuildPhase section */

/* Begin PBXSourcesBuildPhase section */
		DB6D28FD2CA1C8F70099951A /* Sources */ = {
			isa = PBXSourcesBuildPhase;
			buildActionMask = 2147483647;
			files = (
				991361A12CADE3B300E5D656 /* TokenListView.swift in Sources */,
				DFC723E32CB9A86C003A915C /* TokenInfoCardView.swift in Sources */,
				99784EEC2CD3DE93009AEA45 /* OtpModifier.swift in Sources */,
				9910F1B62CAAE302005DEE6B /* SFRounded.swift in Sources */,
				99856DA82CD27F5B004B9D40 /* SignInWithApple.swift in Sources */,
				991D60812CD5211600A7245F /* CreateWalletView.swift in Sources */,
				99DDF62D2CB02816000234DA /* AccountView.swift in Sources */,
				9936FC582CADCA5200E21B8A /* Structs.swift in Sources */,
				DB458DB42CAC827A00C5EC18 /* Network.swift in Sources */,
				DB675A332CA2B73D006FC9B3 /* HomeTabsView.swift in Sources */,
				99DED2532CAF2C6D0055FC60 /* RegisterView.swift in Sources */,
				46E5FC122CDA28EE00607994 /* Constants.swift in Sources */,
				4619A8182CCA4E25003CD119 /* TokenListModel.swift in Sources */,
				DF5A2FC32CAF165D00508A56 /* HistoryView.swift in Sources */,
				994AE5F72CD2AB3F00553A32 /* GoogleLogoView.swift in Sources */,
				992875672CCACD4C004B48BE /* ErrorView.swift in Sources */,
				99784EEA2CD3DC7D009AEA45 /* SignInWithPhoneView.swift in Sources */,
				DF5A2FC52CAF2DEF00508A56 /* HistoryDetailsView.swift in Sources */,
				99856DA62CD27E2E004B9D40 /* Privy.swift in Sources */,
				999F595B2CA754FB00E7AE9F /* ChartView.swift in Sources */,
				DFF5292B2CC0121B007DC43F /* AppColors.swift in Sources */,
				DF7C361C2CD941FD00A4B27A /* Constants.swift in Sources */,
				99DED24E2CAF28C10055FC60 /* UserModel.swift in Sources */,
				99290EC02CB7110C003E740A /* FormatDate.swift in Sources */,
				DB10A95D2CA5AA1B00B1E4F3 /* TokenView.swift in Sources */,
				DB6D29052CA1C8F70099951A /* TubApp.swift in Sources */,
				990337052CC94175002D3A25 /* AccountBalance.swift in Sources */,
				9941CD6F2CCAA30D0009E5ED /* FormatPrice.swift in Sources */,
				99FB68342CC003FC00070D2A /* LoadingView.swift in Sources */,
				999F59562CA6F97100E7AE9F /* TokenModel.swift in Sources */,
				9906661F2CC94B110068EA06 /* SolPriceModel.swift in Sources */,
				99784EE82CD3DB5B009AEA45 /* SignInWithEmailView.swift in Sources */,
				99BB98562CC1798600658059 /* CandleChartView.swift in Sources */,
				99E789492CC147C000C3CEEB /* ImageView.swift in Sources */,
				DFA36D562CB4278C00F63D2D /* DummyData.swift in Sources */,
			);
			runOnlyForDeploymentPostprocessing = 0;
		};
		DB6D290E2CA1C8F80099951A /* Sources */ = {
			isa = PBXSourcesBuildPhase;
			buildActionMask = 2147483647;
			files = (
				DB6D29172CA1C8F80099951A /* TubTests.swift in Sources */,
			);
			runOnlyForDeploymentPostprocessing = 0;
		};
		DB6D29182CA1C8F80099951A /* Sources */ = {
			isa = PBXSourcesBuildPhase;
			buildActionMask = 2147483647;
			files = (
				DB6D29232CA1C8F80099951A /* TubUITestsLaunchTests.swift in Sources */,
				DB6D29212CA1C8F80099951A /* TubUITests.swift in Sources */,
			);
			runOnlyForDeploymentPostprocessing = 0;
		};
/* End PBXSourcesBuildPhase section */

/* Begin PBXTargetDependency section */
		DB6D29142CA1C8F80099951A /* PBXTargetDependency */ = {
			isa = PBXTargetDependency;
			target = DB6D29002CA1C8F70099951A /* Tub */;
			targetProxy = DB6D29132CA1C8F80099951A /* PBXContainerItemProxy */;
		};
		DB6D291E2CA1C8F80099951A /* PBXTargetDependency */ = {
			isa = PBXTargetDependency;
			target = DB6D29002CA1C8F70099951A /* Tub */;
			targetProxy = DB6D291D2CA1C8F80099951A /* PBXContainerItemProxy */;
		};
/* End PBXTargetDependency section */

/* Begin XCBuildConfiguration section */
		DB6D29242CA1C8F80099951A /* Debug */ = {
			isa = XCBuildConfiguration;
			buildSettings = {
				ALWAYS_SEARCH_USER_PATHS = NO;
				ASSETCATALOG_COMPILER_GENERATE_SWIFT_ASSET_SYMBOL_EXTENSIONS = YES;
				CLANG_ANALYZER_NONNULL = YES;
				CLANG_ANALYZER_NUMBER_OBJECT_CONVERSION = YES_AGGRESSIVE;
				CLANG_CXX_LANGUAGE_STANDARD = "gnu++20";
				CLANG_ENABLE_MODULES = YES;
				CLANG_ENABLE_OBJC_ARC = YES;
				CLANG_ENABLE_OBJC_WEAK = YES;
				CLANG_WARN_BLOCK_CAPTURE_AUTORELEASING = YES;
				CLANG_WARN_BOOL_CONVERSION = YES;
				CLANG_WARN_COMMA = YES;
				CLANG_WARN_CONSTANT_CONVERSION = YES;
				CLANG_WARN_DEPRECATED_OBJC_IMPLEMENTATIONS = YES;
				CLANG_WARN_DIRECT_OBJC_ISA_USAGE = YES_ERROR;
				CLANG_WARN_DOCUMENTATION_COMMENTS = YES;
				CLANG_WARN_EMPTY_BODY = YES;
				CLANG_WARN_ENUM_CONVERSION = YES;
				CLANG_WARN_INFINITE_RECURSION = YES;
				CLANG_WARN_INT_CONVERSION = YES;
				CLANG_WARN_NON_LITERAL_NULL_CONVERSION = YES;
				CLANG_WARN_OBJC_IMPLICIT_RETAIN_SELF = YES;
				CLANG_WARN_OBJC_LITERAL_CONVERSION = YES;
				CLANG_WARN_OBJC_ROOT_CLASS = YES_ERROR;
				CLANG_WARN_QUOTED_INCLUDE_IN_FRAMEWORK_HEADER = YES;
				CLANG_WARN_RANGE_LOOP_ANALYSIS = YES;
				CLANG_WARN_STRICT_PROTOTYPES = YES;
				CLANG_WARN_SUSPICIOUS_MOVE = YES;
				CLANG_WARN_UNGUARDED_AVAILABILITY = YES_AGGRESSIVE;
				CLANG_WARN_UNREACHABLE_CODE = YES;
				CLANG_WARN__DUPLICATE_METHOD_MATCH = YES;
				COPY_PHASE_STRIP = NO;
				DEAD_CODE_STRIPPING = YES;
				DEBUG_INFORMATION_FORMAT = dwarf;
				ENABLE_STRICT_OBJC_MSGSEND = YES;
				ENABLE_TESTABILITY = YES;
				ENABLE_USER_SCRIPT_SANDBOXING = YES;
				GCC_C_LANGUAGE_STANDARD = gnu17;
				GCC_DYNAMIC_NO_PIC = NO;
				GCC_NO_COMMON_BLOCKS = YES;
				GCC_OPTIMIZATION_LEVEL = 0;
				GCC_PREPROCESSOR_DEFINITIONS = (
					"DEBUG=1",
					"$(inherited)",
				);
				GCC_WARN_64_TO_32_BIT_CONVERSION = YES;
				GCC_WARN_ABOUT_RETURN_TYPE = YES_ERROR;
				GCC_WARN_UNDECLARED_SELECTOR = YES;
				GCC_WARN_UNINITIALIZED_AUTOS = YES_AGGRESSIVE;
				GCC_WARN_UNUSED_FUNCTION = YES;
				GCC_WARN_UNUSED_VARIABLE = YES;
				LOCALIZATION_PREFERS_STRING_CATALOGS = YES;
				MTL_ENABLE_DEBUG_INFO = INCLUDE_SOURCE;
				MTL_FAST_MATH = YES;
				ONLY_ACTIVE_ARCH = YES;
				SWIFT_ACTIVE_COMPILATION_CONDITIONS = "DEBUG $(inherited)";
				SWIFT_OPTIMIZATION_LEVEL = "-Onone";
			};
			name = Debug;
		};
		DB6D29252CA1C8F80099951A /* Release */ = {
			isa = XCBuildConfiguration;
			buildSettings = {
				ALWAYS_SEARCH_USER_PATHS = NO;
				ASSETCATALOG_COMPILER_GENERATE_SWIFT_ASSET_SYMBOL_EXTENSIONS = YES;
				CLANG_ANALYZER_NONNULL = YES;
				CLANG_ANALYZER_NUMBER_OBJECT_CONVERSION = YES_AGGRESSIVE;
				CLANG_CXX_LANGUAGE_STANDARD = "gnu++20";
				CLANG_ENABLE_MODULES = YES;
				CLANG_ENABLE_OBJC_ARC = YES;
				CLANG_ENABLE_OBJC_WEAK = YES;
				CLANG_WARN_BLOCK_CAPTURE_AUTORELEASING = YES;
				CLANG_WARN_BOOL_CONVERSION = YES;
				CLANG_WARN_COMMA = YES;
				CLANG_WARN_CONSTANT_CONVERSION = YES;
				CLANG_WARN_DEPRECATED_OBJC_IMPLEMENTATIONS = YES;
				CLANG_WARN_DIRECT_OBJC_ISA_USAGE = YES_ERROR;
				CLANG_WARN_DOCUMENTATION_COMMENTS = YES;
				CLANG_WARN_EMPTY_BODY = YES;
				CLANG_WARN_ENUM_CONVERSION = YES;
				CLANG_WARN_INFINITE_RECURSION = YES;
				CLANG_WARN_INT_CONVERSION = YES;
				CLANG_WARN_NON_LITERAL_NULL_CONVERSION = YES;
				CLANG_WARN_OBJC_IMPLICIT_RETAIN_SELF = YES;
				CLANG_WARN_OBJC_LITERAL_CONVERSION = YES;
				CLANG_WARN_OBJC_ROOT_CLASS = YES_ERROR;
				CLANG_WARN_QUOTED_INCLUDE_IN_FRAMEWORK_HEADER = YES;
				CLANG_WARN_RANGE_LOOP_ANALYSIS = YES;
				CLANG_WARN_STRICT_PROTOTYPES = YES;
				CLANG_WARN_SUSPICIOUS_MOVE = YES;
				CLANG_WARN_UNGUARDED_AVAILABILITY = YES_AGGRESSIVE;
				CLANG_WARN_UNREACHABLE_CODE = YES;
				CLANG_WARN__DUPLICATE_METHOD_MATCH = YES;
				COPY_PHASE_STRIP = NO;
				DEAD_CODE_STRIPPING = YES;
				DEBUG_INFORMATION_FORMAT = "dwarf-with-dsym";
				ENABLE_NS_ASSERTIONS = NO;
				ENABLE_STRICT_OBJC_MSGSEND = YES;
				ENABLE_USER_SCRIPT_SANDBOXING = YES;
				GCC_C_LANGUAGE_STANDARD = gnu17;
				GCC_NO_COMMON_BLOCKS = YES;
				GCC_WARN_64_TO_32_BIT_CONVERSION = YES;
				GCC_WARN_ABOUT_RETURN_TYPE = YES_ERROR;
				GCC_WARN_UNDECLARED_SELECTOR = YES;
				GCC_WARN_UNINITIALIZED_AUTOS = YES_AGGRESSIVE;
				GCC_WARN_UNUSED_FUNCTION = YES;
				GCC_WARN_UNUSED_VARIABLE = YES;
				LOCALIZATION_PREFERS_STRING_CATALOGS = YES;
				MTL_ENABLE_DEBUG_INFO = NO;
				MTL_FAST_MATH = YES;
				SWIFT_COMPILATION_MODE = wholemodule;
			};
			name = Release;
		};
		DB6D29272CA1C8F80099951A /* Debug */ = {
			isa = XCBuildConfiguration;
			buildSettings = {
				ASSETCATALOG_COMPILER_APPICON_NAME = AppIcon;
				ASSETCATALOG_COMPILER_GLOBAL_ACCENT_COLOR_NAME = AccentColor;
				ASSETCATALOG_COMPILER_INCLUDE_ALL_APPICON_ASSETS = NO;
				CODE_SIGN_ENTITLEMENTS = Tub/Tub.entitlements;
				"CODE_SIGN_IDENTITY[sdk=macosx*]" = "Apple Development";
				CODE_SIGN_STYLE = Automatic;
				CURRENT_PROJECT_VERSION = 1;
				DEAD_CODE_STRIPPING = YES;
				DEVELOPMENT_ASSET_PATHS = "\"Tub/Preview Content\"";
				DEVELOPMENT_TEAM = YQ22J47VA8;
				ENABLE_PREVIEWS = YES;
				GENERATE_INFOPLIST_FILE = YES;
				INFOPLIST_FILE = Tub/Info.plist;
				INFOPLIST_KEY_CFBundleDisplayName = Tub;
				INFOPLIST_KEY_LSApplicationCategoryType = "public.app-category.entertainment";
				"INFOPLIST_KEY_UIApplicationSceneManifest_Generation[sdk=iphoneos*]" = YES;
				"INFOPLIST_KEY_UIApplicationSceneManifest_Generation[sdk=iphonesimulator*]" = YES;
				"INFOPLIST_KEY_UIApplicationSupportsIndirectInputEvents[sdk=iphoneos*]" = YES;
				"INFOPLIST_KEY_UIApplicationSupportsIndirectInputEvents[sdk=iphonesimulator*]" = YES;
				"INFOPLIST_KEY_UILaunchScreen_Generation[sdk=iphoneos*]" = YES;
				"INFOPLIST_KEY_UILaunchScreen_Generation[sdk=iphonesimulator*]" = YES;
				"INFOPLIST_KEY_UIStatusBarStyle[sdk=iphoneos*]" = UIStatusBarStyleDefault;
				"INFOPLIST_KEY_UIStatusBarStyle[sdk=iphonesimulator*]" = UIStatusBarStyleDefault;
				INFOPLIST_KEY_UISupportedInterfaceOrientations_iPad = "UIInterfaceOrientationPortrait UIInterfaceOrientationPortraitUpsideDown UIInterfaceOrientationLandscapeLeft UIInterfaceOrientationLandscapeRight";
				INFOPLIST_KEY_UISupportedInterfaceOrientations_iPhone = "UIInterfaceOrientationPortrait UIInterfaceOrientationLandscapeLeft UIInterfaceOrientationLandscapeRight";
				IPHONEOS_DEPLOYMENT_TARGET = 17.2;
				LD_RUNPATH_SEARCH_PATHS = "@executable_path/Frameworks";
				"LD_RUNPATH_SEARCH_PATHS[sdk=macosx*]" = "@executable_path/../Frameworks";
				MACOSX_DEPLOYMENT_TARGET = 14.2;
				MARKETING_VERSION = 1.0;
				PRODUCT_BUNDLE_IDENTIFIER = com.primodium.tub;
				PRODUCT_NAME = "$(TARGET_NAME)";
				SDKROOT = auto;
				SUPPORTED_PLATFORMS = "iphoneos iphonesimulator";
				SUPPORTS_MACCATALYST = NO;
				SWIFT_EMIT_LOC_STRINGS = YES;
				SWIFT_VERSION = 5.0;
				TARGETED_DEVICE_FAMILY = "1,2";
			};
			name = Debug;
		};
		DB6D29282CA1C8F80099951A /* Release */ = {
			isa = XCBuildConfiguration;
			buildSettings = {
				ASSETCATALOG_COMPILER_APPICON_NAME = AppIcon;
				ASSETCATALOG_COMPILER_GLOBAL_ACCENT_COLOR_NAME = AccentColor;
				ASSETCATALOG_COMPILER_INCLUDE_ALL_APPICON_ASSETS = NO;
				CODE_SIGN_ENTITLEMENTS = Tub/TubRelease.entitlements;
				"CODE_SIGN_IDENTITY[sdk=macosx*]" = "Apple Development";
				CODE_SIGN_STYLE = Automatic;
				CURRENT_PROJECT_VERSION = 1;
				DEAD_CODE_STRIPPING = YES;
				DEVELOPMENT_ASSET_PATHS = "\"Tub/Preview Content\"";
				DEVELOPMENT_TEAM = YQ22J47VA8;
				ENABLE_PREVIEWS = YES;
				GENERATE_INFOPLIST_FILE = YES;
				INFOPLIST_FILE = Tub/Info.plist;
				INFOPLIST_KEY_CFBundleDisplayName = Tub;
				INFOPLIST_KEY_LSApplicationCategoryType = "public.app-category.entertainment";
				"INFOPLIST_KEY_UIApplicationSceneManifest_Generation[sdk=iphoneos*]" = YES;
				"INFOPLIST_KEY_UIApplicationSceneManifest_Generation[sdk=iphonesimulator*]" = YES;
				"INFOPLIST_KEY_UIApplicationSupportsIndirectInputEvents[sdk=iphoneos*]" = YES;
				"INFOPLIST_KEY_UIApplicationSupportsIndirectInputEvents[sdk=iphonesimulator*]" = YES;
				"INFOPLIST_KEY_UILaunchScreen_Generation[sdk=iphoneos*]" = YES;
				"INFOPLIST_KEY_UILaunchScreen_Generation[sdk=iphonesimulator*]" = YES;
				"INFOPLIST_KEY_UIStatusBarStyle[sdk=iphoneos*]" = UIStatusBarStyleDefault;
				"INFOPLIST_KEY_UIStatusBarStyle[sdk=iphonesimulator*]" = UIStatusBarStyleDefault;
				INFOPLIST_KEY_UISupportedInterfaceOrientations_iPad = "UIInterfaceOrientationPortrait UIInterfaceOrientationPortraitUpsideDown UIInterfaceOrientationLandscapeLeft UIInterfaceOrientationLandscapeRight";
				INFOPLIST_KEY_UISupportedInterfaceOrientations_iPhone = "UIInterfaceOrientationPortrait UIInterfaceOrientationLandscapeLeft UIInterfaceOrientationLandscapeRight";
				IPHONEOS_DEPLOYMENT_TARGET = 17.2;
				LD_RUNPATH_SEARCH_PATHS = "@executable_path/Frameworks";
				"LD_RUNPATH_SEARCH_PATHS[sdk=macosx*]" = "@executable_path/../Frameworks";
				MACOSX_DEPLOYMENT_TARGET = 14.2;
				MARKETING_VERSION = 1.0;
				PRODUCT_BUNDLE_IDENTIFIER = com.primodium.tub;
				PRODUCT_NAME = "$(TARGET_NAME)";
				SDKROOT = auto;
				SUPPORTED_PLATFORMS = "iphoneos iphonesimulator";
				SUPPORTS_MACCATALYST = NO;
				SWIFT_EMIT_LOC_STRINGS = YES;
				SWIFT_VERSION = 5.0;
				TARGETED_DEVICE_FAMILY = "1,2";
			};
			name = Release;
		};
		DB6D292A2CA1C8F80099951A /* Debug */ = {
			isa = XCBuildConfiguration;
			buildSettings = {
				BUNDLE_LOADER = "$(TEST_HOST)";
				CODE_SIGN_STYLE = Automatic;
				CURRENT_PROJECT_VERSION = 1;
				DEAD_CODE_STRIPPING = YES;
				GENERATE_INFOPLIST_FILE = YES;
				IPHONEOS_DEPLOYMENT_TARGET = 17.2;
				MACOSX_DEPLOYMENT_TARGET = 14.2;
				MARKETING_VERSION = 1.0;
				PRODUCT_BUNDLE_IDENTIFIER = com.primodium.TubTests;
				PRODUCT_NAME = "$(TARGET_NAME)";
				SDKROOT = auto;
				SUPPORTED_PLATFORMS = "iphoneos iphonesimulator macosx";
				SWIFT_EMIT_LOC_STRINGS = NO;
				SWIFT_VERSION = 5.0;
				TARGETED_DEVICE_FAMILY = "1,2";
				TEST_HOST = "$(BUILT_PRODUCTS_DIR)/Tub.app/$(BUNDLE_EXECUTABLE_FOLDER_PATH)/Tub";
			};
			name = Debug;
		};
		DB6D292B2CA1C8F80099951A /* Release */ = {
			isa = XCBuildConfiguration;
			buildSettings = {
				BUNDLE_LOADER = "$(TEST_HOST)";
				CODE_SIGN_STYLE = Automatic;
				CURRENT_PROJECT_VERSION = 1;
				DEAD_CODE_STRIPPING = YES;
				GENERATE_INFOPLIST_FILE = YES;
				IPHONEOS_DEPLOYMENT_TARGET = 17.2;
				MACOSX_DEPLOYMENT_TARGET = 14.2;
				MARKETING_VERSION = 1.0;
				PRODUCT_BUNDLE_IDENTIFIER = com.primodium.TubTests;
				PRODUCT_NAME = "$(TARGET_NAME)";
				SDKROOT = auto;
				SUPPORTED_PLATFORMS = "iphoneos iphonesimulator macosx";
				SWIFT_EMIT_LOC_STRINGS = NO;
				SWIFT_VERSION = 5.0;
				TARGETED_DEVICE_FAMILY = "1,2";
				TEST_HOST = "$(BUILT_PRODUCTS_DIR)/Tub.app/$(BUNDLE_EXECUTABLE_FOLDER_PATH)/Tub";
			};
			name = Release;
		};
		DB6D292D2CA1C8F80099951A /* Debug */ = {
			isa = XCBuildConfiguration;
			buildSettings = {
				CODE_SIGN_STYLE = Automatic;
				CURRENT_PROJECT_VERSION = 1;
				DEAD_CODE_STRIPPING = YES;
				GENERATE_INFOPLIST_FILE = YES;
				IPHONEOS_DEPLOYMENT_TARGET = 17.2;
				MACOSX_DEPLOYMENT_TARGET = 14.2;
				MARKETING_VERSION = 1.0;
				PRODUCT_BUNDLE_IDENTIFIER = com.primodium.TubUITests;
				PRODUCT_NAME = "$(TARGET_NAME)";
				SDKROOT = auto;
				SUPPORTED_PLATFORMS = "iphoneos iphonesimulator macosx";
				SWIFT_EMIT_LOC_STRINGS = NO;
				SWIFT_VERSION = 5.0;
				TARGETED_DEVICE_FAMILY = "1,2";
				TEST_TARGET_NAME = Tub;
			};
			name = Debug;
		};
		DB6D292E2CA1C8F80099951A /* Release */ = {
			isa = XCBuildConfiguration;
			buildSettings = {
				CODE_SIGN_STYLE = Automatic;
				CURRENT_PROJECT_VERSION = 1;
				DEAD_CODE_STRIPPING = YES;
				GENERATE_INFOPLIST_FILE = YES;
				IPHONEOS_DEPLOYMENT_TARGET = 17.2;
				MACOSX_DEPLOYMENT_TARGET = 14.2;
				MARKETING_VERSION = 1.0;
				PRODUCT_BUNDLE_IDENTIFIER = com.primodium.TubUITests;
				PRODUCT_NAME = "$(TARGET_NAME)";
				SDKROOT = auto;
				SUPPORTED_PLATFORMS = "iphoneos iphonesimulator macosx";
				SWIFT_EMIT_LOC_STRINGS = NO;
				SWIFT_VERSION = 5.0;
				TARGETED_DEVICE_FAMILY = "1,2";
				TEST_TARGET_NAME = Tub;
			};
			name = Release;
		};
/* End XCBuildConfiguration section */

/* Begin XCConfigurationList section */
		DB6D28FC2CA1C8F70099951A /* Build configuration list for PBXProject "Tub" */ = {
			isa = XCConfigurationList;
			buildConfigurations = (
				DB6D29242CA1C8F80099951A /* Debug */,
				DB6D29252CA1C8F80099951A /* Release */,
			);
			defaultConfigurationIsVisible = 0;
			defaultConfigurationName = Release;
		};
		DB6D29262CA1C8F80099951A /* Build configuration list for PBXNativeTarget "Tub" */ = {
			isa = XCConfigurationList;
			buildConfigurations = (
				DB6D29272CA1C8F80099951A /* Debug */,
				DB6D29282CA1C8F80099951A /* Release */,
			);
			defaultConfigurationIsVisible = 0;
			defaultConfigurationName = Release;
		};
		DB6D29292CA1C8F80099951A /* Build configuration list for PBXNativeTarget "TubTests" */ = {
			isa = XCConfigurationList;
			buildConfigurations = (
				DB6D292A2CA1C8F80099951A /* Debug */,
				DB6D292B2CA1C8F80099951A /* Release */,
			);
			defaultConfigurationIsVisible = 0;
			defaultConfigurationName = Release;
		};
		DB6D292C2CA1C8F80099951A /* Build configuration list for PBXNativeTarget "TubUITests" */ = {
			isa = XCConfigurationList;
			buildConfigurations = (
				DB6D292D2CA1C8F80099951A /* Debug */,
				DB6D292E2CA1C8F80099951A /* Release */,
			);
			defaultConfigurationIsVisible = 0;
			defaultConfigurationName = Release;
		};
/* End XCConfigurationList section */

/* Begin XCLocalSwiftPackageReference section */
		DB458DAE2CAC821D00C5EC18 /* XCLocalSwiftPackageReference "TubAPI" */ = {
			isa = XCLocalSwiftPackageReference;
			relativePath = TubAPI;
		};
/* End XCLocalSwiftPackageReference section */

/* Begin XCRemoteSwiftPackageReference section */
		99856DA22CD27E1F004B9D40 /* XCRemoteSwiftPackageReference "privy-ios" */ = {
			isa = XCRemoteSwiftPackageReference;
			repositoryURL = "https://github.com/privy-io/privy-ios";
			requirement = {
				kind = upToNextMajorVersion;
				minimumVersion = 1.4.0;
			};
		};
		999F59592CA754CB00E7AE9F /* XCRemoteSwiftPackageReference "Charts" */ = {
			isa = XCRemoteSwiftPackageReference;
			repositoryURL = "https://github.com/danielgindi/Charts.git";
			requirement = {
				kind = upToNextMajorVersion;
				minimumVersion = 5.1.0;
			};
		};
		99DED24F2CAF2A6B0055FC60 /* XCRemoteSwiftPackageReference "ApolloCombine" */ = {
			isa = XCRemoteSwiftPackageReference;
			repositoryURL = "https://github.com/joel-perry/ApolloCombine.git";
			requirement = {
				kind = upToNextMajorVersion;
				minimumVersion = 0.8.0;
			};
		};
		DFA4D64F2CAC500B00AEDC73 /* XCRemoteSwiftPackageReference "apollo-ios" */ = {
			isa = XCRemoteSwiftPackageReference;
			repositoryURL = "https://github.com/apollographql/apollo-ios";
			requirement = {
				kind = upToNextMajorVersion;
				minimumVersion = 1.15.1;
			};
		};
		DFA4D6522CAC50FE00AEDC73 /* XCRemoteSwiftPackageReference "apollo-ios-codegen" */ = {
			isa = XCRemoteSwiftPackageReference;
			repositoryURL = "https://github.com/apollographql/apollo-ios-codegen";
			requirement = {
				kind = upToNextMajorVersion;
				minimumVersion = 1.15.1;
			};
		};
/* End XCRemoteSwiftPackageReference section */

/* Begin XCSwiftPackageProductDependency section */
		993E5D8F2CAEE423000E23A9 /* ApolloWebSocket */ = {
			isa = XCSwiftPackageProductDependency;
			package = DFA4D64F2CAC500B00AEDC73 /* XCRemoteSwiftPackageReference "apollo-ios" */;
			productName = ApolloWebSocket;
		};
		99856DA32CD27E1F004B9D40 /* Privy */ = {
			isa = XCSwiftPackageProductDependency;
			package = 99856DA22CD27E1F004B9D40 /* XCRemoteSwiftPackageReference "privy-ios" */;
			productName = Privy;
		};
		99C26C1B2CAEE263004807A2 /* ApolloAPI */ = {
			isa = XCSwiftPackageProductDependency;
			productName = ApolloAPI;
		};
		99C26C1D2CAEE38B004807A2 /* ApolloWebSocket */ = {
			isa = XCSwiftPackageProductDependency;
			package = DFA4D64F2CAC500B00AEDC73 /* XCRemoteSwiftPackageReference "apollo-ios" */;
			productName = ApolloWebSocket;
		};
		99DED2502CAF2A6B0055FC60 /* ApolloCombine */ = {
			isa = XCSwiftPackageProductDependency;
			package = 99DED24F2CAF2A6B0055FC60 /* XCRemoteSwiftPackageReference "ApolloCombine" */;
			productName = ApolloCombine;
		};
		DB458DB02CAC824A00C5EC18 /* TubAPI */ = {
			isa = XCSwiftPackageProductDependency;
			package = DB458DAE2CAC821D00C5EC18 /* XCLocalSwiftPackageReference "TubAPI" */;
			productName = TubAPI;
		};
		DFA4D6502CAC500B00AEDC73 /* Apollo */ = {
			isa = XCSwiftPackageProductDependency;
			package = DFA4D64F2CAC500B00AEDC73 /* XCRemoteSwiftPackageReference "apollo-ios" */;
			productName = Apollo;
		};
/* End XCSwiftPackageProductDependency section */
	};
	rootObject = DB6D28F92CA1C8F70099951A /* Project object */;
}<|MERGE_RESOLUTION|>--- conflicted
+++ resolved
@@ -180,10 +180,6 @@
 				46E5FC112CDA28EB00607994 /* Constants.swift */,
 				9941CD6E2CCAA30B0009E5ED /* FormatPrice.swift */,
 				99290EBF2CB7110C003E740A /* FormatDate.swift */,
-<<<<<<< HEAD
-=======
-				DF7C361B2CD941FD00A4B27A /* Constants.swift */,
->>>>>>> e9984745
 				DFA36D552CB4278C00F63D2D /* DummyData.swift */,
 			);
 			path = Utils;
