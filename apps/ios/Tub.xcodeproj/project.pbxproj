--- conflicted
+++ resolved
@@ -64,11 +64,8 @@
 		DF5A2FC32CAF165D00508A56 /* HistoryView.swift in Sources */ = {isa = PBXBuildFile; fileRef = DF5A2FC22CAF165D00508A56 /* HistoryView.swift */; };
 		DF5A2FC52CAF2DEF00508A56 /* HistoryDetailsView.swift in Sources */ = {isa = PBXBuildFile; fileRef = DF5A2FC42CAF2DEF00508A56 /* HistoryDetailsView.swift */; };
 		DF8C84ED2CDFDCA700E8FA7B /* DismissKeyboardModifier.swift in Sources */ = {isa = PBXBuildFile; fileRef = DF8C84EC2CDFDCA700E8FA7B /* DismissKeyboardModifier.swift */; };
-<<<<<<< HEAD
 		DF99EC212CE294B40065F390 /* TokenAnimationState.swift in Sources */ = {isa = PBXBuildFile; fileRef = DF99EC202CE294B40065F390 /* TokenAnimationState.swift */; };
-=======
 		DFA36D562CB4278C00F63D2D /* DummyData.swift in Sources */ = {isa = PBXBuildFile; fileRef = DFA36D552CB4278C00F63D2D /* DummyData.swift */; };
->>>>>>> 3642c62d
 		DFA4D6512CAC500B00AEDC73 /* Apollo in Frameworks */ = {isa = PBXBuildFile; productRef = DFA4D6502CAC500B00AEDC73 /* Apollo */; };
 		DFC723E32CB9A86C003A915C /* TokenInfoCardView.swift in Sources */ = {isa = PBXBuildFile; fileRef = DFC723E22CB9A86C003A915C /* TokenInfoCardView.swift */; };
 		DFDA138A2CEDF04000057A29 /* TransactionGroupView.swift in Sources */ = {isa = PBXBuildFile; fileRef = DFDA13892CEDF04000057A29 /* TransactionGroupView.swift */; };
@@ -156,11 +153,8 @@
 		DF627D132CF0FA7600A4500B /* swipe.gif */ = {isa = PBXFileReference; lastKnownFileType = image.gif; name = swipe.gif; path = Tub/Assets.xcassets/swipe.dataset/swipe.gif; sourceTree = "<group>"; };
 		DF7C361B2CD941FD00A4B27A /* Constants.swift */ = {isa = PBXFileReference; lastKnownFileType = sourcecode.swift; path = Constants.swift; sourceTree = "<group>"; };
 		DF8C84EC2CDFDCA700E8FA7B /* DismissKeyboardModifier.swift */ = {isa = PBXFileReference; lastKnownFileType = sourcecode.swift; path = DismissKeyboardModifier.swift; sourceTree = "<group>"; };
-<<<<<<< HEAD
 		DF99EC202CE294B40065F390 /* TokenAnimationState.swift */ = {isa = PBXFileReference; lastKnownFileType = sourcecode.swift; path = TokenAnimationState.swift; sourceTree = "<group>"; };
-=======
 		DFA36D552CB4278C00F63D2D /* DummyData.swift */ = {isa = PBXFileReference; lastKnownFileType = sourcecode.swift; name = DummyData.swift; path = Tub/Sources/Utils/DummyData.swift; sourceTree = SOURCE_ROOT; };
->>>>>>> 3642c62d
 		DFC723E22CB9A86C003A915C /* TokenInfoCardView.swift */ = {isa = PBXFileReference; lastKnownFileType = sourcecode.swift; path = TokenInfoCardView.swift; sourceTree = "<group>"; };
 		DFDA13892CEDF04000057A29 /* TransactionGroupView.swift */ = {isa = PBXFileReference; lastKnownFileType = sourcecode.swift; path = TransactionGroupView.swift; sourceTree = "<group>"; };
 		DFDA13BB2CEF9ACA00057A29 /* OnboardingView.swift */ = {isa = PBXFileReference; lastKnownFileType = sourcecode.swift; path = OnboardingView.swift; sourceTree = "<group>"; };
