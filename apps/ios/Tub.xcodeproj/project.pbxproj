--- conflicted
+++ resolved
@@ -40,7 +40,6 @@
 		DB6D29232CA1C8F80099951A /* TubUITestsLaunchTests.swift in Sources */ = {isa = PBXBuildFile; fileRef = DB6D29222CA1C8F80099951A /* TubUITestsLaunchTests.swift */; };
 		DF5A2FC32CAF165D00508A56 /* HistoryView.swift in Sources */ = {isa = PBXBuildFile; fileRef = DF5A2FC22CAF165D00508A56 /* HistoryView.swift */; };
 		DF5A2FC52CAF2DEF00508A56 /* HistoryDetailsView.swift in Sources */ = {isa = PBXBuildFile; fileRef = DF5A2FC42CAF2DEF00508A56 /* HistoryDetailsView.swift */; };
-		DFA36D542CB4221B00F63D2D /* structs.swift in Sources */ = {isa = PBXBuildFile; fileRef = DFA36D532CB4221B00F63D2D /* structs.swift */; };
 		DFA36D562CB4278C00F63D2D /* DummyData.swift in Sources */ = {isa = PBXBuildFile; fileRef = DFA36D552CB4278C00F63D2D /* DummyData.swift */; };
 		DFA4D6512CAC500B00AEDC73 /* Apollo in Frameworks */ = {isa = PBXBuildFile; productRef = DFA4D6502CAC500B00AEDC73 /* Apollo */; };
 /* End PBXBuildFile section */
@@ -96,7 +95,6 @@
 		DB6D29222CA1C8F80099951A /* TubUITestsLaunchTests.swift */ = {isa = PBXFileReference; lastKnownFileType = sourcecode.swift; path = TubUITestsLaunchTests.swift; sourceTree = "<group>"; };
 		DF5A2FC22CAF165D00508A56 /* HistoryView.swift */ = {isa = PBXFileReference; lastKnownFileType = sourcecode.swift; path = HistoryView.swift; sourceTree = "<group>"; };
 		DF5A2FC42CAF2DEF00508A56 /* HistoryDetailsView.swift */ = {isa = PBXFileReference; lastKnownFileType = sourcecode.swift; path = HistoryDetailsView.swift; sourceTree = "<group>"; };
-		DFA36D532CB4221B00F63D2D /* structs.swift */ = {isa = PBXFileReference; lastKnownFileType = sourcecode.swift; path = structs.swift; sourceTree = "<group>"; };
 		DFA36D552CB4278C00F63D2D /* DummyData.swift */ = {isa = PBXFileReference; lastKnownFileType = sourcecode.swift; name = DummyData.swift; path = Tub/Models/DummyData.swift; sourceTree = SOURCE_ROOT; };
 /* End PBXFileReference section */
 
@@ -163,17 +161,11 @@
 		999F59532CA6F70C00E7AE9F /* Models */ = {
 			isa = PBXGroup;
 			children = (
-<<<<<<< HEAD
 				99DED24D2CAF28BD0055FC60 /* UserModel.swift */,
-				999F59552CA6F96D00E7AE9F /* RemoteCoinModel.swift */,
 				9936FC552CADCA5200E21B8A /* LocalCoinModel.swift */,
 				9936FC592CADCAB700E21B8A /* BaseCoinModel.swift */,
 				9936FC562CADCA5200E21B8A /* Structs.swift */,
-=======
-				999F59552CA6F96D00E7AE9F /* CoinModel.swift */,
-				DB458DB82CAC841200C5EC18 /* FetchModel.swift */,
-				DFA36D532CB4221B00F63D2D /* structs.swift */,
->>>>>>> e6472514
+				999F59552CA6F96D00E7AE9F /* RemoteCoinModel.swift */,
 			);
 			path = Models;
 			sourceTree = "<group>";
@@ -403,12 +395,7 @@
 			isa = PBXSourcesBuildPhase;
 			buildActionMask = 2147483647;
 			files = (
-<<<<<<< HEAD
 				991361A12CADE3B300E5D656 /* RemoteCoinsView.swift in Sources */,
-=======
-				DFA36D542CB4221B00F63D2D /* structs.swift in Sources */,
-				DB458DB92CAC841200C5EC18 /* FetchModel.swift in Sources */,
->>>>>>> e6472514
 				9910F1B62CAAE302005DEE6B /* SFRounded.swift in Sources */,
 				999F59582CA7107C00E7AE9F /* BuySellForm.swift in Sources */,
 				9936FC572CADCA5200E21B8A /* LocalCoinModel.swift in Sources */,
@@ -417,13 +404,9 @@
 				DB458DB42CAC827A00C5EC18 /* Network.swift in Sources */,
 				DB10A9612CA5AA4600B1E4F3 /* MessageView.swift in Sources */,
 				DB675A332CA2B73D006FC9B3 /* HomeTabsView.swift in Sources */,
-<<<<<<< HEAD
 				99DED2532CAF2C6D0055FC60 /* RegisterView.swift in Sources */,
-				DB10A95F2CA5AA3900B1E4F3 /* CollectionView.swift in Sources */,
-=======
 				DF5A2FC32CAF165D00508A56 /* HistoryView.swift in Sources */,
 				DF5A2FC52CAF2DEF00508A56 /* HistoryDetailsView.swift in Sources */,
->>>>>>> e6472514
 				99AEE8302CAD9B8800C535C4 /* SliderWithPoints.swift in Sources */,
 				DB6D29072CA1C8F70099951A /* ContentView.swift in Sources */,
 				999F595B2CA754FB00E7AE9F /* ChartView.swift in Sources */,
@@ -431,13 +414,10 @@
 				DB10A95D2CA5AA1B00B1E4F3 /* CoinView.swift in Sources */,
 				9910F1BA2CAAEB80005DEE6B /* SwipeToEnterView.swift in Sources */,
 				DB6D29052CA1C8F70099951A /* TubApp.swift in Sources */,
-<<<<<<< HEAD
 				9936FC5A2CADCAB700E21B8A /* BaseCoinModel.swift in Sources */,
 				999F59562CA6F97100E7AE9F /* RemoteCoinModel.swift in Sources */,
-=======
-				999F59562CA6F97100E7AE9F /* CoinModel.swift in Sources */,
+				999F59562CA6F97100E7AE9F /* RemoteCoinModel.swift in Sources */,
 				DFA36D562CB4278C00F63D2D /* DummyData.swift in Sources */,
->>>>>>> e6472514
 			);
 			runOnlyForDeploymentPostprocessing = 0;
 		};
