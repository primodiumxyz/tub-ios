// !$*UTF8*$!
{
	archiveVersion = 1;
	classes = {
	};
	objectVersion = 70;
	objects = {

/* Begin PBXBuildFile section */
		4619A8182CCA4E25003CD119 /* TokenListModel.swift in Sources */ = {isa = PBXBuildFile; fileRef = 4619A8172CCA4E25003CD119 /* TokenListModel.swift */; };
		990337052CC94175002D3A25 /* AccountBalance.swift in Sources */ = {isa = PBXBuildFile; fileRef = 990337042CC9416B002D3A25 /* AccountBalance.swift */; };
		9906661F2CC94B110068EA06 /* SolPriceModel.swift in Sources */ = {isa = PBXBuildFile; fileRef = 9906661E2CC94B0D0068EA06 /* SolPriceModel.swift */; };
		990B90F22CB5B41000B5B073 /* AccountSetupView.swift in Sources */ = {isa = PBXBuildFile; fileRef = 990B90F12CB5B40C00B5B073 /* AccountSetupView.swift */; };
		9910F1B62CAAE302005DEE6B /* SFRounded.swift in Sources */ = {isa = PBXBuildFile; fileRef = 9910F1B52CAAE2FD005DEE6B /* SFRounded.swift */; };
		991361A12CADE3B300E5D656 /* TokenListView.swift in Sources */ = {isa = PBXBuildFile; fileRef = 991361A02CADE3AA00E5D656 /* TokenListView.swift */; };
		992875672CCACD4C004B48BE /* ErrorView.swift in Sources */ = {isa = PBXBuildFile; fileRef = 992875662CCACD47004B48BE /* ErrorView.swift */; };
		99290EC02CB7110C003E740A /* FormatDate.swift in Sources */ = {isa = PBXBuildFile; fileRef = 99290EBF2CB7110C003E740A /* FormatDate.swift */; };
		9936FC582CADCA5200E21B8A /* Structs.swift in Sources */ = {isa = PBXBuildFile; fileRef = 9936FC562CADCA5200E21B8A /* Structs.swift */; };
		993E5D902CAEE423000E23A9 /* ApolloWebSocket in Frameworks */ = {isa = PBXBuildFile; productRef = 993E5D8F2CAEE423000E23A9 /* ApolloWebSocket */; };
		993E5D932CAEF33B000E23A9 /* subscriptions.graphql in Resources */ = {isa = PBXBuildFile; fileRef = 993E5D922CAEF33B000E23A9 /* subscriptions.graphql */; };
		993E5D942CAEF33B000E23A9 /* queries.graphql in Resources */ = {isa = PBXBuildFile; fileRef = 993E5D912CAEF33B000E23A9 /* queries.graphql */; };
		9941CD6F2CCAA30D0009E5ED /* FormatPrice.swift in Sources */ = {isa = PBXBuildFile; fileRef = 9941CD6E2CCAA30B0009E5ED /* FormatPrice.swift */; };
		994AE5F72CD2AB3F00553A32 /* GoogleLogoView.swift in Sources */ = {isa = PBXBuildFile; fileRef = 994AE5F62CD2AB3F00553A32 /* GoogleLogoView.swift */; };
		99784EE82CD3DB5B009AEA45 /* SignInWithEmailView.swift in Sources */ = {isa = PBXBuildFile; fileRef = 99784EE72CD3DB55009AEA45 /* SignInWithEmailView.swift */; };
		99784EEA2CD3DC7D009AEA45 /* SignInWithPhoneView.swift in Sources */ = {isa = PBXBuildFile; fileRef = 99784EE92CD3DC75009AEA45 /* SignInWithPhoneView.swift */; };
		99784EEC2CD3DE93009AEA45 /* OtpModifier.swift in Sources */ = {isa = PBXBuildFile; fileRef = 99784EEB2CD3DE90009AEA45 /* OtpModifier.swift */; };
		99856DA42CD27E1F004B9D40 /* Privy in Frameworks */ = {isa = PBXBuildFile; productRef = 99856DA32CD27E1F004B9D40 /* Privy */; };
		99856DA62CD27E2E004B9D40 /* Privy.swift in Sources */ = {isa = PBXBuildFile; fileRef = 99856DA52CD27E27004B9D40 /* Privy.swift */; };
		99856DA82CD27F5B004B9D40 /* SignInWithApple.swift in Sources */ = {isa = PBXBuildFile; fileRef = 99856DA72CD27F58004B9D40 /* SignInWithApple.swift */; };
		999F59562CA6F97100E7AE9F /* TokenModel.swift in Sources */ = {isa = PBXBuildFile; fileRef = 999F59552CA6F96D00E7AE9F /* TokenModel.swift */; };
		999F595B2CA754FB00E7AE9F /* ChartView.swift in Sources */ = {isa = PBXBuildFile; fileRef = 999F595A2CA754F900E7AE9F /* ChartView.swift */; };
		99BB98562CC1798600658059 /* CandleChartView.swift in Sources */ = {isa = PBXBuildFile; fileRef = 99BB98552CC1798400658059 /* CandleChartView.swift */; };
		99C26C1C2CAEE263004807A2 /* ApolloAPI in Frameworks */ = {isa = PBXBuildFile; productRef = 99C26C1B2CAEE263004807A2 /* ApolloAPI */; };
		99C26C1E2CAEE38B004807A2 /* ApolloWebSocket in Frameworks */ = {isa = PBXBuildFile; productRef = 99C26C1D2CAEE38B004807A2 /* ApolloWebSocket */; };
		99DDF62D2CB02816000234DA /* AccountView.swift in Sources */ = {isa = PBXBuildFile; fileRef = 99DDF62C2CB0280D000234DA /* AccountView.swift */; };
		99DED24E2CAF28C10055FC60 /* UserModel.swift in Sources */ = {isa = PBXBuildFile; fileRef = 99DED24D2CAF28BD0055FC60 /* UserModel.swift */; };
		99DED2512CAF2A6B0055FC60 /* ApolloCombine in Frameworks */ = {isa = PBXBuildFile; productRef = 99DED2502CAF2A6B0055FC60 /* ApolloCombine */; };
		99DED2532CAF2C6D0055FC60 /* RegisterView.swift in Sources */ = {isa = PBXBuildFile; fileRef = 99DED2522CAF2C6D0055FC60 /* RegisterView.swift */; };
		99E789492CC147C000C3CEEB /* ImageView.swift in Sources */ = {isa = PBXBuildFile; fileRef = 99E789482CC147BD00C3CEEB /* ImageView.swift */; };
		99FB68342CC003FC00070D2A /* LoadingView.swift in Sources */ = {isa = PBXBuildFile; fileRef = 99FB68332CC003FC00070D2A /* LoadingView.swift */; };
		DB10A95D2CA5AA1B00B1E4F3 /* TokenView.swift in Sources */ = {isa = PBXBuildFile; fileRef = DB10A95C2CA5AA1B00B1E4F3 /* TokenView.swift */; };
		DB391A1E2CC377FC002EFA78 /* LaunchScreen.storyboard in Resources */ = {isa = PBXBuildFile; fileRef = DB391A1D2CC377FC002EFA78 /* LaunchScreen.storyboard */; };
		DB458DB12CAC824A00C5EC18 /* TubAPI in Frameworks */ = {isa = PBXBuildFile; productRef = DB458DB02CAC824A00C5EC18 /* TubAPI */; };
		DB458DB42CAC827A00C5EC18 /* Network.swift in Sources */ = {isa = PBXBuildFile; fileRef = DB458DB32CAC827A00C5EC18 /* Network.swift */; };
		DB675A332CA2B73D006FC9B3 /* HomeTabsView.swift in Sources */ = {isa = PBXBuildFile; fileRef = DB675A322CA2B73D006FC9B3 /* HomeTabsView.swift */; };
		DB6D29052CA1C8F70099951A /* TubApp.swift in Sources */ = {isa = PBXBuildFile; fileRef = DB6D29042CA1C8F70099951A /* TubApp.swift */; };
		DB6D29092CA1C8F80099951A /* Assets.xcassets in Resources */ = {isa = PBXBuildFile; fileRef = DB6D29082CA1C8F80099951A /* Assets.xcassets */; };
		DB6D290D2CA1C8F80099951A /* Preview Assets.xcassets in Resources */ = {isa = PBXBuildFile; fileRef = DB6D290C2CA1C8F80099951A /* Preview Assets.xcassets */; };
		DB6D29172CA1C8F80099951A /* TubTests.swift in Sources */ = {isa = PBXBuildFile; fileRef = DB6D29162CA1C8F80099951A /* TubTests.swift */; };
		DB6D29212CA1C8F80099951A /* TubUITests.swift in Sources */ = {isa = PBXBuildFile; fileRef = DB6D29202CA1C8F80099951A /* TubUITests.swift */; };
		DB6D29232CA1C8F80099951A /* TubUITestsLaunchTests.swift in Sources */ = {isa = PBXBuildFile; fileRef = DB6D29222CA1C8F80099951A /* TubUITestsLaunchTests.swift */; };
<<<<<<< HEAD
		DF1FE3C82CD568F700594C63 /* CountryCode.swift in Sources */ = {isa = PBXBuildFile; fileRef = DF1FE3C72CD568F700594C63 /* CountryCode.swift */; };
=======
		DBADAB7B2CD098BB0018C2B8 /* Constants.swift in Sources */ = {isa = PBXBuildFile; fileRef = DBADAB7A2CD098BB0018C2B8 /* Constants.swift */; };
>>>>>>> eb9d96bf
		DF5A2FC32CAF165D00508A56 /* HistoryView.swift in Sources */ = {isa = PBXBuildFile; fileRef = DF5A2FC22CAF165D00508A56 /* HistoryView.swift */; };
		DF5A2FC52CAF2DEF00508A56 /* HistoryDetailsView.swift in Sources */ = {isa = PBXBuildFile; fileRef = DF5A2FC42CAF2DEF00508A56 /* HistoryDetailsView.swift */; };
		DFA36D562CB4278C00F63D2D /* DummyData.swift in Sources */ = {isa = PBXBuildFile; fileRef = DFA36D552CB4278C00F63D2D /* DummyData.swift */; };
		DFA4D6512CAC500B00AEDC73 /* Apollo in Frameworks */ = {isa = PBXBuildFile; productRef = DFA4D6502CAC500B00AEDC73 /* Apollo */; };
		DFC723E32CB9A86C003A915C /* TokenInfoCardView.swift in Sources */ = {isa = PBXBuildFile; fileRef = DFC723E22CB9A86C003A915C /* TokenInfoCardView.swift */; };
		DFF5292B2CC0121B007DC43F /* AppColors.swift in Sources */ = {isa = PBXBuildFile; fileRef = DFF5292A2CC0121B007DC43F /* AppColors.swift */; };
/* End PBXBuildFile section */

/* Begin PBXContainerItemProxy section */
		DB6D29132CA1C8F80099951A /* PBXContainerItemProxy */ = {
			isa = PBXContainerItemProxy;
			containerPortal = DB6D28F92CA1C8F70099951A /* Project object */;
			proxyType = 1;
			remoteGlobalIDString = DB6D29002CA1C8F70099951A;
			remoteInfo = Tub;
		};
		DB6D291D2CA1C8F80099951A /* PBXContainerItemProxy */ = {
			isa = PBXContainerItemProxy;
			containerPortal = DB6D28F92CA1C8F70099951A /* Project object */;
			proxyType = 1;
			remoteGlobalIDString = DB6D29002CA1C8F70099951A;
			remoteInfo = Tub;
		};
/* End PBXContainerItemProxy section */

/* Begin PBXFileReference section */
		4619A8172CCA4E25003CD119 /* TokenListModel.swift */ = {isa = PBXFileReference; lastKnownFileType = sourcecode.swift; path = TokenListModel.swift; sourceTree = "<group>"; };
		990337042CC9416B002D3A25 /* AccountBalance.swift */ = {isa = PBXFileReference; lastKnownFileType = sourcecode.swift; path = AccountBalance.swift; sourceTree = "<group>"; };
		9906661E2CC94B0D0068EA06 /* SolPriceModel.swift */ = {isa = PBXFileReference; lastKnownFileType = sourcecode.swift; path = SolPriceModel.swift; sourceTree = "<group>"; };
		990B90F12CB5B40C00B5B073 /* AccountSetupView.swift */ = {isa = PBXFileReference; lastKnownFileType = sourcecode.swift; path = AccountSetupView.swift; sourceTree = "<group>"; };
		9910F1B52CAAE2FD005DEE6B /* SFRounded.swift */ = {isa = PBXFileReference; lastKnownFileType = sourcecode.swift; path = SFRounded.swift; sourceTree = "<group>"; };
		991361A02CADE3AA00E5D656 /* TokenListView.swift */ = {isa = PBXFileReference; lastKnownFileType = sourcecode.swift; path = TokenListView.swift; sourceTree = "<group>"; };
		992875662CCACD47004B48BE /* ErrorView.swift */ = {isa = PBXFileReference; lastKnownFileType = sourcecode.swift; path = ErrorView.swift; sourceTree = "<group>"; };
		99290EBF2CB7110C003E740A /* FormatDate.swift */ = {isa = PBXFileReference; lastKnownFileType = sourcecode.swift; path = FormatDate.swift; sourceTree = "<group>"; };
		9936FC562CADCA5200E21B8A /* Structs.swift */ = {isa = PBXFileReference; lastKnownFileType = sourcecode.swift; path = Structs.swift; sourceTree = "<group>"; };
		993E5D912CAEF33B000E23A9 /* queries.graphql */ = {isa = PBXFileReference; lastKnownFileType = text; path = queries.graphql; sourceTree = "<group>"; };
		993E5D922CAEF33B000E23A9 /* subscriptions.graphql */ = {isa = PBXFileReference; lastKnownFileType = text; path = subscriptions.graphql; sourceTree = "<group>"; };
		9941CD6E2CCAA30B0009E5ED /* FormatPrice.swift */ = {isa = PBXFileReference; lastKnownFileType = sourcecode.swift; path = FormatPrice.swift; sourceTree = "<group>"; };
		994AE5F62CD2AB3F00553A32 /* GoogleLogoView.swift */ = {isa = PBXFileReference; lastKnownFileType = sourcecode.swift; path = GoogleLogoView.swift; sourceTree = "<group>"; };
		99784EE72CD3DB55009AEA45 /* SignInWithEmailView.swift */ = {isa = PBXFileReference; lastKnownFileType = sourcecode.swift; path = SignInWithEmailView.swift; sourceTree = "<group>"; };
		99784EE92CD3DC75009AEA45 /* SignInWithPhoneView.swift */ = {isa = PBXFileReference; lastKnownFileType = sourcecode.swift; path = SignInWithPhoneView.swift; sourceTree = "<group>"; };
		99784EEB2CD3DE90009AEA45 /* OtpModifier.swift */ = {isa = PBXFileReference; lastKnownFileType = sourcecode.swift; path = OtpModifier.swift; sourceTree = "<group>"; };
		99856DA52CD27E27004B9D40 /* Privy.swift */ = {isa = PBXFileReference; lastKnownFileType = sourcecode.swift; path = Privy.swift; sourceTree = "<group>"; };
		99856DA72CD27F58004B9D40 /* SignInWithApple.swift */ = {isa = PBXFileReference; lastKnownFileType = sourcecode.swift; path = SignInWithApple.swift; sourceTree = "<group>"; };
		99856DA92CD28271004B9D40 /* Info.plist */ = {isa = PBXFileReference; lastKnownFileType = text.plist; path = Info.plist; sourceTree = "<group>"; };
		99856DCA2CD29201004B9D40 /* TubRelease.entitlements */ = {isa = PBXFileReference; lastKnownFileType = text.plist.entitlements; path = TubRelease.entitlements; sourceTree = "<group>"; };
		999F59552CA6F96D00E7AE9F /* TokenModel.swift */ = {isa = PBXFileReference; lastKnownFileType = sourcecode.swift; path = TokenModel.swift; sourceTree = "<group>"; };
		999F595A2CA754F900E7AE9F /* ChartView.swift */ = {isa = PBXFileReference; lastKnownFileType = sourcecode.swift; path = ChartView.swift; sourceTree = "<group>"; };
		99BB98552CC1798400658059 /* CandleChartView.swift */ = {isa = PBXFileReference; lastKnownFileType = sourcecode.swift; path = CandleChartView.swift; sourceTree = "<group>"; };
		99DDF62C2CB0280D000234DA /* AccountView.swift */ = {isa = PBXFileReference; lastKnownFileType = sourcecode.swift; path = AccountView.swift; sourceTree = "<group>"; };
		99DED24D2CAF28BD0055FC60 /* UserModel.swift */ = {isa = PBXFileReference; lastKnownFileType = sourcecode.swift; path = UserModel.swift; sourceTree = "<group>"; };
		99DED2522CAF2C6D0055FC60 /* RegisterView.swift */ = {isa = PBXFileReference; lastKnownFileType = sourcecode.swift; path = RegisterView.swift; sourceTree = "<group>"; };
		99E789482CC147BD00C3CEEB /* ImageView.swift */ = {isa = PBXFileReference; lastKnownFileType = sourcecode.swift; path = ImageView.swift; sourceTree = "<group>"; };
		99FB68332CC003FC00070D2A /* LoadingView.swift */ = {isa = PBXFileReference; lastKnownFileType = sourcecode.swift; path = LoadingView.swift; sourceTree = "<group>"; };
		DB10A95C2CA5AA1B00B1E4F3 /* TokenView.swift */ = {isa = PBXFileReference; lastKnownFileType = sourcecode.swift; path = TokenView.swift; sourceTree = "<group>"; };
		DB391A1D2CC377FC002EFA78 /* LaunchScreen.storyboard */ = {isa = PBXFileReference; lastKnownFileType = file.storyboard; path = LaunchScreen.storyboard; sourceTree = "<group>"; };
		DB458DAA2CAC7F0100C5EC18 /* schema.graphqls */ = {isa = PBXFileReference; lastKnownFileType = text; path = schema.graphqls; sourceTree = "<group>"; };
		DB458DB32CAC827A00C5EC18 /* Network.swift */ = {isa = PBXFileReference; lastKnownFileType = sourcecode.swift; path = Network.swift; sourceTree = "<group>"; };
		DB675A322CA2B73D006FC9B3 /* HomeTabsView.swift */ = {isa = PBXFileReference; lastKnownFileType = sourcecode.swift; path = HomeTabsView.swift; sourceTree = "<group>"; };
		DB6D29012CA1C8F70099951A /* Tub.app */ = {isa = PBXFileReference; explicitFileType = wrapper.application; includeInIndex = 0; path = Tub.app; sourceTree = BUILT_PRODUCTS_DIR; };
		DB6D29042CA1C8F70099951A /* TubApp.swift */ = {isa = PBXFileReference; lastKnownFileType = sourcecode.swift; path = TubApp.swift; sourceTree = "<group>"; };
		DB6D29082CA1C8F80099951A /* Assets.xcassets */ = {isa = PBXFileReference; lastKnownFileType = folder.assetcatalog; path = Assets.xcassets; sourceTree = "<group>"; };
		DB6D290A2CA1C8F80099951A /* Tub.entitlements */ = {isa = PBXFileReference; lastKnownFileType = text.plist.entitlements; path = Tub.entitlements; sourceTree = "<group>"; };
		DB6D290C2CA1C8F80099951A /* Preview Assets.xcassets */ = {isa = PBXFileReference; lastKnownFileType = folder.assetcatalog; path = "Preview Assets.xcassets"; sourceTree = "<group>"; };
		DB6D29122CA1C8F80099951A /* TubTests.xctest */ = {isa = PBXFileReference; explicitFileType = wrapper.cfbundle; includeInIndex = 0; path = TubTests.xctest; sourceTree = BUILT_PRODUCTS_DIR; };
		DB6D29162CA1C8F80099951A /* TubTests.swift */ = {isa = PBXFileReference; lastKnownFileType = sourcecode.swift; path = TubTests.swift; sourceTree = "<group>"; };
		DB6D291C2CA1C8F80099951A /* TubUITests.xctest */ = {isa = PBXFileReference; explicitFileType = wrapper.cfbundle; includeInIndex = 0; path = TubUITests.xctest; sourceTree = BUILT_PRODUCTS_DIR; };
		DB6D29202CA1C8F80099951A /* TubUITests.swift */ = {isa = PBXFileReference; lastKnownFileType = sourcecode.swift; path = TubUITests.swift; sourceTree = "<group>"; };
		DB6D29222CA1C8F80099951A /* TubUITestsLaunchTests.swift */ = {isa = PBXFileReference; lastKnownFileType = sourcecode.swift; path = TubUITestsLaunchTests.swift; sourceTree = "<group>"; };
<<<<<<< HEAD
		DF1FE3C72CD568F700594C63 /* CountryCode.swift */ = {isa = PBXFileReference; lastKnownFileType = sourcecode.swift; name = CountryCode.swift; path = Tub/Sources/CountryCode.swift; sourceTree = SOURCE_ROOT; };
=======
		DBADAB7A2CD098BB0018C2B8 /* Constants.swift */ = {isa = PBXFileReference; lastKnownFileType = sourcecode.swift; path = Constants.swift; sourceTree = "<group>"; };
>>>>>>> eb9d96bf
		DF5A2FC22CAF165D00508A56 /* HistoryView.swift */ = {isa = PBXFileReference; lastKnownFileType = sourcecode.swift; path = HistoryView.swift; sourceTree = "<group>"; };
		DF5A2FC42CAF2DEF00508A56 /* HistoryDetailsView.swift */ = {isa = PBXFileReference; lastKnownFileType = sourcecode.swift; path = HistoryDetailsView.swift; sourceTree = "<group>"; };
		DFA36D552CB4278C00F63D2D /* DummyData.swift */ = {isa = PBXFileReference; lastKnownFileType = sourcecode.swift; name = DummyData.swift; path = Tub/Sources/Utils/DummyData.swift; sourceTree = SOURCE_ROOT; };
		DFC723E22CB9A86C003A915C /* TokenInfoCardView.swift */ = {isa = PBXFileReference; lastKnownFileType = sourcecode.swift; path = TokenInfoCardView.swift; sourceTree = "<group>"; };
		DFF5292A2CC0121B007DC43F /* AppColors.swift */ = {isa = PBXFileReference; lastKnownFileType = sourcecode.swift; path = AppColors.swift; sourceTree = "<group>"; };
/* End PBXFileReference section */

/* Begin PBXFileSystemSynchronizedRootGroup section */
		99DDF62E2CB0333D000234DA /* BuySellForm */ = {isa = PBXFileSystemSynchronizedRootGroup; explicitFileTypes = {}; explicitFolders = (); path = BuySellForm; sourceTree = "<group>"; };
/* End PBXFileSystemSynchronizedRootGroup section */

/* Begin PBXFrameworksBuildPhase section */
		DB6D28FE2CA1C8F70099951A /* Frameworks */ = {
			isa = PBXFrameworksBuildPhase;
			buildActionMask = 2147483647;
			files = (
				99DED2512CAF2A6B0055FC60 /* ApolloCombine in Frameworks */,
				99C26C1C2CAEE263004807A2 /* ApolloAPI in Frameworks */,
				993E5D902CAEE423000E23A9 /* ApolloWebSocket in Frameworks */,
				99856DA42CD27E1F004B9D40 /* Privy in Frameworks */,
				DFA4D6512CAC500B00AEDC73 /* Apollo in Frameworks */,
				DB458DB12CAC824A00C5EC18 /* TubAPI in Frameworks */,
			);
			runOnlyForDeploymentPostprocessing = 0;
		};
		DB6D290F2CA1C8F80099951A /* Frameworks */ = {
			isa = PBXFrameworksBuildPhase;
			buildActionMask = 2147483647;
			files = (
				99C26C1E2CAEE38B004807A2 /* ApolloWebSocket in Frameworks */,
			);
			runOnlyForDeploymentPostprocessing = 0;
		};
		DB6D29192CA1C8F80099951A /* Frameworks */ = {
			isa = PBXFrameworksBuildPhase;
			buildActionMask = 2147483647;
			files = (
			);
			runOnlyForDeploymentPostprocessing = 0;
		};
/* End PBXFrameworksBuildPhase section */

/* Begin PBXGroup section */
		9910F1B42CAAE2F0005DEE6B /* Fonts */ = {
			isa = PBXGroup;
			children = (
				9910F1B52CAAE2FD005DEE6B /* SFRounded.swift */,
			);
			path = Fonts;
			sourceTree = "<group>";
		};
		9979D2F02CB57B840040DF41 /* Utils */ = {
			isa = PBXGroup;
			children = (
				9941CD6E2CCAA30B0009E5ED /* FormatPrice.swift */,
				99290EBF2CB7110C003E740A /* FormatDate.swift */,
				DBADAB7A2CD098BB0018C2B8 /* Constants.swift */,
				DFA36D552CB4278C00F63D2D /* DummyData.swift */,
			);
			path = Utils;
			sourceTree = "<group>";
		};
		999F59522CA6F6A900E7AE9F /* Views */ = {
			isa = PBXGroup;
			children = (
				99DD66022CB80D5B00B56450 /* Common */,
				99DD66012CB80D3D00B56450 /* Token */,
				99DD65FF2CB80D1100B56450 /* History */,
				99DD65FE2CB80D0300B56450 /* Account */,
				DB675A322CA2B73D006FC9B3 /* HomeTabsView.swift */,
			);
			path = Views;
			sourceTree = "<group>";
		};
		999F59532CA6F70C00E7AE9F /* Models */ = {
			isa = PBXGroup;
			children = (
				9906661E2CC94B0D0068EA06 /* SolPriceModel.swift */,
				99DED24D2CAF28BD0055FC60 /* UserModel.swift */,
				999F59552CA6F96D00E7AE9F /* TokenModel.swift */,
				4619A8172CCA4E25003CD119 /* TokenListModel.swift */,
			);
			path = Models;
			sourceTree = "<group>";
		};
		99A7CD502CB80C4100F27964 /* Sources */ = {
			isa = PBXGroup;
			children = (
				999F59532CA6F70C00E7AE9F /* Models */,
				999F59522CA6F6A900E7AE9F /* Views */,
				9936FC562CADCA5200E21B8A /* Structs.swift */,
				DF1FE3C72CD568F700594C63 /* CountryCode.swift */,
				DFF5292A2CC0121B007DC43F /* AppColors.swift */,
				DB458DB32CAC827A00C5EC18 /* Network.swift */,
				DB6D29042CA1C8F70099951A /* TubApp.swift */,
				9979D2F02CB57B840040DF41 /* Utils */,
				99856DA52CD27E27004B9D40 /* Privy.swift */,
			);
			path = Sources;
			sourceTree = "<group>";
		};
		99DD65FE2CB80D0300B56450 /* Account */ = {
			isa = PBXGroup;
			children = (
				99784EEB2CD3DE90009AEA45 /* OtpModifier.swift */,
				99784EE92CD3DC75009AEA45 /* SignInWithPhoneView.swift */,
				99784EE72CD3DB55009AEA45 /* SignInWithEmailView.swift */,
				994AE5F62CD2AB3F00553A32 /* GoogleLogoView.swift */,
				99856DA72CD27F58004B9D40 /* SignInWithApple.swift */,
				990337042CC9416B002D3A25 /* AccountBalance.swift */,
				990B90F12CB5B40C00B5B073 /* AccountSetupView.swift */,
				99DDF62C2CB0280D000234DA /* AccountView.swift */,
				99DED2522CAF2C6D0055FC60 /* RegisterView.swift */,
			);
			path = Account;
			sourceTree = "<group>";
		};
		99DD65FF2CB80D1100B56450 /* History */ = {
			isa = PBXGroup;
			children = (
				DF5A2FC22CAF165D00508A56 /* HistoryView.swift */,
				DF5A2FC42CAF2DEF00508A56 /* HistoryDetailsView.swift */,
			);
			path = History;
			sourceTree = "<group>";
		};
		99DD66012CB80D3D00B56450 /* Token */ = {
			isa = PBXGroup;
			children = (
				99FBEEA72CCA882300BC6392 /* Charts */,
				991361A02CADE3AA00E5D656 /* TokenListView.swift */,
				DB10A95C2CA5AA1B00B1E4F3 /* TokenView.swift */,
				DFC723E22CB9A86C003A915C /* TokenInfoCardView.swift */,
				99DDF62E2CB0333D000234DA /* BuySellForm */,
			);
			path = Token;
			sourceTree = "<group>";
		};
		99DD66022CB80D5B00B56450 /* Common */ = {
			isa = PBXGroup;
			children = (
				992875662CCACD47004B48BE /* ErrorView.swift */,
				99E789482CC147BD00C3CEEB /* ImageView.swift */,
				99FB68332CC003FC00070D2A /* LoadingView.swift */,
			);
			path = Common;
			sourceTree = "<group>";
		};
		99FBEEA72CCA882300BC6392 /* Charts */ = {
			isa = PBXGroup;
			children = (
				999F595A2CA754F900E7AE9F /* ChartView.swift */,
				99BB98552CC1798400658059 /* CandleChartView.swift */,
			);
			path = Charts;
			sourceTree = "<group>";
		};
		DB458DAB2CAC7F0100C5EC18 /* graphql */ = {
			isa = PBXGroup;
			children = (
				993E5D912CAEF33B000E23A9 /* queries.graphql */,
				993E5D922CAEF33B000E23A9 /* subscriptions.graphql */,
				DB458DAA2CAC7F0100C5EC18 /* schema.graphqls */,
			);
			path = graphql;
			sourceTree = "<group>";
		};
		DB458DAF2CAC824A00C5EC18 /* Frameworks */ = {
			isa = PBXGroup;
			children = (
			);
			name = Frameworks;
			sourceTree = "<group>";
		};
		DB6D28F82CA1C8F70099951A = {
			isa = PBXGroup;
			children = (
				DB391A1D2CC377FC002EFA78 /* LaunchScreen.storyboard */,
				DB458DAB2CAC7F0100C5EC18 /* graphql */,
				DB6D29032CA1C8F70099951A /* Tub */,
				DB6D291F2CA1C8F80099951A /* TubUITests */,
				DB458DAF2CAC824A00C5EC18 /* Frameworks */,
				DB6D29022CA1C8F70099951A /* Products */,
			);
			sourceTree = "<group>";
		};
		DB6D29022CA1C8F70099951A /* Products */ = {
			isa = PBXGroup;
			children = (
				DB6D29012CA1C8F70099951A /* Tub.app */,
				DB6D29122CA1C8F80099951A /* TubTests.xctest */,
				DB6D291C2CA1C8F80099951A /* TubUITests.xctest */,
			);
			name = Products;
			sourceTree = "<group>";
		};
		DB6D29032CA1C8F70099951A /* Tub */ = {
			isa = PBXGroup;
			children = (
				99856DCA2CD29201004B9D40 /* TubRelease.entitlements */,
				99856DA92CD28271004B9D40 /* Info.plist */,
				99A7CD502CB80C4100F27964 /* Sources */,
				9910F1B42CAAE2F0005DEE6B /* Fonts */,
				DB6D29082CA1C8F80099951A /* Assets.xcassets */,
				DB6D290A2CA1C8F80099951A /* Tub.entitlements */,
				DB6D290B2CA1C8F80099951A /* Preview Content */,
				DB6D29152CA1C8F80099951A /* TubTests */,
			);
			path = Tub;
			sourceTree = "<group>";
		};
		DB6D290B2CA1C8F80099951A /* Preview Content */ = {
			isa = PBXGroup;
			children = (
				DB6D290C2CA1C8F80099951A /* Preview Assets.xcassets */,
			);
			path = "Preview Content";
			sourceTree = "<group>";
		};
		DB6D29152CA1C8F80099951A /* TubTests */ = {
			isa = PBXGroup;
			children = (
				DB6D29162CA1C8F80099951A /* TubTests.swift */,
			);
			path = TubTests;
			sourceTree = "<group>";
		};
		DB6D291F2CA1C8F80099951A /* TubUITests */ = {
			isa = PBXGroup;
			children = (
				DB6D29202CA1C8F80099951A /* TubUITests.swift */,
				DB6D29222CA1C8F80099951A /* TubUITestsLaunchTests.swift */,
			);
			path = TubUITests;
			sourceTree = "<group>";
		};
/* End PBXGroup section */

/* Begin PBXNativeTarget section */
		DB6D29002CA1C8F70099951A /* Tub */ = {
			isa = PBXNativeTarget;
			buildConfigurationList = DB6D29262CA1C8F80099951A /* Build configuration list for PBXNativeTarget "Tub" */;
			buildPhases = (
				DB6D28FD2CA1C8F70099951A /* Sources */,
				DB6D28FE2CA1C8F70099951A /* Frameworks */,
				DB6D28FF2CA1C8F70099951A /* Resources */,
			);
			buildRules = (
			);
			dependencies = (
			);
			fileSystemSynchronizedGroups = (
				99DDF62E2CB0333D000234DA /* BuySellForm */,
			);
			name = Tub;
			packageProductDependencies = (
				DFA4D6502CAC500B00AEDC73 /* Apollo */,
				DB458DB02CAC824A00C5EC18 /* TubAPI */,
				99C26C1B2CAEE263004807A2 /* ApolloAPI */,
				993E5D8F2CAEE423000E23A9 /* ApolloWebSocket */,
				99DED2502CAF2A6B0055FC60 /* ApolloCombine */,
				99856DA32CD27E1F004B9D40 /* Privy */,
			);
			productName = Tub;
			productReference = DB6D29012CA1C8F70099951A /* Tub.app */;
			productType = "com.apple.product-type.application";
		};
		DB6D29112CA1C8F80099951A /* TubTests */ = {
			isa = PBXNativeTarget;
			buildConfigurationList = DB6D29292CA1C8F80099951A /* Build configuration list for PBXNativeTarget "TubTests" */;
			buildPhases = (
				DB6D290E2CA1C8F80099951A /* Sources */,
				DB6D290F2CA1C8F80099951A /* Frameworks */,
				DB6D29102CA1C8F80099951A /* Resources */,
			);
			buildRules = (
			);
			dependencies = (
				DB6D29142CA1C8F80099951A /* PBXTargetDependency */,
			);
			name = TubTests;
			productName = TubTests;
			productReference = DB6D29122CA1C8F80099951A /* TubTests.xctest */;
			productType = "com.apple.product-type.bundle.unit-test";
		};
		DB6D291B2CA1C8F80099951A /* TubUITests */ = {
			isa = PBXNativeTarget;
			buildConfigurationList = DB6D292C2CA1C8F80099951A /* Build configuration list for PBXNativeTarget "TubUITests" */;
			buildPhases = (
				DB6D29182CA1C8F80099951A /* Sources */,
				DB6D29192CA1C8F80099951A /* Frameworks */,
				DB6D291A2CA1C8F80099951A /* Resources */,
			);
			buildRules = (
			);
			dependencies = (
				DB6D291E2CA1C8F80099951A /* PBXTargetDependency */,
			);
			name = TubUITests;
			productName = TubUITests;
			productReference = DB6D291C2CA1C8F80099951A /* TubUITests.xctest */;
			productType = "com.apple.product-type.bundle.ui-testing";
		};
/* End PBXNativeTarget section */

/* Begin PBXProject section */
		DB6D28F92CA1C8F70099951A /* Project object */ = {
			isa = PBXProject;
			attributes = {
				BuildIndependentTargetsInParallel = 1;
				LastSwiftUpdateCheck = 1520;
				LastUpgradeCheck = 1520;
				TargetAttributes = {
					DB6D29002CA1C8F70099951A = {
						CreatedOnToolsVersion = 15.2;
					};
					DB6D29112CA1C8F80099951A = {
						CreatedOnToolsVersion = 15.2;
						TestTargetID = DB6D29002CA1C8F70099951A;
					};
					DB6D291B2CA1C8F80099951A = {
						CreatedOnToolsVersion = 15.2;
						TestTargetID = DB6D29002CA1C8F70099951A;
					};
				};
			};
			buildConfigurationList = DB6D28FC2CA1C8F70099951A /* Build configuration list for PBXProject "Tub" */;
			compatibilityVersion = "Xcode 14.0";
			developmentRegion = en;
			hasScannedForEncodings = 0;
			knownRegions = (
				en,
				Base,
			);
			mainGroup = DB6D28F82CA1C8F70099951A;
			packageReferences = (
				999F59592CA754CB00E7AE9F /* XCRemoteSwiftPackageReference "Charts" */,
				DFA4D64F2CAC500B00AEDC73 /* XCRemoteSwiftPackageReference "apollo-ios" */,
				DFA4D6522CAC50FE00AEDC73 /* XCRemoteSwiftPackageReference "apollo-ios-codegen" */,
				DB458DAE2CAC821D00C5EC18 /* XCLocalSwiftPackageReference "TubAPI" */,
				99DED24F2CAF2A6B0055FC60 /* XCRemoteSwiftPackageReference "ApolloCombine" */,
				99856DA22CD27E1F004B9D40 /* XCRemoteSwiftPackageReference "privy-ios" */,
			);
			productRefGroup = DB6D29022CA1C8F70099951A /* Products */;
			projectDirPath = "";
			projectRoot = "";
			targets = (
				DB6D29002CA1C8F70099951A /* Tub */,
				DB6D29112CA1C8F80099951A /* TubTests */,
				DB6D291B2CA1C8F80099951A /* TubUITests */,
			);
		};
/* End PBXProject section */

/* Begin PBXResourcesBuildPhase section */
		DB6D28FF2CA1C8F70099951A /* Resources */ = {
			isa = PBXResourcesBuildPhase;
			buildActionMask = 2147483647;
			files = (
				DB6D290D2CA1C8F80099951A /* Preview Assets.xcassets in Resources */,
				DB6D29092CA1C8F80099951A /* Assets.xcassets in Resources */,
				993E5D932CAEF33B000E23A9 /* subscriptions.graphql in Resources */,
				DB391A1E2CC377FC002EFA78 /* LaunchScreen.storyboard in Resources */,
				993E5D942CAEF33B000E23A9 /* queries.graphql in Resources */,
			);
			runOnlyForDeploymentPostprocessing = 0;
		};
		DB6D29102CA1C8F80099951A /* Resources */ = {
			isa = PBXResourcesBuildPhase;
			buildActionMask = 2147483647;
			files = (
			);
			runOnlyForDeploymentPostprocessing = 0;
		};
		DB6D291A2CA1C8F80099951A /* Resources */ = {
			isa = PBXResourcesBuildPhase;
			buildActionMask = 2147483647;
			files = (
			);
			runOnlyForDeploymentPostprocessing = 0;
		};
/* End PBXResourcesBuildPhase section */

/* Begin PBXSourcesBuildPhase section */
		DB6D28FD2CA1C8F70099951A /* Sources */ = {
			isa = PBXSourcesBuildPhase;
			buildActionMask = 2147483647;
			files = (
				991361A12CADE3B300E5D656 /* TokenListView.swift in Sources */,
				DFC723E32CB9A86C003A915C /* TokenInfoCardView.swift in Sources */,
				99784EEC2CD3DE93009AEA45 /* OtpModifier.swift in Sources */,
				9910F1B62CAAE302005DEE6B /* SFRounded.swift in Sources */,
				990B90F22CB5B41000B5B073 /* AccountSetupView.swift in Sources */,
				99856DA82CD27F5B004B9D40 /* SignInWithApple.swift in Sources */,
				99DDF62D2CB02816000234DA /* AccountView.swift in Sources */,
				DBADAB7B2CD098BB0018C2B8 /* Constants.swift in Sources */,
				9936FC582CADCA5200E21B8A /* Structs.swift in Sources */,
				DB458DB42CAC827A00C5EC18 /* Network.swift in Sources */,
				DB675A332CA2B73D006FC9B3 /* HomeTabsView.swift in Sources */,
				99DED2532CAF2C6D0055FC60 /* RegisterView.swift in Sources */,
				4619A8182CCA4E25003CD119 /* TokenListModel.swift in Sources */,
				DF5A2FC32CAF165D00508A56 /* HistoryView.swift in Sources */,
				994AE5F72CD2AB3F00553A32 /* GoogleLogoView.swift in Sources */,
				992875672CCACD4C004B48BE /* ErrorView.swift in Sources */,
				99784EEA2CD3DC7D009AEA45 /* SignInWithPhoneView.swift in Sources */,
				DF5A2FC52CAF2DEF00508A56 /* HistoryDetailsView.swift in Sources */,
				99856DA62CD27E2E004B9D40 /* Privy.swift in Sources */,
				999F595B2CA754FB00E7AE9F /* ChartView.swift in Sources */,
				DFF5292B2CC0121B007DC43F /* AppColors.swift in Sources */,
				99DED24E2CAF28C10055FC60 /* UserModel.swift in Sources */,
				99290EC02CB7110C003E740A /* FormatDate.swift in Sources */,
				DF1FE3C82CD568F700594C63 /* CountryCode.swift in Sources */,
				DB10A95D2CA5AA1B00B1E4F3 /* TokenView.swift in Sources */,
				DB6D29052CA1C8F70099951A /* TubApp.swift in Sources */,
				990337052CC94175002D3A25 /* AccountBalance.swift in Sources */,
				9941CD6F2CCAA30D0009E5ED /* FormatPrice.swift in Sources */,
				99FB68342CC003FC00070D2A /* LoadingView.swift in Sources */,
				999F59562CA6F97100E7AE9F /* TokenModel.swift in Sources */,
				9906661F2CC94B110068EA06 /* SolPriceModel.swift in Sources */,
				99784EE82CD3DB5B009AEA45 /* SignInWithEmailView.swift in Sources */,
				99BB98562CC1798600658059 /* CandleChartView.swift in Sources */,
				99E789492CC147C000C3CEEB /* ImageView.swift in Sources */,
				DFA36D562CB4278C00F63D2D /* DummyData.swift in Sources */,
				999F59562CA6F97100E7AE9F /* TokenModel.swift in Sources */,
			);
			runOnlyForDeploymentPostprocessing = 0;
		};
		DB6D290E2CA1C8F80099951A /* Sources */ = {
			isa = PBXSourcesBuildPhase;
			buildActionMask = 2147483647;
			files = (
				DB6D29172CA1C8F80099951A /* TubTests.swift in Sources */,
			);
			runOnlyForDeploymentPostprocessing = 0;
		};
		DB6D29182CA1C8F80099951A /* Sources */ = {
			isa = PBXSourcesBuildPhase;
			buildActionMask = 2147483647;
			files = (
				DB6D29232CA1C8F80099951A /* TubUITestsLaunchTests.swift in Sources */,
				DB6D29212CA1C8F80099951A /* TubUITests.swift in Sources */,
			);
			runOnlyForDeploymentPostprocessing = 0;
		};
/* End PBXSourcesBuildPhase section */

/* Begin PBXTargetDependency section */
		DB6D29142CA1C8F80099951A /* PBXTargetDependency */ = {
			isa = PBXTargetDependency;
			target = DB6D29002CA1C8F70099951A /* Tub */;
			targetProxy = DB6D29132CA1C8F80099951A /* PBXContainerItemProxy */;
		};
		DB6D291E2CA1C8F80099951A /* PBXTargetDependency */ = {
			isa = PBXTargetDependency;
			target = DB6D29002CA1C8F70099951A /* Tub */;
			targetProxy = DB6D291D2CA1C8F80099951A /* PBXContainerItemProxy */;
		};
/* End PBXTargetDependency section */

/* Begin XCBuildConfiguration section */
		DB6D29242CA1C8F80099951A /* Debug */ = {
			isa = XCBuildConfiguration;
			buildSettings = {
				ALWAYS_SEARCH_USER_PATHS = NO;
				ASSETCATALOG_COMPILER_GENERATE_SWIFT_ASSET_SYMBOL_EXTENSIONS = YES;
				CLANG_ANALYZER_NONNULL = YES;
				CLANG_ANALYZER_NUMBER_OBJECT_CONVERSION = YES_AGGRESSIVE;
				CLANG_CXX_LANGUAGE_STANDARD = "gnu++20";
				CLANG_ENABLE_MODULES = YES;
				CLANG_ENABLE_OBJC_ARC = YES;
				CLANG_ENABLE_OBJC_WEAK = YES;
				CLANG_WARN_BLOCK_CAPTURE_AUTORELEASING = YES;
				CLANG_WARN_BOOL_CONVERSION = YES;
				CLANG_WARN_COMMA = YES;
				CLANG_WARN_CONSTANT_CONVERSION = YES;
				CLANG_WARN_DEPRECATED_OBJC_IMPLEMENTATIONS = YES;
				CLANG_WARN_DIRECT_OBJC_ISA_USAGE = YES_ERROR;
				CLANG_WARN_DOCUMENTATION_COMMENTS = YES;
				CLANG_WARN_EMPTY_BODY = YES;
				CLANG_WARN_ENUM_CONVERSION = YES;
				CLANG_WARN_INFINITE_RECURSION = YES;
				CLANG_WARN_INT_CONVERSION = YES;
				CLANG_WARN_NON_LITERAL_NULL_CONVERSION = YES;
				CLANG_WARN_OBJC_IMPLICIT_RETAIN_SELF = YES;
				CLANG_WARN_OBJC_LITERAL_CONVERSION = YES;
				CLANG_WARN_OBJC_ROOT_CLASS = YES_ERROR;
				CLANG_WARN_QUOTED_INCLUDE_IN_FRAMEWORK_HEADER = YES;
				CLANG_WARN_RANGE_LOOP_ANALYSIS = YES;
				CLANG_WARN_STRICT_PROTOTYPES = YES;
				CLANG_WARN_SUSPICIOUS_MOVE = YES;
				CLANG_WARN_UNGUARDED_AVAILABILITY = YES_AGGRESSIVE;
				CLANG_WARN_UNREACHABLE_CODE = YES;
				CLANG_WARN__DUPLICATE_METHOD_MATCH = YES;
				COPY_PHASE_STRIP = NO;
				DEBUG_INFORMATION_FORMAT = dwarf;
				ENABLE_STRICT_OBJC_MSGSEND = YES;
				ENABLE_TESTABILITY = YES;
				ENABLE_USER_SCRIPT_SANDBOXING = YES;
				GCC_C_LANGUAGE_STANDARD = gnu17;
				GCC_DYNAMIC_NO_PIC = NO;
				GCC_NO_COMMON_BLOCKS = YES;
				GCC_OPTIMIZATION_LEVEL = 0;
				GCC_PREPROCESSOR_DEFINITIONS = (
					"DEBUG=1",
					"$(inherited)",
				);
				GCC_WARN_64_TO_32_BIT_CONVERSION = YES;
				GCC_WARN_ABOUT_RETURN_TYPE = YES_ERROR;
				GCC_WARN_UNDECLARED_SELECTOR = YES;
				GCC_WARN_UNINITIALIZED_AUTOS = YES_AGGRESSIVE;
				GCC_WARN_UNUSED_FUNCTION = YES;
				GCC_WARN_UNUSED_VARIABLE = YES;
				LOCALIZATION_PREFERS_STRING_CATALOGS = YES;
				MTL_ENABLE_DEBUG_INFO = INCLUDE_SOURCE;
				MTL_FAST_MATH = YES;
				ONLY_ACTIVE_ARCH = YES;
				SWIFT_ACTIVE_COMPILATION_CONDITIONS = "DEBUG $(inherited)";
				SWIFT_OPTIMIZATION_LEVEL = "-Onone";
			};
			name = Debug;
		};
		DB6D29252CA1C8F80099951A /* Release */ = {
			isa = XCBuildConfiguration;
			buildSettings = {
				ALWAYS_SEARCH_USER_PATHS = NO;
				ASSETCATALOG_COMPILER_GENERATE_SWIFT_ASSET_SYMBOL_EXTENSIONS = YES;
				CLANG_ANALYZER_NONNULL = YES;
				CLANG_ANALYZER_NUMBER_OBJECT_CONVERSION = YES_AGGRESSIVE;
				CLANG_CXX_LANGUAGE_STANDARD = "gnu++20";
				CLANG_ENABLE_MODULES = YES;
				CLANG_ENABLE_OBJC_ARC = YES;
				CLANG_ENABLE_OBJC_WEAK = YES;
				CLANG_WARN_BLOCK_CAPTURE_AUTORELEASING = YES;
				CLANG_WARN_BOOL_CONVERSION = YES;
				CLANG_WARN_COMMA = YES;
				CLANG_WARN_CONSTANT_CONVERSION = YES;
				CLANG_WARN_DEPRECATED_OBJC_IMPLEMENTATIONS = YES;
				CLANG_WARN_DIRECT_OBJC_ISA_USAGE = YES_ERROR;
				CLANG_WARN_DOCUMENTATION_COMMENTS = YES;
				CLANG_WARN_EMPTY_BODY = YES;
				CLANG_WARN_ENUM_CONVERSION = YES;
				CLANG_WARN_INFINITE_RECURSION = YES;
				CLANG_WARN_INT_CONVERSION = YES;
				CLANG_WARN_NON_LITERAL_NULL_CONVERSION = YES;
				CLANG_WARN_OBJC_IMPLICIT_RETAIN_SELF = YES;
				CLANG_WARN_OBJC_LITERAL_CONVERSION = YES;
				CLANG_WARN_OBJC_ROOT_CLASS = YES_ERROR;
				CLANG_WARN_QUOTED_INCLUDE_IN_FRAMEWORK_HEADER = YES;
				CLANG_WARN_RANGE_LOOP_ANALYSIS = YES;
				CLANG_WARN_STRICT_PROTOTYPES = YES;
				CLANG_WARN_SUSPICIOUS_MOVE = YES;
				CLANG_WARN_UNGUARDED_AVAILABILITY = YES_AGGRESSIVE;
				CLANG_WARN_UNREACHABLE_CODE = YES;
				CLANG_WARN__DUPLICATE_METHOD_MATCH = YES;
				COPY_PHASE_STRIP = NO;
				DEBUG_INFORMATION_FORMAT = "dwarf-with-dsym";
				ENABLE_NS_ASSERTIONS = NO;
				ENABLE_STRICT_OBJC_MSGSEND = YES;
				ENABLE_USER_SCRIPT_SANDBOXING = YES;
				GCC_C_LANGUAGE_STANDARD = gnu17;
				GCC_NO_COMMON_BLOCKS = YES;
				GCC_WARN_64_TO_32_BIT_CONVERSION = YES;
				GCC_WARN_ABOUT_RETURN_TYPE = YES_ERROR;
				GCC_WARN_UNDECLARED_SELECTOR = YES;
				GCC_WARN_UNINITIALIZED_AUTOS = YES_AGGRESSIVE;
				GCC_WARN_UNUSED_FUNCTION = YES;
				GCC_WARN_UNUSED_VARIABLE = YES;
				LOCALIZATION_PREFERS_STRING_CATALOGS = YES;
				MTL_ENABLE_DEBUG_INFO = NO;
				MTL_FAST_MATH = YES;
				SWIFT_COMPILATION_MODE = wholemodule;
			};
			name = Release;
		};
		DB6D29272CA1C8F80099951A /* Debug */ = {
			isa = XCBuildConfiguration;
			buildSettings = {
				ASSETCATALOG_COMPILER_APPICON_NAME = AppIcon;
				ASSETCATALOG_COMPILER_GLOBAL_ACCENT_COLOR_NAME = AccentColor;
				ASSETCATALOG_COMPILER_INCLUDE_ALL_APPICON_ASSETS = NO;
				CODE_SIGN_ENTITLEMENTS = Tub/Tub.entitlements;
				"CODE_SIGN_IDENTITY[sdk=macosx*]" = "Apple Development";
				CODE_SIGN_STYLE = Automatic;
				CURRENT_PROJECT_VERSION = 1;
				DEVELOPMENT_ASSET_PATHS = "\"Tub/Preview Content\"";
				DEVELOPMENT_TEAM = YQ22J47VA8;
				ENABLE_PREVIEWS = YES;
				GENERATE_INFOPLIST_FILE = YES;
				INFOPLIST_FILE = Tub/Info.plist;
				INFOPLIST_KEY_CFBundleDisplayName = Tub;
				INFOPLIST_KEY_LSApplicationCategoryType = "public.app-category.entertainment";
				"INFOPLIST_KEY_UIApplicationSceneManifest_Generation[sdk=iphoneos*]" = YES;
				"INFOPLIST_KEY_UIApplicationSceneManifest_Generation[sdk=iphonesimulator*]" = YES;
				"INFOPLIST_KEY_UIApplicationSupportsIndirectInputEvents[sdk=iphoneos*]" = YES;
				"INFOPLIST_KEY_UIApplicationSupportsIndirectInputEvents[sdk=iphonesimulator*]" = YES;
				"INFOPLIST_KEY_UILaunchScreen_Generation[sdk=iphoneos*]" = YES;
				"INFOPLIST_KEY_UILaunchScreen_Generation[sdk=iphonesimulator*]" = YES;
				"INFOPLIST_KEY_UIStatusBarStyle[sdk=iphoneos*]" = UIStatusBarStyleDefault;
				"INFOPLIST_KEY_UIStatusBarStyle[sdk=iphonesimulator*]" = UIStatusBarStyleDefault;
				INFOPLIST_KEY_UISupportedInterfaceOrientations_iPad = "UIInterfaceOrientationPortrait UIInterfaceOrientationPortraitUpsideDown UIInterfaceOrientationLandscapeLeft UIInterfaceOrientationLandscapeRight";
				INFOPLIST_KEY_UISupportedInterfaceOrientations_iPhone = "UIInterfaceOrientationPortrait UIInterfaceOrientationLandscapeLeft UIInterfaceOrientationLandscapeRight";
				IPHONEOS_DEPLOYMENT_TARGET = 17.2;
				LD_RUNPATH_SEARCH_PATHS = "@executable_path/Frameworks";
				"LD_RUNPATH_SEARCH_PATHS[sdk=macosx*]" = "@executable_path/../Frameworks";
				MACOSX_DEPLOYMENT_TARGET = 14.2;
				MARKETING_VERSION = 1.0;
				PRODUCT_BUNDLE_IDENTIFIER = com.primodium.tub;
				PRODUCT_NAME = "$(TARGET_NAME)";
				SDKROOT = auto;
				SUPPORTED_PLATFORMS = "iphoneos iphonesimulator";
				SUPPORTS_MACCATALYST = NO;
				SWIFT_EMIT_LOC_STRINGS = YES;
				SWIFT_VERSION = 5.0;
				TARGETED_DEVICE_FAMILY = "1,2";
			};
			name = Debug;
		};
		DB6D29282CA1C8F80099951A /* Release */ = {
			isa = XCBuildConfiguration;
			buildSettings = {
				ASSETCATALOG_COMPILER_APPICON_NAME = AppIcon;
				ASSETCATALOG_COMPILER_GLOBAL_ACCENT_COLOR_NAME = AccentColor;
				ASSETCATALOG_COMPILER_INCLUDE_ALL_APPICON_ASSETS = NO;
				CODE_SIGN_ENTITLEMENTS = Tub/TubRelease.entitlements;
				"CODE_SIGN_IDENTITY[sdk=macosx*]" = "Apple Development";
				CODE_SIGN_STYLE = Automatic;
				CURRENT_PROJECT_VERSION = 1;
				DEVELOPMENT_ASSET_PATHS = "\"Tub/Preview Content\"";
				DEVELOPMENT_TEAM = YQ22J47VA8;
				ENABLE_PREVIEWS = YES;
				GENERATE_INFOPLIST_FILE = YES;
				INFOPLIST_FILE = Tub/Info.plist;
				INFOPLIST_KEY_CFBundleDisplayName = Tub;
				INFOPLIST_KEY_LSApplicationCategoryType = "public.app-category.entertainment";
				"INFOPLIST_KEY_UIApplicationSceneManifest_Generation[sdk=iphoneos*]" = YES;
				"INFOPLIST_KEY_UIApplicationSceneManifest_Generation[sdk=iphonesimulator*]" = YES;
				"INFOPLIST_KEY_UIApplicationSupportsIndirectInputEvents[sdk=iphoneos*]" = YES;
				"INFOPLIST_KEY_UIApplicationSupportsIndirectInputEvents[sdk=iphonesimulator*]" = YES;
				"INFOPLIST_KEY_UILaunchScreen_Generation[sdk=iphoneos*]" = YES;
				"INFOPLIST_KEY_UILaunchScreen_Generation[sdk=iphonesimulator*]" = YES;
				"INFOPLIST_KEY_UIStatusBarStyle[sdk=iphoneos*]" = UIStatusBarStyleDefault;
				"INFOPLIST_KEY_UIStatusBarStyle[sdk=iphonesimulator*]" = UIStatusBarStyleDefault;
				INFOPLIST_KEY_UISupportedInterfaceOrientations_iPad = "UIInterfaceOrientationPortrait UIInterfaceOrientationPortraitUpsideDown UIInterfaceOrientationLandscapeLeft UIInterfaceOrientationLandscapeRight";
				INFOPLIST_KEY_UISupportedInterfaceOrientations_iPhone = "UIInterfaceOrientationPortrait UIInterfaceOrientationLandscapeLeft UIInterfaceOrientationLandscapeRight";
				IPHONEOS_DEPLOYMENT_TARGET = 17.2;
				LD_RUNPATH_SEARCH_PATHS = "@executable_path/Frameworks";
				"LD_RUNPATH_SEARCH_PATHS[sdk=macosx*]" = "@executable_path/../Frameworks";
				MACOSX_DEPLOYMENT_TARGET = 14.2;
				MARKETING_VERSION = 1.0;
				PRODUCT_BUNDLE_IDENTIFIER = com.primodium.tub;
				PRODUCT_NAME = "$(TARGET_NAME)";
				SDKROOT = auto;
				SUPPORTED_PLATFORMS = "iphoneos iphonesimulator";
				SUPPORTS_MACCATALYST = NO;
				SWIFT_EMIT_LOC_STRINGS = YES;
				SWIFT_VERSION = 5.0;
				TARGETED_DEVICE_FAMILY = "1,2";
			};
			name = Release;
		};
		DB6D292A2CA1C8F80099951A /* Debug */ = {
			isa = XCBuildConfiguration;
			buildSettings = {
				ALWAYS_EMBED_SWIFT_STANDARD_LIBRARIES = YES;
				BUNDLE_LOADER = "$(TEST_HOST)";
				CODE_SIGN_STYLE = Automatic;
				CURRENT_PROJECT_VERSION = 1;
				GENERATE_INFOPLIST_FILE = YES;
				IPHONEOS_DEPLOYMENT_TARGET = 17.2;
				MACOSX_DEPLOYMENT_TARGET = 14.2;
				MARKETING_VERSION = 1.0;
				PRODUCT_BUNDLE_IDENTIFIER = com.primodium.TubTests;
				PRODUCT_NAME = "$(TARGET_NAME)";
				SDKROOT = auto;
				SUPPORTED_PLATFORMS = "iphoneos iphonesimulator macosx";
				SWIFT_EMIT_LOC_STRINGS = NO;
				SWIFT_VERSION = 5.0;
				TARGETED_DEVICE_FAMILY = "1,2";
				TEST_HOST = "$(BUILT_PRODUCTS_DIR)/Tub.app/$(BUNDLE_EXECUTABLE_FOLDER_PATH)/Tub";
			};
			name = Debug;
		};
		DB6D292B2CA1C8F80099951A /* Release */ = {
			isa = XCBuildConfiguration;
			buildSettings = {
				ALWAYS_EMBED_SWIFT_STANDARD_LIBRARIES = YES;
				BUNDLE_LOADER = "$(TEST_HOST)";
				CODE_SIGN_STYLE = Automatic;
				CURRENT_PROJECT_VERSION = 1;
				GENERATE_INFOPLIST_FILE = YES;
				IPHONEOS_DEPLOYMENT_TARGET = 17.2;
				MACOSX_DEPLOYMENT_TARGET = 14.2;
				MARKETING_VERSION = 1.0;
				PRODUCT_BUNDLE_IDENTIFIER = com.primodium.TubTests;
				PRODUCT_NAME = "$(TARGET_NAME)";
				SDKROOT = auto;
				SUPPORTED_PLATFORMS = "iphoneos iphonesimulator macosx";
				SWIFT_EMIT_LOC_STRINGS = NO;
				SWIFT_VERSION = 5.0;
				TARGETED_DEVICE_FAMILY = "1,2";
				TEST_HOST = "$(BUILT_PRODUCTS_DIR)/Tub.app/$(BUNDLE_EXECUTABLE_FOLDER_PATH)/Tub";
			};
			name = Release;
		};
		DB6D292D2CA1C8F80099951A /* Debug */ = {
			isa = XCBuildConfiguration;
			buildSettings = {
				ALWAYS_EMBED_SWIFT_STANDARD_LIBRARIES = YES;
				CODE_SIGN_STYLE = Automatic;
				CURRENT_PROJECT_VERSION = 1;
				GENERATE_INFOPLIST_FILE = YES;
				IPHONEOS_DEPLOYMENT_TARGET = 17.2;
				MACOSX_DEPLOYMENT_TARGET = 14.2;
				MARKETING_VERSION = 1.0;
				PRODUCT_BUNDLE_IDENTIFIER = com.primodium.TubUITests;
				PRODUCT_NAME = "$(TARGET_NAME)";
				SDKROOT = auto;
				SUPPORTED_PLATFORMS = "iphoneos iphonesimulator macosx";
				SWIFT_EMIT_LOC_STRINGS = NO;
				SWIFT_VERSION = 5.0;
				TARGETED_DEVICE_FAMILY = "1,2";
				TEST_TARGET_NAME = Tub;
			};
			name = Debug;
		};
		DB6D292E2CA1C8F80099951A /* Release */ = {
			isa = XCBuildConfiguration;
			buildSettings = {
				ALWAYS_EMBED_SWIFT_STANDARD_LIBRARIES = YES;
				CODE_SIGN_STYLE = Automatic;
				CURRENT_PROJECT_VERSION = 1;
				GENERATE_INFOPLIST_FILE = YES;
				IPHONEOS_DEPLOYMENT_TARGET = 17.2;
				MACOSX_DEPLOYMENT_TARGET = 14.2;
				MARKETING_VERSION = 1.0;
				PRODUCT_BUNDLE_IDENTIFIER = com.primodium.TubUITests;
				PRODUCT_NAME = "$(TARGET_NAME)";
				SDKROOT = auto;
				SUPPORTED_PLATFORMS = "iphoneos iphonesimulator macosx";
				SWIFT_EMIT_LOC_STRINGS = NO;
				SWIFT_VERSION = 5.0;
				TARGETED_DEVICE_FAMILY = "1,2";
				TEST_TARGET_NAME = Tub;
			};
			name = Release;
		};
/* End XCBuildConfiguration section */

/* Begin XCConfigurationList section */
		DB6D28FC2CA1C8F70099951A /* Build configuration list for PBXProject "Tub" */ = {
			isa = XCConfigurationList;
			buildConfigurations = (
				DB6D29242CA1C8F80099951A /* Debug */,
				DB6D29252CA1C8F80099951A /* Release */,
			);
			defaultConfigurationIsVisible = 0;
			defaultConfigurationName = Release;
		};
		DB6D29262CA1C8F80099951A /* Build configuration list for PBXNativeTarget "Tub" */ = {
			isa = XCConfigurationList;
			buildConfigurations = (
				DB6D29272CA1C8F80099951A /* Debug */,
				DB6D29282CA1C8F80099951A /* Release */,
			);
			defaultConfigurationIsVisible = 0;
			defaultConfigurationName = Release;
		};
		DB6D29292CA1C8F80099951A /* Build configuration list for PBXNativeTarget "TubTests" */ = {
			isa = XCConfigurationList;
			buildConfigurations = (
				DB6D292A2CA1C8F80099951A /* Debug */,
				DB6D292B2CA1C8F80099951A /* Release */,
			);
			defaultConfigurationIsVisible = 0;
			defaultConfigurationName = Release;
		};
		DB6D292C2CA1C8F80099951A /* Build configuration list for PBXNativeTarget "TubUITests" */ = {
			isa = XCConfigurationList;
			buildConfigurations = (
				DB6D292D2CA1C8F80099951A /* Debug */,
				DB6D292E2CA1C8F80099951A /* Release */,
			);
			defaultConfigurationIsVisible = 0;
			defaultConfigurationName = Release;
		};
/* End XCConfigurationList section */

/* Begin XCLocalSwiftPackageReference section */
		DB458DAE2CAC821D00C5EC18 /* XCLocalSwiftPackageReference "TubAPI" */ = {
			isa = XCLocalSwiftPackageReference;
			relativePath = TubAPI;
		};
/* End XCLocalSwiftPackageReference section */

/* Begin XCRemoteSwiftPackageReference section */
		99856DA22CD27E1F004B9D40 /* XCRemoteSwiftPackageReference "privy-ios" */ = {
			isa = XCRemoteSwiftPackageReference;
			repositoryURL = "https://github.com/privy-io/privy-ios";
			requirement = {
				kind = upToNextMajorVersion;
				minimumVersion = 1.4.0;
			};
		};
		999F59592CA754CB00E7AE9F /* XCRemoteSwiftPackageReference "Charts" */ = {
			isa = XCRemoteSwiftPackageReference;
			repositoryURL = "https://github.com/danielgindi/Charts.git";
			requirement = {
				kind = upToNextMajorVersion;
				minimumVersion = 5.1.0;
			};
		};
		99DED24F2CAF2A6B0055FC60 /* XCRemoteSwiftPackageReference "ApolloCombine" */ = {
			isa = XCRemoteSwiftPackageReference;
			repositoryURL = "https://github.com/joel-perry/ApolloCombine.git";
			requirement = {
				kind = upToNextMajorVersion;
				minimumVersion = 0.8.0;
			};
		};
		DFA4D64F2CAC500B00AEDC73 /* XCRemoteSwiftPackageReference "apollo-ios" */ = {
			isa = XCRemoteSwiftPackageReference;
			repositoryURL = "https://github.com/apollographql/apollo-ios";
			requirement = {
				kind = upToNextMajorVersion;
				minimumVersion = 1.15.1;
			};
		};
		DFA4D6522CAC50FE00AEDC73 /* XCRemoteSwiftPackageReference "apollo-ios-codegen" */ = {
			isa = XCRemoteSwiftPackageReference;
			repositoryURL = "https://github.com/apollographql/apollo-ios-codegen";
			requirement = {
				kind = upToNextMajorVersion;
				minimumVersion = 1.15.1;
			};
		};
/* End XCRemoteSwiftPackageReference section */

/* Begin XCSwiftPackageProductDependency section */
		993E5D8F2CAEE423000E23A9 /* ApolloWebSocket */ = {
			isa = XCSwiftPackageProductDependency;
			package = DFA4D64F2CAC500B00AEDC73 /* XCRemoteSwiftPackageReference "apollo-ios" */;
			productName = ApolloWebSocket;
		};
		99856DA32CD27E1F004B9D40 /* Privy */ = {
			isa = XCSwiftPackageProductDependency;
			package = 99856DA22CD27E1F004B9D40 /* XCRemoteSwiftPackageReference "privy-ios" */;
			productName = Privy;
		};
		99C26C1B2CAEE263004807A2 /* ApolloAPI */ = {
			isa = XCSwiftPackageProductDependency;
			productName = ApolloAPI;
		};
		99C26C1D2CAEE38B004807A2 /* ApolloWebSocket */ = {
			isa = XCSwiftPackageProductDependency;
			package = DFA4D64F2CAC500B00AEDC73 /* XCRemoteSwiftPackageReference "apollo-ios" */;
			productName = ApolloWebSocket;
		};
		99DED2502CAF2A6B0055FC60 /* ApolloCombine */ = {
			isa = XCSwiftPackageProductDependency;
			package = 99DED24F2CAF2A6B0055FC60 /* XCRemoteSwiftPackageReference "ApolloCombine" */;
			productName = ApolloCombine;
		};
		DB458DB02CAC824A00C5EC18 /* TubAPI */ = {
			isa = XCSwiftPackageProductDependency;
			package = DB458DAE2CAC821D00C5EC18 /* XCLocalSwiftPackageReference "TubAPI" */;
			productName = TubAPI;
		};
		DFA4D6502CAC500B00AEDC73 /* Apollo */ = {
			isa = XCSwiftPackageProductDependency;
			package = DFA4D64F2CAC500B00AEDC73 /* XCRemoteSwiftPackageReference "apollo-ios" */;
			productName = Apollo;
		};
/* End XCSwiftPackageProductDependency section */
	};
	rootObject = DB6D28F92CA1C8F70099951A /* Project object */;
}<|MERGE_RESOLUTION|>--- conflicted
+++ resolved
@@ -49,11 +49,8 @@
 		DB6D29172CA1C8F80099951A /* TubTests.swift in Sources */ = {isa = PBXBuildFile; fileRef = DB6D29162CA1C8F80099951A /* TubTests.swift */; };
 		DB6D29212CA1C8F80099951A /* TubUITests.swift in Sources */ = {isa = PBXBuildFile; fileRef = DB6D29202CA1C8F80099951A /* TubUITests.swift */; };
 		DB6D29232CA1C8F80099951A /* TubUITestsLaunchTests.swift in Sources */ = {isa = PBXBuildFile; fileRef = DB6D29222CA1C8F80099951A /* TubUITestsLaunchTests.swift */; };
-<<<<<<< HEAD
 		DF1FE3C82CD568F700594C63 /* CountryCode.swift in Sources */ = {isa = PBXBuildFile; fileRef = DF1FE3C72CD568F700594C63 /* CountryCode.swift */; };
-=======
 		DBADAB7B2CD098BB0018C2B8 /* Constants.swift in Sources */ = {isa = PBXBuildFile; fileRef = DBADAB7A2CD098BB0018C2B8 /* Constants.swift */; };
->>>>>>> eb9d96bf
 		DF5A2FC32CAF165D00508A56 /* HistoryView.swift in Sources */ = {isa = PBXBuildFile; fileRef = DF5A2FC22CAF165D00508A56 /* HistoryView.swift */; };
 		DF5A2FC52CAF2DEF00508A56 /* HistoryDetailsView.swift in Sources */ = {isa = PBXBuildFile; fileRef = DF5A2FC42CAF2DEF00508A56 /* HistoryDetailsView.swift */; };
 		DFA36D562CB4278C00F63D2D /* DummyData.swift in Sources */ = {isa = PBXBuildFile; fileRef = DFA36D552CB4278C00F63D2D /* DummyData.swift */; };
@@ -123,11 +120,8 @@
 		DB6D291C2CA1C8F80099951A /* TubUITests.xctest */ = {isa = PBXFileReference; explicitFileType = wrapper.cfbundle; includeInIndex = 0; path = TubUITests.xctest; sourceTree = BUILT_PRODUCTS_DIR; };
 		DB6D29202CA1C8F80099951A /* TubUITests.swift */ = {isa = PBXFileReference; lastKnownFileType = sourcecode.swift; path = TubUITests.swift; sourceTree = "<group>"; };
 		DB6D29222CA1C8F80099951A /* TubUITestsLaunchTests.swift */ = {isa = PBXFileReference; lastKnownFileType = sourcecode.swift; path = TubUITestsLaunchTests.swift; sourceTree = "<group>"; };
-<<<<<<< HEAD
 		DF1FE3C72CD568F700594C63 /* CountryCode.swift */ = {isa = PBXFileReference; lastKnownFileType = sourcecode.swift; name = CountryCode.swift; path = Tub/Sources/CountryCode.swift; sourceTree = SOURCE_ROOT; };
-=======
 		DBADAB7A2CD098BB0018C2B8 /* Constants.swift */ = {isa = PBXFileReference; lastKnownFileType = sourcecode.swift; path = Constants.swift; sourceTree = "<group>"; };
->>>>>>> eb9d96bf
 		DF5A2FC22CAF165D00508A56 /* HistoryView.swift */ = {isa = PBXFileReference; lastKnownFileType = sourcecode.swift; path = HistoryView.swift; sourceTree = "<group>"; };
 		DF5A2FC42CAF2DEF00508A56 /* HistoryDetailsView.swift */ = {isa = PBXFileReference; lastKnownFileType = sourcecode.swift; path = HistoryDetailsView.swift; sourceTree = "<group>"; };
 		DFA36D552CB4278C00F63D2D /* DummyData.swift */ = {isa = PBXFileReference; lastKnownFileType = sourcecode.swift; name = DummyData.swift; path = Tub/Sources/Utils/DummyData.swift; sourceTree = SOURCE_ROOT; };
