// !$*UTF8*$!
{
	archiveVersion = 1;
	classes = {
	};
	objectVersion = 70;
	objects = {

/* Begin PBXBuildFile section */
		990B90F22CB5B41000B5B073 /* AccountSetupView.swift in Sources */ = {isa = PBXBuildFile; fileRef = 990B90F12CB5B40C00B5B073 /* AccountSetupView.swift */; };
		9910F1B62CAAE302005DEE6B /* SFRounded.swift in Sources */ = {isa = PBXBuildFile; fileRef = 9910F1B52CAAE2FD005DEE6B /* SFRounded.swift */; };
		9910F1BA2CAAEB80005DEE6B /* SwipeToEnterView.swift in Sources */ = {isa = PBXBuildFile; fileRef = 9910F1B92CAAEB77005DEE6B /* SwipeToEnterView.swift */; };
		991361A12CADE3B300E5D656 /* TokenListView.swift in Sources */ = {isa = PBXBuildFile; fileRef = 991361A02CADE3AA00E5D656 /* TokenListView.swift */; };
		9918B8952CB6E0A60018D7C8 /* MockTokenView.swift in Sources */ = {isa = PBXBuildFile; fileRef = 9918B8942CB6E0A20018D7C8 /* MockTokenView.swift */; };
		9936FC572CADCA5200E21B8A /* MockTokenModel.swift in Sources */ = {isa = PBXBuildFile; fileRef = 9936FC552CADCA5200E21B8A /* MockTokenModel.swift */; };
		9936FC582CADCA5200E21B8A /* Structs.swift in Sources */ = {isa = PBXBuildFile; fileRef = 9936FC562CADCA5200E21B8A /* Structs.swift */; };
		9936FC5A2CADCAB700E21B8A /* BaseTokenModel.swift in Sources */ = {isa = PBXBuildFile; fileRef = 9936FC592CADCAB700E21B8A /* BaseTokenModel.swift */; };
		993E5D902CAEE423000E23A9 /* ApolloWebSocket in Frameworks */ = {isa = PBXBuildFile; productRef = 993E5D8F2CAEE423000E23A9 /* ApolloWebSocket */; };
		993E5D932CAEF33B000E23A9 /* subscriptions.graphql in Resources */ = {isa = PBXBuildFile; fileRef = 993E5D922CAEF33B000E23A9 /* subscriptions.graphql */; };
		993E5D942CAEF33B000E23A9 /* queries.graphql in Resources */ = {isa = PBXBuildFile; fileRef = 993E5D912CAEF33B000E23A9 /* queries.graphql */; };
<<<<<<< HEAD
		999F59562CA6F97100E7AE9F /* TokenModel.swift in Sources */ = {isa = PBXBuildFile; fileRef = 999F59552CA6F96D00E7AE9F /* TokenModel.swift */; };
=======
		9979D2EF2CB579CE0040DF41 /* LoadingView.swift in Sources */ = {isa = PBXBuildFile; fileRef = 9979D2EE2CB579CB0040DF41 /* LoadingView.swift */; };
		9979D2F22CB57B9C0040DF41 /* FormatDate.swift in Sources */ = {isa = PBXBuildFile; fileRef = 9979D2F12CB57B960040DF41 /* FormatDate.swift */; };
		999F59562CA6F97100E7AE9F /* RemoteCoinModel.swift in Sources */ = {isa = PBXBuildFile; fileRef = 999F59552CA6F96D00E7AE9F /* RemoteCoinModel.swift */; };
>>>>>>> 1c3aa7d2
		999F595B2CA754FB00E7AE9F /* ChartView.swift in Sources */ = {isa = PBXBuildFile; fileRef = 999F595A2CA754F900E7AE9F /* ChartView.swift */; };
		99AEE8302CAD9B8800C535C4 /* SliderWithPoints.swift in Sources */ = {isa = PBXBuildFile; fileRef = 99AEE82F2CAD9B8600C535C4 /* SliderWithPoints.swift */; };
		99C26C1C2CAEE263004807A2 /* ApolloAPI in Frameworks */ = {isa = PBXBuildFile; productRef = 99C26C1B2CAEE263004807A2 /* ApolloAPI */; };
		99C26C1E2CAEE38B004807A2 /* ApolloWebSocket in Frameworks */ = {isa = PBXBuildFile; productRef = 99C26C1D2CAEE38B004807A2 /* ApolloWebSocket */; };
		99DDF62D2CB02816000234DA /* AccountView.swift in Sources */ = {isa = PBXBuildFile; fileRef = 99DDF62C2CB0280D000234DA /* AccountView.swift */; };
		99DED24E2CAF28C10055FC60 /* UserModel.swift in Sources */ = {isa = PBXBuildFile; fileRef = 99DED24D2CAF28BD0055FC60 /* UserModel.swift */; };
		99DED2512CAF2A6B0055FC60 /* ApolloCombine in Frameworks */ = {isa = PBXBuildFile; productRef = 99DED2502CAF2A6B0055FC60 /* ApolloCombine */; };
		99DED2532CAF2C6D0055FC60 /* RegisterView.swift in Sources */ = {isa = PBXBuildFile; fileRef = 99DED2522CAF2C6D0055FC60 /* RegisterView.swift */; };
		DB10A95D2CA5AA1B00B1E4F3 /* TokenView.swift in Sources */ = {isa = PBXBuildFile; fileRef = DB10A95C2CA5AA1B00B1E4F3 /* TokenView.swift */; };
		DB458DB12CAC824A00C5EC18 /* TubAPI in Frameworks */ = {isa = PBXBuildFile; productRef = DB458DB02CAC824A00C5EC18 /* TubAPI */; };
		DB458DB42CAC827A00C5EC18 /* Network.swift in Sources */ = {isa = PBXBuildFile; fileRef = DB458DB32CAC827A00C5EC18 /* Network.swift */; };
		DB675A332CA2B73D006FC9B3 /* HomeTabsView.swift in Sources */ = {isa = PBXBuildFile; fileRef = DB675A322CA2B73D006FC9B3 /* HomeTabsView.swift */; };
		DB6D29052CA1C8F70099951A /* TubApp.swift in Sources */ = {isa = PBXBuildFile; fileRef = DB6D29042CA1C8F70099951A /* TubApp.swift */; };
		DB6D29092CA1C8F80099951A /* Assets.xcassets in Resources */ = {isa = PBXBuildFile; fileRef = DB6D29082CA1C8F80099951A /* Assets.xcassets */; };
		DB6D290D2CA1C8F80099951A /* Preview Assets.xcassets in Resources */ = {isa = PBXBuildFile; fileRef = DB6D290C2CA1C8F80099951A /* Preview Assets.xcassets */; };
		DB6D29172CA1C8F80099951A /* TubTests.swift in Sources */ = {isa = PBXBuildFile; fileRef = DB6D29162CA1C8F80099951A /* TubTests.swift */; };
		DB6D29212CA1C8F80099951A /* TubUITests.swift in Sources */ = {isa = PBXBuildFile; fileRef = DB6D29202CA1C8F80099951A /* TubUITests.swift */; };
		DB6D29232CA1C8F80099951A /* TubUITestsLaunchTests.swift in Sources */ = {isa = PBXBuildFile; fileRef = DB6D29222CA1C8F80099951A /* TubUITestsLaunchTests.swift */; };
		DF5A2FC32CAF165D00508A56 /* HistoryView.swift in Sources */ = {isa = PBXBuildFile; fileRef = DF5A2FC22CAF165D00508A56 /* HistoryView.swift */; };
		DF5A2FC52CAF2DEF00508A56 /* HistoryDetailsView.swift in Sources */ = {isa = PBXBuildFile; fileRef = DF5A2FC42CAF2DEF00508A56 /* HistoryDetailsView.swift */; };
		DFA36D562CB4278C00F63D2D /* DummyData.swift in Sources */ = {isa = PBXBuildFile; fileRef = DFA36D552CB4278C00F63D2D /* DummyData.swift */; };
		DFA4D6512CAC500B00AEDC73 /* Apollo in Frameworks */ = {isa = PBXBuildFile; productRef = DFA4D6502CAC500B00AEDC73 /* Apollo */; };
/* End PBXBuildFile section */

/* Begin PBXContainerItemProxy section */
		DB6D29132CA1C8F80099951A /* PBXContainerItemProxy */ = {
			isa = PBXContainerItemProxy;
			containerPortal = DB6D28F92CA1C8F70099951A /* Project object */;
			proxyType = 1;
			remoteGlobalIDString = DB6D29002CA1C8F70099951A;
			remoteInfo = Tub;
		};
		DB6D291D2CA1C8F80099951A /* PBXContainerItemProxy */ = {
			isa = PBXContainerItemProxy;
			containerPortal = DB6D28F92CA1C8F70099951A /* Project object */;
			proxyType = 1;
			remoteGlobalIDString = DB6D29002CA1C8F70099951A;
			remoteInfo = Tub;
		};
/* End PBXContainerItemProxy section */

/* Begin PBXFileReference section */
		990B90F12CB5B40C00B5B073 /* AccountSetupView.swift */ = {isa = PBXFileReference; lastKnownFileType = sourcecode.swift; path = AccountSetupView.swift; sourceTree = "<group>"; };
		9910F1B52CAAE2FD005DEE6B /* SFRounded.swift */ = {isa = PBXFileReference; lastKnownFileType = sourcecode.swift; path = SFRounded.swift; sourceTree = "<group>"; };
		9910F1B92CAAEB77005DEE6B /* SwipeToEnterView.swift */ = {isa = PBXFileReference; lastKnownFileType = sourcecode.swift; path = SwipeToEnterView.swift; sourceTree = "<group>"; };
		991361A02CADE3AA00E5D656 /* TokenListView.swift */ = {isa = PBXFileReference; lastKnownFileType = sourcecode.swift; path = TokenListView.swift; sourceTree = "<group>"; };
		9918B8942CB6E0A20018D7C8 /* MockTokenView.swift */ = {isa = PBXFileReference; lastKnownFileType = sourcecode.swift; path = MockTokenView.swift; sourceTree = "<group>"; };
		9936FC552CADCA5200E21B8A /* MockTokenModel.swift */ = {isa = PBXFileReference; lastKnownFileType = sourcecode.swift; path = MockTokenModel.swift; sourceTree = "<group>"; };
		9936FC562CADCA5200E21B8A /* Structs.swift */ = {isa = PBXFileReference; lastKnownFileType = sourcecode.swift; path = Structs.swift; sourceTree = "<group>"; };
		9936FC592CADCAB700E21B8A /* BaseTokenModel.swift */ = {isa = PBXFileReference; lastKnownFileType = sourcecode.swift; path = BaseTokenModel.swift; sourceTree = "<group>"; };
		993E5D912CAEF33B000E23A9 /* queries.graphql */ = {isa = PBXFileReference; lastKnownFileType = text; path = queries.graphql; sourceTree = "<group>"; };
		993E5D922CAEF33B000E23A9 /* subscriptions.graphql */ = {isa = PBXFileReference; lastKnownFileType = text; path = subscriptions.graphql; sourceTree = "<group>"; };
<<<<<<< HEAD
		999F59552CA6F96D00E7AE9F /* TokenModel.swift */ = {isa = PBXFileReference; lastKnownFileType = sourcecode.swift; path = TokenModel.swift; sourceTree = "<group>"; };
=======
		9979D2EE2CB579CB0040DF41 /* LoadingView.swift */ = {isa = PBXFileReference; lastKnownFileType = sourcecode.swift; path = LoadingView.swift; sourceTree = "<group>"; };
		9979D2F12CB57B960040DF41 /* FormatDate.swift */ = {isa = PBXFileReference; lastKnownFileType = sourcecode.swift; path = FormatDate.swift; sourceTree = "<group>"; };
		999F59552CA6F96D00E7AE9F /* RemoteCoinModel.swift */ = {isa = PBXFileReference; lastKnownFileType = sourcecode.swift; path = RemoteCoinModel.swift; sourceTree = "<group>"; };
>>>>>>> 1c3aa7d2
		999F595A2CA754F900E7AE9F /* ChartView.swift */ = {isa = PBXFileReference; lastKnownFileType = sourcecode.swift; path = ChartView.swift; sourceTree = "<group>"; };
		99AEE82F2CAD9B8600C535C4 /* SliderWithPoints.swift */ = {isa = PBXFileReference; lastKnownFileType = sourcecode.swift; path = SliderWithPoints.swift; sourceTree = "<group>"; };
		99DDF62C2CB0280D000234DA /* AccountView.swift */ = {isa = PBXFileReference; lastKnownFileType = sourcecode.swift; path = AccountView.swift; sourceTree = "<group>"; };
		99DED24D2CAF28BD0055FC60 /* UserModel.swift */ = {isa = PBXFileReference; lastKnownFileType = sourcecode.swift; path = UserModel.swift; sourceTree = "<group>"; };
		99DED2522CAF2C6D0055FC60 /* RegisterView.swift */ = {isa = PBXFileReference; lastKnownFileType = sourcecode.swift; path = RegisterView.swift; sourceTree = "<group>"; };
		DB10A95C2CA5AA1B00B1E4F3 /* TokenView.swift */ = {isa = PBXFileReference; lastKnownFileType = sourcecode.swift; path = TokenView.swift; sourceTree = "<group>"; };
		DB458DAA2CAC7F0100C5EC18 /* schema.graphqls */ = {isa = PBXFileReference; lastKnownFileType = text; path = schema.graphqls; sourceTree = "<group>"; };
		DB458DB32CAC827A00C5EC18 /* Network.swift */ = {isa = PBXFileReference; lastKnownFileType = sourcecode.swift; path = Network.swift; sourceTree = "<group>"; };
		DB675A322CA2B73D006FC9B3 /* HomeTabsView.swift */ = {isa = PBXFileReference; lastKnownFileType = sourcecode.swift; path = HomeTabsView.swift; sourceTree = "<group>"; };
		DB6D29012CA1C8F70099951A /* Tub.app */ = {isa = PBXFileReference; explicitFileType = wrapper.application; includeInIndex = 0; path = Tub.app; sourceTree = BUILT_PRODUCTS_DIR; };
		DB6D29042CA1C8F70099951A /* TubApp.swift */ = {isa = PBXFileReference; lastKnownFileType = sourcecode.swift; path = TubApp.swift; sourceTree = "<group>"; };
		DB6D29082CA1C8F80099951A /* Assets.xcassets */ = {isa = PBXFileReference; lastKnownFileType = folder.assetcatalog; path = Assets.xcassets; sourceTree = "<group>"; };
		DB6D290A2CA1C8F80099951A /* Tub.entitlements */ = {isa = PBXFileReference; lastKnownFileType = text.plist.entitlements; path = Tub.entitlements; sourceTree = "<group>"; };
		DB6D290C2CA1C8F80099951A /* Preview Assets.xcassets */ = {isa = PBXFileReference; lastKnownFileType = folder.assetcatalog; path = "Preview Assets.xcassets"; sourceTree = "<group>"; };
		DB6D29122CA1C8F80099951A /* TubTests.xctest */ = {isa = PBXFileReference; explicitFileType = wrapper.cfbundle; includeInIndex = 0; path = TubTests.xctest; sourceTree = BUILT_PRODUCTS_DIR; };
		DB6D29162CA1C8F80099951A /* TubTests.swift */ = {isa = PBXFileReference; lastKnownFileType = sourcecode.swift; path = TubTests.swift; sourceTree = "<group>"; };
		DB6D291C2CA1C8F80099951A /* TubUITests.xctest */ = {isa = PBXFileReference; explicitFileType = wrapper.cfbundle; includeInIndex = 0; path = TubUITests.xctest; sourceTree = BUILT_PRODUCTS_DIR; };
		DB6D29202CA1C8F80099951A /* TubUITests.swift */ = {isa = PBXFileReference; lastKnownFileType = sourcecode.swift; path = TubUITests.swift; sourceTree = "<group>"; };
		DB6D29222CA1C8F80099951A /* TubUITestsLaunchTests.swift */ = {isa = PBXFileReference; lastKnownFileType = sourcecode.swift; path = TubUITestsLaunchTests.swift; sourceTree = "<group>"; };
		DF5A2FC22CAF165D00508A56 /* HistoryView.swift */ = {isa = PBXFileReference; lastKnownFileType = sourcecode.swift; path = HistoryView.swift; sourceTree = "<group>"; };
		DF5A2FC42CAF2DEF00508A56 /* HistoryDetailsView.swift */ = {isa = PBXFileReference; lastKnownFileType = sourcecode.swift; path = HistoryDetailsView.swift; sourceTree = "<group>"; };
		DFA36D552CB4278C00F63D2D /* DummyData.swift */ = {isa = PBXFileReference; lastKnownFileType = sourcecode.swift; name = DummyData.swift; path = Tub/Models/DummyData.swift; sourceTree = SOURCE_ROOT; };
/* End PBXFileReference section */

/* Begin PBXFileSystemSynchronizedRootGroup section */
		99DDF62E2CB0333D000234DA /* BuySellForm */ = {isa = PBXFileSystemSynchronizedRootGroup; explicitFileTypes = {}; explicitFolders = (); path = BuySellForm; sourceTree = "<group>"; };
/* End PBXFileSystemSynchronizedRootGroup section */

/* Begin PBXFrameworksBuildPhase section */
		DB6D28FE2CA1C8F70099951A /* Frameworks */ = {
			isa = PBXFrameworksBuildPhase;
			buildActionMask = 2147483647;
			files = (
				99DED2512CAF2A6B0055FC60 /* ApolloCombine in Frameworks */,
				99C26C1C2CAEE263004807A2 /* ApolloAPI in Frameworks */,
				993E5D902CAEE423000E23A9 /* ApolloWebSocket in Frameworks */,
				DFA4D6512CAC500B00AEDC73 /* Apollo in Frameworks */,
				DB458DB12CAC824A00C5EC18 /* TubAPI in Frameworks */,
			);
			runOnlyForDeploymentPostprocessing = 0;
		};
		DB6D290F2CA1C8F80099951A /* Frameworks */ = {
			isa = PBXFrameworksBuildPhase;
			buildActionMask = 2147483647;
			files = (
				99C26C1E2CAEE38B004807A2 /* ApolloWebSocket in Frameworks */,
			);
			runOnlyForDeploymentPostprocessing = 0;
		};
		DB6D29192CA1C8F80099951A /* Frameworks */ = {
			isa = PBXFrameworksBuildPhase;
			buildActionMask = 2147483647;
			files = (
			);
			runOnlyForDeploymentPostprocessing = 0;
		};
/* End PBXFrameworksBuildPhase section */

/* Begin PBXGroup section */
		9910F1B42CAAE2F0005DEE6B /* Fonts */ = {
			isa = PBXGroup;
			children = (
				9910F1B52CAAE2FD005DEE6B /* SFRounded.swift */,
			);
			path = Fonts;
			sourceTree = "<group>";
		};
		9979D2F02CB57B840040DF41 /* Utils */ = {
			isa = PBXGroup;
			children = (
				9979D2F12CB57B960040DF41 /* FormatDate.swift */,
			);
			path = Utils;
			sourceTree = "<group>";
		};
		999F59522CA6F6A900E7AE9F /* Views */ = {
			isa = PBXGroup;
			children = (
<<<<<<< HEAD
				990B90F12CB5B40C00B5B073 /* AccountSetupView.swift */,
=======
				9979D2EE2CB579CB0040DF41 /* LoadingView.swift */,
>>>>>>> 1c3aa7d2
				99DDF62E2CB0333D000234DA /* BuySellForm */,
				99DDF62C2CB0280D000234DA /* AccountView.swift */,
				99DED2522CAF2C6D0055FC60 /* RegisterView.swift */,
				991361A02CADE3AA00E5D656 /* TokenListView.swift */,
				9918B8942CB6E0A20018D7C8 /* MockTokenView.swift */,
				DB10A95C2CA5AA1B00B1E4F3 /* TokenView.swift */,
				99AEE82F2CAD9B8600C535C4 /* SliderWithPoints.swift */,
				9910F1B92CAAEB77005DEE6B /* SwipeToEnterView.swift */,
				999F595A2CA754F900E7AE9F /* ChartView.swift */,
				DB675A322CA2B73D006FC9B3 /* HomeTabsView.swift */,
<<<<<<< HEAD
				DFA36D552CB4278C00F63D2D /* DummyData.swift */,
=======
>>>>>>> 1c3aa7d2
				DF5A2FC22CAF165D00508A56 /* HistoryView.swift */,
				DF5A2FC42CAF2DEF00508A56 /* HistoryDetailsView.swift */,
			);
			path = Views;
			sourceTree = "<group>";
		};
		999F59532CA6F70C00E7AE9F /* Models */ = {
			isa = PBXGroup;
			children = (
				DFA36D552CB4278C00F63D2D /* DummyData.swift */,
				99DED24D2CAF28BD0055FC60 /* UserModel.swift */,
<<<<<<< HEAD
				999F59552CA6F96D00E7AE9F /* TokenModel.swift */,
				9936FC552CADCA5200E21B8A /* MockTokenModel.swift */,
				9936FC592CADCAB700E21B8A /* BaseTokenModel.swift */,
				9936FC562CADCA5200E21B8A /* Structs.swift */,
=======
				9936FC552CADCA5200E21B8A /* LocalCoinModel.swift */,
				9936FC592CADCAB700E21B8A /* BaseCoinModel.swift */,
				999F59552CA6F96D00E7AE9F /* RemoteCoinModel.swift */,
>>>>>>> 1c3aa7d2
			);
			path = Models;
			sourceTree = "<group>";
		};
		DB458DAB2CAC7F0100C5EC18 /* graphql */ = {
			isa = PBXGroup;
			children = (
				993E5D912CAEF33B000E23A9 /* queries.graphql */,
				993E5D922CAEF33B000E23A9 /* subscriptions.graphql */,
				DB458DAA2CAC7F0100C5EC18 /* schema.graphqls */,
			);
			path = graphql;
			sourceTree = "<group>";
		};
		DB458DAF2CAC824A00C5EC18 /* Frameworks */ = {
			isa = PBXGroup;
			children = (
			);
			name = Frameworks;
			sourceTree = "<group>";
		};
		DB6D28F82CA1C8F70099951A = {
			isa = PBXGroup;
			children = (
				DB458DAB2CAC7F0100C5EC18 /* graphql */,
				DB6D29032CA1C8F70099951A /* Tub */,
				DB6D29152CA1C8F80099951A /* TubTests */,
				DB6D291F2CA1C8F80099951A /* TubUITests */,
				DB458DAF2CAC824A00C5EC18 /* Frameworks */,
				DB6D29022CA1C8F70099951A /* Products */,
			);
			sourceTree = "<group>";
		};
		DB6D29022CA1C8F70099951A /* Products */ = {
			isa = PBXGroup;
			children = (
				DB6D29012CA1C8F70099951A /* Tub.app */,
				DB6D29122CA1C8F80099951A /* TubTests.xctest */,
				DB6D291C2CA1C8F80099951A /* TubUITests.xctest */,
			);
			name = Products;
			sourceTree = "<group>";
		};
		DB6D29032CA1C8F70099951A /* Tub */ = {
			isa = PBXGroup;
			children = (
				DB458DB32CAC827A00C5EC18 /* Network.swift */,
				9936FC562CADCA5200E21B8A /* Structs.swift */,
				9910F1B42CAAE2F0005DEE6B /* Fonts */,
				999F59532CA6F70C00E7AE9F /* Models */,
				999F59522CA6F6A900E7AE9F /* Views */,
				DB6D29042CA1C8F70099951A /* TubApp.swift */,
				DB6D29082CA1C8F80099951A /* Assets.xcassets */,
				DB6D290A2CA1C8F80099951A /* Tub.entitlements */,
				DB6D290B2CA1C8F80099951A /* Preview Content */,
				9979D2F02CB57B840040DF41 /* Utils */,
			);
			path = Tub;
			sourceTree = "<group>";
		};
		DB6D290B2CA1C8F80099951A /* Preview Content */ = {
			isa = PBXGroup;
			children = (
				DB6D290C2CA1C8F80099951A /* Preview Assets.xcassets */,
			);
			path = "Preview Content";
			sourceTree = "<group>";
		};
		DB6D29152CA1C8F80099951A /* TubTests */ = {
			isa = PBXGroup;
			children = (
				DB6D29162CA1C8F80099951A /* TubTests.swift */,
			);
			path = TubTests;
			sourceTree = "<group>";
		};
		DB6D291F2CA1C8F80099951A /* TubUITests */ = {
			isa = PBXGroup;
			children = (
				DB6D29202CA1C8F80099951A /* TubUITests.swift */,
				DB6D29222CA1C8F80099951A /* TubUITestsLaunchTests.swift */,
			);
			path = TubUITests;
			sourceTree = "<group>";
		};
/* End PBXGroup section */

/* Begin PBXNativeTarget section */
		DB6D29002CA1C8F70099951A /* Tub */ = {
			isa = PBXNativeTarget;
			buildConfigurationList = DB6D29262CA1C8F80099951A /* Build configuration list for PBXNativeTarget "Tub" */;
			buildPhases = (
				DB6D28FD2CA1C8F70099951A /* Sources */,
				DB6D28FE2CA1C8F70099951A /* Frameworks */,
				DB6D28FF2CA1C8F70099951A /* Resources */,
			);
			buildRules = (
			);
			dependencies = (
			);
			fileSystemSynchronizedGroups = (
				99DDF62E2CB0333D000234DA /* BuySellForm */,
			);
			name = Tub;
			packageProductDependencies = (
				DFA4D6502CAC500B00AEDC73 /* Apollo */,
				DB458DB02CAC824A00C5EC18 /* TubAPI */,
				99C26C1B2CAEE263004807A2 /* ApolloAPI */,
				993E5D8F2CAEE423000E23A9 /* ApolloWebSocket */,
				99DED2502CAF2A6B0055FC60 /* ApolloCombine */,
			);
			productName = Tub;
			productReference = DB6D29012CA1C8F70099951A /* Tub.app */;
			productType = "com.apple.product-type.application";
		};
		DB6D29112CA1C8F80099951A /* TubTests */ = {
			isa = PBXNativeTarget;
			buildConfigurationList = DB6D29292CA1C8F80099951A /* Build configuration list for PBXNativeTarget "TubTests" */;
			buildPhases = (
				DB6D290E2CA1C8F80099951A /* Sources */,
				DB6D290F2CA1C8F80099951A /* Frameworks */,
				DB6D29102CA1C8F80099951A /* Resources */,
			);
			buildRules = (
			);
			dependencies = (
				DB6D29142CA1C8F80099951A /* PBXTargetDependency */,
			);
			name = TubTests;
			productName = TubTests;
			productReference = DB6D29122CA1C8F80099951A /* TubTests.xctest */;
			productType = "com.apple.product-type.bundle.unit-test";
		};
		DB6D291B2CA1C8F80099951A /* TubUITests */ = {
			isa = PBXNativeTarget;
			buildConfigurationList = DB6D292C2CA1C8F80099951A /* Build configuration list for PBXNativeTarget "TubUITests" */;
			buildPhases = (
				DB6D29182CA1C8F80099951A /* Sources */,
				DB6D29192CA1C8F80099951A /* Frameworks */,
				DB6D291A2CA1C8F80099951A /* Resources */,
			);
			buildRules = (
			);
			dependencies = (
				DB6D291E2CA1C8F80099951A /* PBXTargetDependency */,
			);
			name = TubUITests;
			productName = TubUITests;
			productReference = DB6D291C2CA1C8F80099951A /* TubUITests.xctest */;
			productType = "com.apple.product-type.bundle.ui-testing";
		};
/* End PBXNativeTarget section */

/* Begin PBXProject section */
		DB6D28F92CA1C8F70099951A /* Project object */ = {
			isa = PBXProject;
			attributes = {
				BuildIndependentTargetsInParallel = 1;
				LastSwiftUpdateCheck = 1520;
				LastUpgradeCheck = 1520;
				TargetAttributes = {
					DB6D29002CA1C8F70099951A = {
						CreatedOnToolsVersion = 15.2;
					};
					DB6D29112CA1C8F80099951A = {
						CreatedOnToolsVersion = 15.2;
						TestTargetID = DB6D29002CA1C8F70099951A;
					};
					DB6D291B2CA1C8F80099951A = {
						CreatedOnToolsVersion = 15.2;
						TestTargetID = DB6D29002CA1C8F70099951A;
					};
				};
			};
			buildConfigurationList = DB6D28FC2CA1C8F70099951A /* Build configuration list for PBXProject "Tub" */;
			compatibilityVersion = "Xcode 14.0";
			developmentRegion = en;
			hasScannedForEncodings = 0;
			knownRegions = (
				en,
				Base,
			);
			mainGroup = DB6D28F82CA1C8F70099951A;
			packageReferences = (
				999F59592CA754CB00E7AE9F /* XCRemoteSwiftPackageReference "Charts" */,
				DFA4D64F2CAC500B00AEDC73 /* XCRemoteSwiftPackageReference "apollo-ios" */,
				DFA4D6522CAC50FE00AEDC73 /* XCRemoteSwiftPackageReference "apollo-ios-codegen" */,
				DB458DAE2CAC821D00C5EC18 /* XCLocalSwiftPackageReference "TubAPI" */,
				99DED24F2CAF2A6B0055FC60 /* XCRemoteSwiftPackageReference "ApolloCombine" */,
			);
			productRefGroup = DB6D29022CA1C8F70099951A /* Products */;
			projectDirPath = "";
			projectRoot = "";
			targets = (
				DB6D29002CA1C8F70099951A /* Tub */,
				DB6D29112CA1C8F80099951A /* TubTests */,
				DB6D291B2CA1C8F80099951A /* TubUITests */,
			);
		};
/* End PBXProject section */

/* Begin PBXResourcesBuildPhase section */
		DB6D28FF2CA1C8F70099951A /* Resources */ = {
			isa = PBXResourcesBuildPhase;
			buildActionMask = 2147483647;
			files = (
				DB6D290D2CA1C8F80099951A /* Preview Assets.xcassets in Resources */,
				DB6D29092CA1C8F80099951A /* Assets.xcassets in Resources */,
				993E5D932CAEF33B000E23A9 /* subscriptions.graphql in Resources */,
				993E5D942CAEF33B000E23A9 /* queries.graphql in Resources */,
			);
			runOnlyForDeploymentPostprocessing = 0;
		};
		DB6D29102CA1C8F80099951A /* Resources */ = {
			isa = PBXResourcesBuildPhase;
			buildActionMask = 2147483647;
			files = (
			);
			runOnlyForDeploymentPostprocessing = 0;
		};
		DB6D291A2CA1C8F80099951A /* Resources */ = {
			isa = PBXResourcesBuildPhase;
			buildActionMask = 2147483647;
			files = (
			);
			runOnlyForDeploymentPostprocessing = 0;
		};
/* End PBXResourcesBuildPhase section */

/* Begin PBXSourcesBuildPhase section */
		DB6D28FD2CA1C8F70099951A /* Sources */ = {
			isa = PBXSourcesBuildPhase;
			buildActionMask = 2147483647;
			files = (
				991361A12CADE3B300E5D656 /* TokenListView.swift in Sources */,
				9910F1B62CAAE302005DEE6B /* SFRounded.swift in Sources */,
				990B90F22CB5B41000B5B073 /* AccountSetupView.swift in Sources */,
				9936FC572CADCA5200E21B8A /* MockTokenModel.swift in Sources */,
				99DDF62D2CB02816000234DA /* AccountView.swift in Sources */,
				9979D2EF2CB579CE0040DF41 /* LoadingView.swift in Sources */,
				9936FC582CADCA5200E21B8A /* Structs.swift in Sources */,
				DB458DB42CAC827A00C5EC18 /* Network.swift in Sources */,
				DB675A332CA2B73D006FC9B3 /* HomeTabsView.swift in Sources */,
				9979D2F22CB57B9C0040DF41 /* FormatDate.swift in Sources */,
				99DED2532CAF2C6D0055FC60 /* RegisterView.swift in Sources */,
				DF5A2FC32CAF165D00508A56 /* HistoryView.swift in Sources */,
				DF5A2FC52CAF2DEF00508A56 /* HistoryDetailsView.swift in Sources */,
				99AEE8302CAD9B8800C535C4 /* SliderWithPoints.swift in Sources */,
				999F595B2CA754FB00E7AE9F /* ChartView.swift in Sources */,
				99DED24E2CAF28C10055FC60 /* UserModel.swift in Sources */,
				DB10A95D2CA5AA1B00B1E4F3 /* TokenView.swift in Sources */,
				9910F1BA2CAAEB80005DEE6B /* SwipeToEnterView.swift in Sources */,
				DB6D29052CA1C8F70099951A /* TubApp.swift in Sources */,
<<<<<<< HEAD
				999F59562CA6F97100E7AE9F /* TokenModel.swift in Sources */,
				DFA36D562CB4278C00F63D2D /* DummyData.swift in Sources */,
				9936FC5A2CADCAB700E21B8A /* BaseTokenModel.swift in Sources */,
				999F59562CA6F97100E7AE9F /* TokenModel.swift in Sources */,
				9918B8952CB6E0A60018D7C8 /* MockTokenView.swift in Sources */,
=======
				9936FC5A2CADCAB700E21B8A /* BaseCoinModel.swift in Sources */,
				999F59562CA6F97100E7AE9F /* RemoteCoinModel.swift in Sources */,
				999F59562CA6F97100E7AE9F /* RemoteCoinModel.swift in Sources */,
				DFA36D562CB4278C00F63D2D /* DummyData.swift in Sources */,
>>>>>>> 1c3aa7d2
			);
			runOnlyForDeploymentPostprocessing = 0;
		};
		DB6D290E2CA1C8F80099951A /* Sources */ = {
			isa = PBXSourcesBuildPhase;
			buildActionMask = 2147483647;
			files = (
				DB6D29172CA1C8F80099951A /* TubTests.swift in Sources */,
			);
			runOnlyForDeploymentPostprocessing = 0;
		};
		DB6D29182CA1C8F80099951A /* Sources */ = {
			isa = PBXSourcesBuildPhase;
			buildActionMask = 2147483647;
			files = (
				DB6D29232CA1C8F80099951A /* TubUITestsLaunchTests.swift in Sources */,
				DB6D29212CA1C8F80099951A /* TubUITests.swift in Sources */,
			);
			runOnlyForDeploymentPostprocessing = 0;
		};
/* End PBXSourcesBuildPhase section */

/* Begin PBXTargetDependency section */
		DB6D29142CA1C8F80099951A /* PBXTargetDependency */ = {
			isa = PBXTargetDependency;
			target = DB6D29002CA1C8F70099951A /* Tub */;
			targetProxy = DB6D29132CA1C8F80099951A /* PBXContainerItemProxy */;
		};
		DB6D291E2CA1C8F80099951A /* PBXTargetDependency */ = {
			isa = PBXTargetDependency;
			target = DB6D29002CA1C8F70099951A /* Tub */;
			targetProxy = DB6D291D2CA1C8F80099951A /* PBXContainerItemProxy */;
		};
/* End PBXTargetDependency section */

/* Begin XCBuildConfiguration section */
		DB6D29242CA1C8F80099951A /* Debug */ = {
			isa = XCBuildConfiguration;
			buildSettings = {
				ALWAYS_SEARCH_USER_PATHS = NO;
				ASSETCATALOG_COMPILER_GENERATE_SWIFT_ASSET_SYMBOL_EXTENSIONS = YES;
				CLANG_ANALYZER_NONNULL = YES;
				CLANG_ANALYZER_NUMBER_OBJECT_CONVERSION = YES_AGGRESSIVE;
				CLANG_CXX_LANGUAGE_STANDARD = "gnu++20";
				CLANG_ENABLE_MODULES = YES;
				CLANG_ENABLE_OBJC_ARC = YES;
				CLANG_ENABLE_OBJC_WEAK = YES;
				CLANG_WARN_BLOCK_CAPTURE_AUTORELEASING = YES;
				CLANG_WARN_BOOL_CONVERSION = YES;
				CLANG_WARN_COMMA = YES;
				CLANG_WARN_CONSTANT_CONVERSION = YES;
				CLANG_WARN_DEPRECATED_OBJC_IMPLEMENTATIONS = YES;
				CLANG_WARN_DIRECT_OBJC_ISA_USAGE = YES_ERROR;
				CLANG_WARN_DOCUMENTATION_COMMENTS = YES;
				CLANG_WARN_EMPTY_BODY = YES;
				CLANG_WARN_ENUM_CONVERSION = YES;
				CLANG_WARN_INFINITE_RECURSION = YES;
				CLANG_WARN_INT_CONVERSION = YES;
				CLANG_WARN_NON_LITERAL_NULL_CONVERSION = YES;
				CLANG_WARN_OBJC_IMPLICIT_RETAIN_SELF = YES;
				CLANG_WARN_OBJC_LITERAL_CONVERSION = YES;
				CLANG_WARN_OBJC_ROOT_CLASS = YES_ERROR;
				CLANG_WARN_QUOTED_INCLUDE_IN_FRAMEWORK_HEADER = YES;
				CLANG_WARN_RANGE_LOOP_ANALYSIS = YES;
				CLANG_WARN_STRICT_PROTOTYPES = YES;
				CLANG_WARN_SUSPICIOUS_MOVE = YES;
				CLANG_WARN_UNGUARDED_AVAILABILITY = YES_AGGRESSIVE;
				CLANG_WARN_UNREACHABLE_CODE = YES;
				CLANG_WARN__DUPLICATE_METHOD_MATCH = YES;
				COPY_PHASE_STRIP = NO;
				DEBUG_INFORMATION_FORMAT = dwarf;
				ENABLE_STRICT_OBJC_MSGSEND = YES;
				ENABLE_TESTABILITY = YES;
				ENABLE_USER_SCRIPT_SANDBOXING = YES;
				GCC_C_LANGUAGE_STANDARD = gnu17;
				GCC_DYNAMIC_NO_PIC = NO;
				GCC_NO_COMMON_BLOCKS = YES;
				GCC_OPTIMIZATION_LEVEL = 0;
				GCC_PREPROCESSOR_DEFINITIONS = (
					"DEBUG=1",
					"$(inherited)",
				);
				GCC_WARN_64_TO_32_BIT_CONVERSION = YES;
				GCC_WARN_ABOUT_RETURN_TYPE = YES_ERROR;
				GCC_WARN_UNDECLARED_SELECTOR = YES;
				GCC_WARN_UNINITIALIZED_AUTOS = YES_AGGRESSIVE;
				GCC_WARN_UNUSED_FUNCTION = YES;
				GCC_WARN_UNUSED_VARIABLE = YES;
				LOCALIZATION_PREFERS_STRING_CATALOGS = YES;
				MTL_ENABLE_DEBUG_INFO = INCLUDE_SOURCE;
				MTL_FAST_MATH = YES;
				ONLY_ACTIVE_ARCH = YES;
				SWIFT_ACTIVE_COMPILATION_CONDITIONS = "DEBUG $(inherited)";
				SWIFT_OPTIMIZATION_LEVEL = "-Onone";
			};
			name = Debug;
		};
		DB6D29252CA1C8F80099951A /* Release */ = {
			isa = XCBuildConfiguration;
			buildSettings = {
				ALWAYS_SEARCH_USER_PATHS = NO;
				ASSETCATALOG_COMPILER_GENERATE_SWIFT_ASSET_SYMBOL_EXTENSIONS = YES;
				CLANG_ANALYZER_NONNULL = YES;
				CLANG_ANALYZER_NUMBER_OBJECT_CONVERSION = YES_AGGRESSIVE;
				CLANG_CXX_LANGUAGE_STANDARD = "gnu++20";
				CLANG_ENABLE_MODULES = YES;
				CLANG_ENABLE_OBJC_ARC = YES;
				CLANG_ENABLE_OBJC_WEAK = YES;
				CLANG_WARN_BLOCK_CAPTURE_AUTORELEASING = YES;
				CLANG_WARN_BOOL_CONVERSION = YES;
				CLANG_WARN_COMMA = YES;
				CLANG_WARN_CONSTANT_CONVERSION = YES;
				CLANG_WARN_DEPRECATED_OBJC_IMPLEMENTATIONS = YES;
				CLANG_WARN_DIRECT_OBJC_ISA_USAGE = YES_ERROR;
				CLANG_WARN_DOCUMENTATION_COMMENTS = YES;
				CLANG_WARN_EMPTY_BODY = YES;
				CLANG_WARN_ENUM_CONVERSION = YES;
				CLANG_WARN_INFINITE_RECURSION = YES;
				CLANG_WARN_INT_CONVERSION = YES;
				CLANG_WARN_NON_LITERAL_NULL_CONVERSION = YES;
				CLANG_WARN_OBJC_IMPLICIT_RETAIN_SELF = YES;
				CLANG_WARN_OBJC_LITERAL_CONVERSION = YES;
				CLANG_WARN_OBJC_ROOT_CLASS = YES_ERROR;
				CLANG_WARN_QUOTED_INCLUDE_IN_FRAMEWORK_HEADER = YES;
				CLANG_WARN_RANGE_LOOP_ANALYSIS = YES;
				CLANG_WARN_STRICT_PROTOTYPES = YES;
				CLANG_WARN_SUSPICIOUS_MOVE = YES;
				CLANG_WARN_UNGUARDED_AVAILABILITY = YES_AGGRESSIVE;
				CLANG_WARN_UNREACHABLE_CODE = YES;
				CLANG_WARN__DUPLICATE_METHOD_MATCH = YES;
				COPY_PHASE_STRIP = NO;
				DEBUG_INFORMATION_FORMAT = "dwarf-with-dsym";
				ENABLE_NS_ASSERTIONS = NO;
				ENABLE_STRICT_OBJC_MSGSEND = YES;
				ENABLE_USER_SCRIPT_SANDBOXING = YES;
				GCC_C_LANGUAGE_STANDARD = gnu17;
				GCC_NO_COMMON_BLOCKS = YES;
				GCC_WARN_64_TO_32_BIT_CONVERSION = YES;
				GCC_WARN_ABOUT_RETURN_TYPE = YES_ERROR;
				GCC_WARN_UNDECLARED_SELECTOR = YES;
				GCC_WARN_UNINITIALIZED_AUTOS = YES_AGGRESSIVE;
				GCC_WARN_UNUSED_FUNCTION = YES;
				GCC_WARN_UNUSED_VARIABLE = YES;
				LOCALIZATION_PREFERS_STRING_CATALOGS = YES;
				MTL_ENABLE_DEBUG_INFO = NO;
				MTL_FAST_MATH = YES;
				SWIFT_COMPILATION_MODE = wholemodule;
			};
			name = Release;
		};
		DB6D29272CA1C8F80099951A /* Debug */ = {
			isa = XCBuildConfiguration;
			buildSettings = {
				ASSETCATALOG_COMPILER_APPICON_NAME = AppIcon;
				ASSETCATALOG_COMPILER_GLOBAL_ACCENT_COLOR_NAME = AccentColor;
				CODE_SIGN_ENTITLEMENTS = Tub/Tub.entitlements;
				CODE_SIGN_STYLE = Automatic;
				CURRENT_PROJECT_VERSION = 1;
				DEVELOPMENT_ASSET_PATHS = "\"Tub/Preview Content\"";
				ENABLE_PREVIEWS = YES;
				GENERATE_INFOPLIST_FILE = YES;
				"INFOPLIST_KEY_UIApplicationSceneManifest_Generation[sdk=iphoneos*]" = YES;
				"INFOPLIST_KEY_UIApplicationSceneManifest_Generation[sdk=iphonesimulator*]" = YES;
				"INFOPLIST_KEY_UIApplicationSupportsIndirectInputEvents[sdk=iphoneos*]" = YES;
				"INFOPLIST_KEY_UIApplicationSupportsIndirectInputEvents[sdk=iphonesimulator*]" = YES;
				"INFOPLIST_KEY_UILaunchScreen_Generation[sdk=iphoneos*]" = YES;
				"INFOPLIST_KEY_UILaunchScreen_Generation[sdk=iphonesimulator*]" = YES;
				"INFOPLIST_KEY_UIStatusBarStyle[sdk=iphoneos*]" = UIStatusBarStyleDefault;
				"INFOPLIST_KEY_UIStatusBarStyle[sdk=iphonesimulator*]" = UIStatusBarStyleDefault;
				INFOPLIST_KEY_UISupportedInterfaceOrientations_iPad = "UIInterfaceOrientationPortrait UIInterfaceOrientationPortraitUpsideDown UIInterfaceOrientationLandscapeLeft UIInterfaceOrientationLandscapeRight";
				INFOPLIST_KEY_UISupportedInterfaceOrientations_iPhone = "UIInterfaceOrientationPortrait UIInterfaceOrientationLandscapeLeft UIInterfaceOrientationLandscapeRight";
				IPHONEOS_DEPLOYMENT_TARGET = 17.2;
				LD_RUNPATH_SEARCH_PATHS = "@executable_path/Frameworks";
				"LD_RUNPATH_SEARCH_PATHS[sdk=macosx*]" = "@executable_path/../Frameworks";
				MACOSX_DEPLOYMENT_TARGET = 14.2;
				MARKETING_VERSION = 1.0;
				PRODUCT_BUNDLE_IDENTIFIER = com.primodium.Tub;
				PRODUCT_NAME = "$(TARGET_NAME)";
				SDKROOT = auto;
				SUPPORTED_PLATFORMS = "iphoneos iphonesimulator macosx";
				SWIFT_EMIT_LOC_STRINGS = YES;
				SWIFT_VERSION = 5.0;
				TARGETED_DEVICE_FAMILY = "1,2";
			};
			name = Debug;
		};
		DB6D29282CA1C8F80099951A /* Release */ = {
			isa = XCBuildConfiguration;
			buildSettings = {
				ASSETCATALOG_COMPILER_APPICON_NAME = AppIcon;
				ASSETCATALOG_COMPILER_GLOBAL_ACCENT_COLOR_NAME = AccentColor;
				CODE_SIGN_ENTITLEMENTS = Tub/Tub.entitlements;
				CODE_SIGN_STYLE = Automatic;
				CURRENT_PROJECT_VERSION = 1;
				DEVELOPMENT_ASSET_PATHS = "\"Tub/Preview Content\"";
				ENABLE_PREVIEWS = YES;
				GENERATE_INFOPLIST_FILE = YES;
				"INFOPLIST_KEY_UIApplicationSceneManifest_Generation[sdk=iphoneos*]" = YES;
				"INFOPLIST_KEY_UIApplicationSceneManifest_Generation[sdk=iphonesimulator*]" = YES;
				"INFOPLIST_KEY_UIApplicationSupportsIndirectInputEvents[sdk=iphoneos*]" = YES;
				"INFOPLIST_KEY_UIApplicationSupportsIndirectInputEvents[sdk=iphonesimulator*]" = YES;
				"INFOPLIST_KEY_UILaunchScreen_Generation[sdk=iphoneos*]" = YES;
				"INFOPLIST_KEY_UILaunchScreen_Generation[sdk=iphonesimulator*]" = YES;
				"INFOPLIST_KEY_UIStatusBarStyle[sdk=iphoneos*]" = UIStatusBarStyleDefault;
				"INFOPLIST_KEY_UIStatusBarStyle[sdk=iphonesimulator*]" = UIStatusBarStyleDefault;
				INFOPLIST_KEY_UISupportedInterfaceOrientations_iPad = "UIInterfaceOrientationPortrait UIInterfaceOrientationPortraitUpsideDown UIInterfaceOrientationLandscapeLeft UIInterfaceOrientationLandscapeRight";
				INFOPLIST_KEY_UISupportedInterfaceOrientations_iPhone = "UIInterfaceOrientationPortrait UIInterfaceOrientationLandscapeLeft UIInterfaceOrientationLandscapeRight";
				IPHONEOS_DEPLOYMENT_TARGET = 17.2;
				LD_RUNPATH_SEARCH_PATHS = "@executable_path/Frameworks";
				"LD_RUNPATH_SEARCH_PATHS[sdk=macosx*]" = "@executable_path/../Frameworks";
				MACOSX_DEPLOYMENT_TARGET = 14.2;
				MARKETING_VERSION = 1.0;
				PRODUCT_BUNDLE_IDENTIFIER = com.primodium.Tub;
				PRODUCT_NAME = "$(TARGET_NAME)";
				SDKROOT = auto;
				SUPPORTED_PLATFORMS = "iphoneos iphonesimulator macosx";
				SWIFT_EMIT_LOC_STRINGS = YES;
				SWIFT_VERSION = 5.0;
				TARGETED_DEVICE_FAMILY = "1,2";
			};
			name = Release;
		};
		DB6D292A2CA1C8F80099951A /* Debug */ = {
			isa = XCBuildConfiguration;
			buildSettings = {
				ALWAYS_EMBED_SWIFT_STANDARD_LIBRARIES = YES;
				BUNDLE_LOADER = "$(TEST_HOST)";
				CODE_SIGN_STYLE = Automatic;
				CURRENT_PROJECT_VERSION = 1;
				GENERATE_INFOPLIST_FILE = YES;
				IPHONEOS_DEPLOYMENT_TARGET = 17.2;
				MACOSX_DEPLOYMENT_TARGET = 14.2;
				MARKETING_VERSION = 1.0;
				PRODUCT_BUNDLE_IDENTIFIER = com.primodium.TubTests;
				PRODUCT_NAME = "$(TARGET_NAME)";
				SDKROOT = auto;
				SUPPORTED_PLATFORMS = "iphoneos iphonesimulator macosx";
				SWIFT_EMIT_LOC_STRINGS = NO;
				SWIFT_VERSION = 5.0;
				TARGETED_DEVICE_FAMILY = "1,2";
				TEST_HOST = "$(BUILT_PRODUCTS_DIR)/Tub.app/$(BUNDLE_EXECUTABLE_FOLDER_PATH)/Tub";
			};
			name = Debug;
		};
		DB6D292B2CA1C8F80099951A /* Release */ = {
			isa = XCBuildConfiguration;
			buildSettings = {
				ALWAYS_EMBED_SWIFT_STANDARD_LIBRARIES = YES;
				BUNDLE_LOADER = "$(TEST_HOST)";
				CODE_SIGN_STYLE = Automatic;
				CURRENT_PROJECT_VERSION = 1;
				GENERATE_INFOPLIST_FILE = YES;
				IPHONEOS_DEPLOYMENT_TARGET = 17.2;
				MACOSX_DEPLOYMENT_TARGET = 14.2;
				MARKETING_VERSION = 1.0;
				PRODUCT_BUNDLE_IDENTIFIER = com.primodium.TubTests;
				PRODUCT_NAME = "$(TARGET_NAME)";
				SDKROOT = auto;
				SUPPORTED_PLATFORMS = "iphoneos iphonesimulator macosx";
				SWIFT_EMIT_LOC_STRINGS = NO;
				SWIFT_VERSION = 5.0;
				TARGETED_DEVICE_FAMILY = "1,2";
				TEST_HOST = "$(BUILT_PRODUCTS_DIR)/Tub.app/$(BUNDLE_EXECUTABLE_FOLDER_PATH)/Tub";
			};
			name = Release;
		};
		DB6D292D2CA1C8F80099951A /* Debug */ = {
			isa = XCBuildConfiguration;
			buildSettings = {
				ALWAYS_EMBED_SWIFT_STANDARD_LIBRARIES = YES;
				CODE_SIGN_STYLE = Automatic;
				CURRENT_PROJECT_VERSION = 1;
				GENERATE_INFOPLIST_FILE = YES;
				IPHONEOS_DEPLOYMENT_TARGET = 17.2;
				MACOSX_DEPLOYMENT_TARGET = 14.2;
				MARKETING_VERSION = 1.0;
				PRODUCT_BUNDLE_IDENTIFIER = com.primodium.TubUITests;
				PRODUCT_NAME = "$(TARGET_NAME)";
				SDKROOT = auto;
				SUPPORTED_PLATFORMS = "iphoneos iphonesimulator macosx";
				SWIFT_EMIT_LOC_STRINGS = NO;
				SWIFT_VERSION = 5.0;
				TARGETED_DEVICE_FAMILY = "1,2";
				TEST_TARGET_NAME = Tub;
			};
			name = Debug;
		};
		DB6D292E2CA1C8F80099951A /* Release */ = {
			isa = XCBuildConfiguration;
			buildSettings = {
				ALWAYS_EMBED_SWIFT_STANDARD_LIBRARIES = YES;
				CODE_SIGN_STYLE = Automatic;
				CURRENT_PROJECT_VERSION = 1;
				GENERATE_INFOPLIST_FILE = YES;
				IPHONEOS_DEPLOYMENT_TARGET = 17.2;
				MACOSX_DEPLOYMENT_TARGET = 14.2;
				MARKETING_VERSION = 1.0;
				PRODUCT_BUNDLE_IDENTIFIER = com.primodium.TubUITests;
				PRODUCT_NAME = "$(TARGET_NAME)";
				SDKROOT = auto;
				SUPPORTED_PLATFORMS = "iphoneos iphonesimulator macosx";
				SWIFT_EMIT_LOC_STRINGS = NO;
				SWIFT_VERSION = 5.0;
				TARGETED_DEVICE_FAMILY = "1,2";
				TEST_TARGET_NAME = Tub;
			};
			name = Release;
		};
/* End XCBuildConfiguration section */

/* Begin XCConfigurationList section */
		DB6D28FC2CA1C8F70099951A /* Build configuration list for PBXProject "Tub" */ = {
			isa = XCConfigurationList;
			buildConfigurations = (
				DB6D29242CA1C8F80099951A /* Debug */,
				DB6D29252CA1C8F80099951A /* Release */,
			);
			defaultConfigurationIsVisible = 0;
			defaultConfigurationName = Release;
		};
		DB6D29262CA1C8F80099951A /* Build configuration list for PBXNativeTarget "Tub" */ = {
			isa = XCConfigurationList;
			buildConfigurations = (
				DB6D29272CA1C8F80099951A /* Debug */,
				DB6D29282CA1C8F80099951A /* Release */,
			);
			defaultConfigurationIsVisible = 0;
			defaultConfigurationName = Release;
		};
		DB6D29292CA1C8F80099951A /* Build configuration list for PBXNativeTarget "TubTests" */ = {
			isa = XCConfigurationList;
			buildConfigurations = (
				DB6D292A2CA1C8F80099951A /* Debug */,
				DB6D292B2CA1C8F80099951A /* Release */,
			);
			defaultConfigurationIsVisible = 0;
			defaultConfigurationName = Release;
		};
		DB6D292C2CA1C8F80099951A /* Build configuration list for PBXNativeTarget "TubUITests" */ = {
			isa = XCConfigurationList;
			buildConfigurations = (
				DB6D292D2CA1C8F80099951A /* Debug */,
				DB6D292E2CA1C8F80099951A /* Release */,
			);
			defaultConfigurationIsVisible = 0;
			defaultConfigurationName = Release;
		};
/* End XCConfigurationList section */

/* Begin XCLocalSwiftPackageReference section */
		DB458DAE2CAC821D00C5EC18 /* XCLocalSwiftPackageReference "TubAPI" */ = {
			isa = XCLocalSwiftPackageReference;
			relativePath = TubAPI;
		};
/* End XCLocalSwiftPackageReference section */

/* Begin XCRemoteSwiftPackageReference section */
		999F59592CA754CB00E7AE9F /* XCRemoteSwiftPackageReference "Charts" */ = {
			isa = XCRemoteSwiftPackageReference;
			repositoryURL = "https://github.com/danielgindi/Charts.git";
			requirement = {
				kind = upToNextMajorVersion;
				minimumVersion = 5.1.0;
			};
		};
		99DED24F2CAF2A6B0055FC60 /* XCRemoteSwiftPackageReference "ApolloCombine" */ = {
			isa = XCRemoteSwiftPackageReference;
			repositoryURL = "https://github.com/joel-perry/ApolloCombine.git";
			requirement = {
				kind = upToNextMajorVersion;
				minimumVersion = 0.8.0;
			};
		};
		DFA4D64F2CAC500B00AEDC73 /* XCRemoteSwiftPackageReference "apollo-ios" */ = {
			isa = XCRemoteSwiftPackageReference;
			repositoryURL = "https://github.com/apollographql/apollo-ios";
			requirement = {
				kind = upToNextMajorVersion;
				minimumVersion = 1.15.1;
			};
		};
		DFA4D6522CAC50FE00AEDC73 /* XCRemoteSwiftPackageReference "apollo-ios-codegen" */ = {
			isa = XCRemoteSwiftPackageReference;
			repositoryURL = "https://github.com/apollographql/apollo-ios-codegen";
			requirement = {
				kind = upToNextMajorVersion;
				minimumVersion = 1.15.1;
			};
		};
/* End XCRemoteSwiftPackageReference section */

/* Begin XCSwiftPackageProductDependency section */
		993E5D8F2CAEE423000E23A9 /* ApolloWebSocket */ = {
			isa = XCSwiftPackageProductDependency;
			package = DFA4D64F2CAC500B00AEDC73 /* XCRemoteSwiftPackageReference "apollo-ios" */;
			productName = ApolloWebSocket;
		};
		99C26C1B2CAEE263004807A2 /* ApolloAPI */ = {
			isa = XCSwiftPackageProductDependency;
			productName = ApolloAPI;
		};
		99C26C1D2CAEE38B004807A2 /* ApolloWebSocket */ = {
			isa = XCSwiftPackageProductDependency;
			package = DFA4D64F2CAC500B00AEDC73 /* XCRemoteSwiftPackageReference "apollo-ios" */;
			productName = ApolloWebSocket;
		};
		99DED2502CAF2A6B0055FC60 /* ApolloCombine */ = {
			isa = XCSwiftPackageProductDependency;
			package = 99DED24F2CAF2A6B0055FC60 /* XCRemoteSwiftPackageReference "ApolloCombine" */;
			productName = ApolloCombine;
		};
		DB458DB02CAC824A00C5EC18 /* TubAPI */ = {
			isa = XCSwiftPackageProductDependency;
			package = DB458DAE2CAC821D00C5EC18 /* XCLocalSwiftPackageReference "TubAPI" */;
			productName = TubAPI;
		};
		DFA4D6502CAC500B00AEDC73 /* Apollo */ = {
			isa = XCSwiftPackageProductDependency;
			package = DFA4D64F2CAC500B00AEDC73 /* XCRemoteSwiftPackageReference "apollo-ios" */;
			productName = Apollo;
		};
/* End XCSwiftPackageProductDependency section */
	};
	rootObject = DB6D28F92CA1C8F70099951A /* Project object */;
}<|MERGE_RESOLUTION|>--- conflicted
+++ resolved
@@ -18,13 +18,7 @@
 		993E5D902CAEE423000E23A9 /* ApolloWebSocket in Frameworks */ = {isa = PBXBuildFile; productRef = 993E5D8F2CAEE423000E23A9 /* ApolloWebSocket */; };
 		993E5D932CAEF33B000E23A9 /* subscriptions.graphql in Resources */ = {isa = PBXBuildFile; fileRef = 993E5D922CAEF33B000E23A9 /* subscriptions.graphql */; };
 		993E5D942CAEF33B000E23A9 /* queries.graphql in Resources */ = {isa = PBXBuildFile; fileRef = 993E5D912CAEF33B000E23A9 /* queries.graphql */; };
-<<<<<<< HEAD
 		999F59562CA6F97100E7AE9F /* TokenModel.swift in Sources */ = {isa = PBXBuildFile; fileRef = 999F59552CA6F96D00E7AE9F /* TokenModel.swift */; };
-=======
-		9979D2EF2CB579CE0040DF41 /* LoadingView.swift in Sources */ = {isa = PBXBuildFile; fileRef = 9979D2EE2CB579CB0040DF41 /* LoadingView.swift */; };
-		9979D2F22CB57B9C0040DF41 /* FormatDate.swift in Sources */ = {isa = PBXBuildFile; fileRef = 9979D2F12CB57B960040DF41 /* FormatDate.swift */; };
-		999F59562CA6F97100E7AE9F /* RemoteCoinModel.swift in Sources */ = {isa = PBXBuildFile; fileRef = 999F59552CA6F96D00E7AE9F /* RemoteCoinModel.swift */; };
->>>>>>> 1c3aa7d2
 		999F595B2CA754FB00E7AE9F /* ChartView.swift in Sources */ = {isa = PBXBuildFile; fileRef = 999F595A2CA754F900E7AE9F /* ChartView.swift */; };
 		99AEE8302CAD9B8800C535C4 /* SliderWithPoints.swift in Sources */ = {isa = PBXBuildFile; fileRef = 99AEE82F2CAD9B8600C535C4 /* SliderWithPoints.swift */; };
 		99C26C1C2CAEE263004807A2 /* ApolloAPI in Frameworks */ = {isa = PBXBuildFile; productRef = 99C26C1B2CAEE263004807A2 /* ApolloAPI */; };
@@ -77,13 +71,7 @@
 		9936FC592CADCAB700E21B8A /* BaseTokenModel.swift */ = {isa = PBXFileReference; lastKnownFileType = sourcecode.swift; path = BaseTokenModel.swift; sourceTree = "<group>"; };
 		993E5D912CAEF33B000E23A9 /* queries.graphql */ = {isa = PBXFileReference; lastKnownFileType = text; path = queries.graphql; sourceTree = "<group>"; };
 		993E5D922CAEF33B000E23A9 /* subscriptions.graphql */ = {isa = PBXFileReference; lastKnownFileType = text; path = subscriptions.graphql; sourceTree = "<group>"; };
-<<<<<<< HEAD
 		999F59552CA6F96D00E7AE9F /* TokenModel.swift */ = {isa = PBXFileReference; lastKnownFileType = sourcecode.swift; path = TokenModel.swift; sourceTree = "<group>"; };
-=======
-		9979D2EE2CB579CB0040DF41 /* LoadingView.swift */ = {isa = PBXFileReference; lastKnownFileType = sourcecode.swift; path = LoadingView.swift; sourceTree = "<group>"; };
-		9979D2F12CB57B960040DF41 /* FormatDate.swift */ = {isa = PBXFileReference; lastKnownFileType = sourcecode.swift; path = FormatDate.swift; sourceTree = "<group>"; };
-		999F59552CA6F96D00E7AE9F /* RemoteCoinModel.swift */ = {isa = PBXFileReference; lastKnownFileType = sourcecode.swift; path = RemoteCoinModel.swift; sourceTree = "<group>"; };
->>>>>>> 1c3aa7d2
 		999F595A2CA754F900E7AE9F /* ChartView.swift */ = {isa = PBXFileReference; lastKnownFileType = sourcecode.swift; path = ChartView.swift; sourceTree = "<group>"; };
 		99AEE82F2CAD9B8600C535C4 /* SliderWithPoints.swift */ = {isa = PBXFileReference; lastKnownFileType = sourcecode.swift; path = SliderWithPoints.swift; sourceTree = "<group>"; };
 		99DDF62C2CB0280D000234DA /* AccountView.swift */ = {isa = PBXFileReference; lastKnownFileType = sourcecode.swift; path = AccountView.swift; sourceTree = "<group>"; };
@@ -162,11 +150,8 @@
 		999F59522CA6F6A900E7AE9F /* Views */ = {
 			isa = PBXGroup;
 			children = (
-<<<<<<< HEAD
 				990B90F12CB5B40C00B5B073 /* AccountSetupView.swift */,
-=======
 				9979D2EE2CB579CB0040DF41 /* LoadingView.swift */,
->>>>>>> 1c3aa7d2
 				99DDF62E2CB0333D000234DA /* BuySellForm */,
 				99DDF62C2CB0280D000234DA /* AccountView.swift */,
 				99DED2522CAF2C6D0055FC60 /* RegisterView.swift */,
@@ -177,10 +162,7 @@
 				9910F1B92CAAEB77005DEE6B /* SwipeToEnterView.swift */,
 				999F595A2CA754F900E7AE9F /* ChartView.swift */,
 				DB675A322CA2B73D006FC9B3 /* HomeTabsView.swift */,
-<<<<<<< HEAD
 				DFA36D552CB4278C00F63D2D /* DummyData.swift */,
-=======
->>>>>>> 1c3aa7d2
 				DF5A2FC22CAF165D00508A56 /* HistoryView.swift */,
 				DF5A2FC42CAF2DEF00508A56 /* HistoryDetailsView.swift */,
 			);
@@ -192,16 +174,10 @@
 			children = (
 				DFA36D552CB4278C00F63D2D /* DummyData.swift */,
 				99DED24D2CAF28BD0055FC60 /* UserModel.swift */,
-<<<<<<< HEAD
 				999F59552CA6F96D00E7AE9F /* TokenModel.swift */,
 				9936FC552CADCA5200E21B8A /* MockTokenModel.swift */,
 				9936FC592CADCAB700E21B8A /* BaseTokenModel.swift */,
 				9936FC562CADCA5200E21B8A /* Structs.swift */,
-=======
-				9936FC552CADCA5200E21B8A /* LocalCoinModel.swift */,
-				9936FC592CADCAB700E21B8A /* BaseCoinModel.swift */,
-				999F59552CA6F96D00E7AE9F /* RemoteCoinModel.swift */,
->>>>>>> 1c3aa7d2
 			);
 			path = Models;
 			sourceTree = "<group>";
@@ -455,18 +431,11 @@
 				DB10A95D2CA5AA1B00B1E4F3 /* TokenView.swift in Sources */,
 				9910F1BA2CAAEB80005DEE6B /* SwipeToEnterView.swift in Sources */,
 				DB6D29052CA1C8F70099951A /* TubApp.swift in Sources */,
-<<<<<<< HEAD
 				999F59562CA6F97100E7AE9F /* TokenModel.swift in Sources */,
 				DFA36D562CB4278C00F63D2D /* DummyData.swift in Sources */,
 				9936FC5A2CADCAB700E21B8A /* BaseTokenModel.swift in Sources */,
 				999F59562CA6F97100E7AE9F /* TokenModel.swift in Sources */,
 				9918B8952CB6E0A60018D7C8 /* MockTokenView.swift in Sources */,
-=======
-				9936FC5A2CADCAB700E21B8A /* BaseCoinModel.swift in Sources */,
-				999F59562CA6F97100E7AE9F /* RemoteCoinModel.swift in Sources */,
-				999F59562CA6F97100E7AE9F /* RemoteCoinModel.swift in Sources */,
-				DFA36D562CB4278C00F63D2D /* DummyData.swift in Sources */,
->>>>>>> 1c3aa7d2
 			);
 			runOnlyForDeploymentPostprocessing = 0;
 		};
