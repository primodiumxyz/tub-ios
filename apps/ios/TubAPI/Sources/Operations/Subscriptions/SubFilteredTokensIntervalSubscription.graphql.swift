--- conflicted
+++ resolved
@@ -7,8 +7,7 @@
   public static let operationName: String = "SubFilteredTokensInterval"
   public static let operationDocument: ApolloAPI.OperationDocument = .init(
     definition: .init(
-<<<<<<< HEAD
-      #"subscription SubFilteredTokensInterval($interval: interval = "30s", $minTrades: bigint = "0", $minVolume: numeric = 0, $mintBurnt: Boolean = false, $freezeBurnt: Boolean = false) { formatted_tokens_interval( args: { interval: $interval } where: { is_pump_token: { _eq: true } trades: { _gte: $minTrades } volume: { _gte: $minVolume } _and: [ { _or: [{ _not: { mint_burnt: { _eq: $mintBurnt } } }, { mint_burnt: { _eq: true } }] } { _or: [ { _not: { freeze_burnt: { _eq: $freezeBurnt } } } { freeze_burnt: { _eq: true } } ] } ] } order_by: { trades: desc } ) { __typename token_id mint name symbol description uri supply decimals mint_burnt freeze_burnt is_pump_token increase_pct trades volume latest_price created_at } }"#
+      #"subscription SubFilteredTokensInterval($interval: interval = "30s", $minTrades: bigint = "0", $minVolume: numeric = 0, $mintBurnt: Boolean = false, $freezeBurnt: Boolean = false) { formatted_tokens_interval( args: { interval: $interval } where: { is_pump_token: { _eq: true } trades: { _gte: $minTrades } volume: { _gte: $minVolume } _and: [ { _or: [{ _not: { mint_burnt: { _eq: $mintBurnt } } }, { mint_burnt: { _eq: true } }] } { _or: [ { _not: { freeze_burnt: { _eq: $freezeBurnt } } } { freeze_burnt: { _eq: true } } ] } ] } order_by: { volume: desc } ) { __typename token_id mint name symbol description uri supply decimals mint_burnt freeze_burnt is_pump_token increase_pct trades volume latest_price created_at } }"#
     ))
 
   public var interval: GraphQLNullable<Interval>
@@ -29,39 +28,14 @@
     self.minVolume = minVolume
     self.mintBurnt = mintBurnt
     self.freezeBurnt = freezeBurnt
-=======
-      #"subscription SubFilteredTokensInterval($interval: interval = "30s", $minTrades: bigint!, $minIncreasePct: float8!, $mintFilter: String = "%") { get_formatted_tokens_interval( args: { interval: $interval } where: { trades: { _gte: $minTrades } increase_pct: { _gte: $minIncreasePct } mint: { _ilike: $mintFilter } } ) { __typename token_id mint decimals name platform symbol latest_price increase_pct trades created_at } }"#
-    ))
-
-  public var interval: GraphQLNullable<Interval>
-  public var minTrades: Bigint
-  public var minIncreasePct: Float8
-  public var mintFilter: GraphQLNullable<String>
-
-  public init(
-    interval: GraphQLNullable<Interval> = "30s",
-    minTrades: Bigint,
-    minIncreasePct: Float8,
-    mintFilter: GraphQLNullable<String> = "%"
-  ) {
-    self.interval = interval
-    self.minTrades = minTrades
-    self.minIncreasePct = minIncreasePct
-    self.mintFilter = mintFilter
->>>>>>> 69d8644e
   }
 
   public var __variables: Variables? { [
     "interval": interval,
     "minTrades": minTrades,
-<<<<<<< HEAD
     "minVolume": minVolume,
     "mintBurnt": mintBurnt,
     "freezeBurnt": freezeBurnt
-=======
-    "minIncreasePct": minIncreasePct,
-    "mintFilter": mintFilter
->>>>>>> 69d8644e
   ] }
 
   public struct Data: TubAPI.SelectionSet {
@@ -75,16 +49,10 @@
         "where": [
           "is_pump_token": ["_eq": true],
           "trades": ["_gte": .variable("minTrades")],
-<<<<<<< HEAD
           "volume": ["_gte": .variable("minVolume")],
           "_and": [["_or": [["_not": ["mint_burnt": ["_eq": .variable("mintBurnt")]]], ["mint_burnt": ["_eq": true]]]], ["_or": [["_not": ["freeze_burnt": ["_eq": .variable("freezeBurnt")]]], ["freeze_burnt": ["_eq": true]]]]]
         ],
-        "order_by": ["trades": "desc"]
-=======
-          "increase_pct": ["_gte": .variable("minIncreasePct")],
-          "mint": ["_ilike": .variable("mintFilter")]
-        ]
->>>>>>> 69d8644e
+        "order_by": ["volume": "desc"]
       ]),
     ] }
 
@@ -108,16 +76,9 @@
         .field("uri", String?.self),
         .field("supply", TubAPI.Numeric?.self),
         .field("decimals", Int?.self),
-<<<<<<< HEAD
         .field("mint_burnt", Bool?.self),
         .field("freeze_burnt", Bool?.self),
         .field("is_pump_token", Bool?.self),
-=======
-        .field("name", String.self),
-        .field("platform", String.self),
-        .field("symbol", String.self),
-        .field("latest_price", TubAPI.Numeric.self),
->>>>>>> 69d8644e
         .field("increase_pct", TubAPI.Float8.self),
         .field("trades", TubAPI.Bigint.self),
         .field("volume", TubAPI.Numeric.self),
@@ -133,16 +94,9 @@
       public var uri: String? { __data["uri"] }
       public var supply: TubAPI.Numeric? { __data["supply"] }
       public var decimals: Int? { __data["decimals"] }
-<<<<<<< HEAD
       public var mint_burnt: Bool? { __data["mint_burnt"] }
       public var freeze_burnt: Bool? { __data["freeze_burnt"] }
       public var is_pump_token: Bool? { __data["is_pump_token"] }
-=======
-      public var name: String { __data["name"] }
-      public var platform: String { __data["platform"] }
-      public var symbol: String { __data["symbol"] }
-      public var latest_price: TubAPI.Numeric { __data["latest_price"] }
->>>>>>> 69d8644e
       public var increase_pct: TubAPI.Float8 { __data["increase_pct"] }
       public var trades: TubAPI.Bigint { __data["trades"] }
       public var volume: TubAPI.Numeric { __data["volume"] }
