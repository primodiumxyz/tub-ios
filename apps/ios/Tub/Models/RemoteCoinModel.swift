import SwiftUI
import Apollo
import TubAPI
import Combine

class TokenModel: BaseTokenModel {
    
    private var cancellables: Set<AnyCancellable> = []
    
    init(userId: String) {
        super.init()
        self.userId = userId
    }
    


    private func fetchInitialData() async {
        do {
            try await fetchTokenDetails()
            self.loading = false
        } catch {
            print("Error fetching initial data: \(error)")
        }
    }
    
    private func fetchTokenDetails() async throws {
        let query = GetAllTokensQuery()
        return try await withCheckedThrowingContinuation { continuation in
            Network.shared.apollo.fetch(query: query) { [weak self] result in
                guard let self = self else {
                    continuation.resume(throwing: NSError(domain: "TokenModel", code: 0, userInfo: [NSLocalizedDescriptionKey: "Self is nil"]))
                    return
                }
                
                switch result {
                case .success(let response):
                    if let token = response.data?.token.first(where: { $0.id == self.tokenId }) {
                        DispatchQueue.main.async {
                            self.token = Token(id: token.id, name: token.name, symbol: token.symbol)
                            self.loading = false
                        }
                        continuation.resume()
                    } else {
                        continuation.resume(
                            throwing:
                                NSError(
                                    domain: "TokenModel",
                                    code: 1,
                                    userInfo: [
                                        NSLocalizedDescriptionKey: "Token not found"
                                    ]
                                )
                        )
                    }
                case .failure(let error):
                    continuation.resume(throwing: error)
                }
            }
        }
    }
    
    private func subscribeToLatestPrice() {
        let _ = Network.shared.apollo.subscribe(subscription: GetLatestTokenPriceSubscription(tokenId: self.tokenId)) { [weak self] result in
            guard let self = self else { return }
            DispatchQueue.main.async {
                switch result {
                case .success(let graphQLResult):
                    if let history = graphQLResult.data?.token_price_history.first {

                        if let date = formatDate(history.created_at) {
                            let newPrice = Price(timestamp: date, price: Double(history.price) / 1e9)
                            self.prices.append(newPrice)
                        } else {
                            print("Failed to parse date: \(history.created_at)")
                        }
                    }
                case .failure(let error):
                    print("Error: \(error.localizedDescription)")
                }
            }
        }
    }
    
    private func startTokenBalancePolling() {
        Timer.publish(every: 1, on: .main, in: .common)
            .autoconnect()
            .sink { [weak self] _ in
                self?.fetchTokenBalance()
            }
            .store(in: &cancellables)
    }
    
    private func fetchTokenBalance() {
        let creditQuery = GetAccountTokenCreditQuery(accountId: Uuid(userId), tokenId: self.tokenId)
        let debitQuery = GetAccountTokenDebitQuery(accountId: Uuid(userId), tokenId: self.tokenId)
        
        let creditPublisher = Network.shared.apollo.watchPublisher(query: creditQuery)
        let debitPublisher = Network.shared.apollo.watchPublisher(query: debitQuery)
        
        Publishers.CombineLatest(creditPublisher, debitPublisher)
            .sink { completion in
                if case let .failure(error) = completion {
                    print("Error fetching balance: \(error)")
                }
            } receiveValue: { [weak self] creditResult, debitResult in
                switch (creditResult, debitResult) {
                case (.success(let creditData), .success(let debitData)):
                    let creditAmount = creditData.data?.token_transaction_aggregate.aggregate?.sum?.amount ?? 0
                    let debitAmount = debitData.data?.token_transaction_aggregate.aggregate?.sum?.amount ?? 0
                    let balance = Double(creditAmount - debitAmount) / 1e9
                    DispatchQueue.main.async {
                        self?.tokenBalance = balance
                    }
                case (.failure(let error), _), (_, .failure(let error)):
                    print("Error fetching balance: \(error)")
                }
            }
            .store(in: &cancellables)
    }
    
<<<<<<< HEAD
    private lazy var iso8601Formatter: ISO8601DateFormatter = {
        let formatter = ISO8601DateFormatter()
        formatter.formatOptions = [.withInternetDateTime, .withFractionalSeconds]
        return formatter
    }()
    
    private func formatDate(_ dateString: String) -> Date? {
        return iso8601Formatter.date(from: dateString)
    }

    override func buyTokens(buyAmountSol: Double, completion: ((Bool) -> Void)?) {
        let buyAmountLamps = String(Int(buyAmountSol * 1e9))
=======
    override func buyTokens(buyAmount: Double, completion: ((Bool) -> Void)?) {
        print("in handleBuy")
        let buyAmountLamps = String(Int(buyAmount * 1e9))
>>>>>>> 1c3aa7d2
        
        Network.shared.buyToken(accountId: self.userId, tokenId: self.tokenId, amount: buyAmountLamps) { result in
            switch result {
            case .success:
                completion?(true)
            case .failure(let error):
                completion?(false)
            }
        }
    }
    
    override func sellTokens(completion: ((Bool) -> Void)?) {
        let sellAmountLamps = String(Int(self.amountBoughtSol * 1e9))
        
        Network.shared.sellToken(accountId: self.userId, tokenId: self.tokenId, amount: sellAmountLamps) { result in
            switch result {
            case .success:
                completion?(true)
            case .failure(let error):
                completion?(false)
            }
        }
    }
    
    func initialize(with newTokenId: String) {
        // Cancel all existing cancellables
        cancellables.forEach { $0.cancel() }
        cancellables.removeAll()
        
        // Reset properties if necessary
        self.tokenId = newTokenId
        self.loading = true // Reset loading state if needed
        self.prices = []
        
        // Re-run the initialization logic
        Task {
            await fetchInitialData()
            subscribeToLatestPrice()
            startTokenBalancePolling()
        }
    }
}
<|MERGE_RESOLUTION|>--- conflicted
+++ resolved
@@ -118,24 +118,8 @@
             .store(in: &cancellables)
     }
     
-<<<<<<< HEAD
-    private lazy var iso8601Formatter: ISO8601DateFormatter = {
-        let formatter = ISO8601DateFormatter()
-        formatter.formatOptions = [.withInternetDateTime, .withFractionalSeconds]
-        return formatter
-    }()
-    
-    private func formatDate(_ dateString: String) -> Date? {
-        return iso8601Formatter.date(from: dateString)
-    }
-
-    override func buyTokens(buyAmountSol: Double, completion: ((Bool) -> Void)?) {
-        let buyAmountLamps = String(Int(buyAmountSol * 1e9))
-=======
     override func buyTokens(buyAmount: Double, completion: ((Bool) -> Void)?) {
-        print("in handleBuy")
         let buyAmountLamps = String(Int(buyAmount * 1e9))
->>>>>>> 1c3aa7d2
         
         Network.shared.buyToken(accountId: self.userId, tokenId: self.tokenId, amount: buyAmountLamps) { result in
             switch result {
