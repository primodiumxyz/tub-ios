--- conflicted
+++ resolved
@@ -333,14 +333,8 @@
         // Filter by search text
         if !searchText.isEmpty {
             filteredData = filteredData.filter { transaction in
-<<<<<<< HEAD
                 let cleanedSymbol = transaction.symbol.replacingOccurrences(of: "$", with: "").lowercased()
                 return cleanedSymbol.hasPrefix(searchText.lowercased())
-=======
-                // Remove "$" from the coin name
-                let cleanedCoin = transaction.symbol.lowercased()
-                return cleanedCoin.hasPrefix(searchText.lowercased())
->>>>>>> 1c3aa7d2
             }
         }
         
@@ -399,11 +393,7 @@
     
     var body: some View {
         HStack {
-<<<<<<< HEAD
-            Image(transaction.symbol)
-=======
             Image(transaction.imageUri)
->>>>>>> 1c3aa7d2
                 .resizable()
                 .frame(width: 40, height: 40)
                 .cornerRadius(8)
@@ -413,11 +403,7 @@
                     Text(transaction.isBuy ? "Buy" : "Sell")
                         .font(.system(size: 16, weight: .bold))
                         .foregroundColor(.white)
-<<<<<<< HEAD
-                    Text(transaction.symbol)
-=======
                     Text(transaction.name)
->>>>>>> 1c3aa7d2
                         .font(.system(size: 16, weight: .bold))
                         .foregroundColor(Color(red: 1.0, green: 0.9254901960784314, blue: 0.5254901960784314))
                 }
