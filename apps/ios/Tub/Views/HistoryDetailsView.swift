//
//  HistoryDetailsView.swift
//  Tub
//
//  Created by yixintan on 10/3/24.
//

import SwiftUI

struct HistoryDetailsView: View {
    let transaction: Transaction

    var body: some View {
        VStack(alignment: .leading, spacing: 20) {
            
            Text(transaction.isBuy ? "Buy Details" : "Sell Details")
                .font(.system(size: 24, weight: .bold))
                .foregroundColor(.white)
                .padding(.leading, 10.0)
            
            VStack (alignment: .leading, spacing: 20) {
                // Token details
                VStack(alignment: .leading) {
                    Text("Token")
                        .foregroundColor(.gray)
                        .font(.system(size: 14))
                    HStack {
<<<<<<< HEAD
                        Image(transaction.symbol)
=======
                        Image(transaction.imageUri)
>>>>>>> 1c3aa7d2
                            .resizable()
                            .frame(width: 40, height: 40)
                            .cornerRadius(8)
                        
<<<<<<< HEAD
                        Text(transaction.symbol)
=======
                        Text(transaction.name)
>>>>>>> 1c3aa7d2
                            .font(.system(size: 18, weight: .bold))
                            .foregroundColor(Color(red: 1.0, green: 0.9254901960784314, blue: 0.5254901960784314))
                    }
                }

                // Transaction number
                VStack(alignment: .leading) {
                    Text("Transaction number")
                        .foregroundColor(.gray)
                        .font(.system(size: 14))
                    Text("#8612373299412")
                        .foregroundColor(.white)
                }
                
                // Order status
                VStack(alignment: .leading) {
                    Text("Order status")
                        .foregroundColor(.gray)
                        .font(.system(size: 14))
                    Text("Filled")
                        .foregroundColor(.white)
                }
                
                // Quantity
                VStack(alignment: .leading) {
                    Text("Quantity")
                        .foregroundColor(.gray)
                        .font(.system(size: 14))
                    Text("\(transaction.quantity, specifier: "%.0f") \(transaction.symbol)")
                        .foregroundColor(.white)
                }
                
                // Price
                VStack(alignment: .leading) {
                    Text("Price")
                        .foregroundColor(.gray)
                        .font(.system(size: 14))
                    Text(formatAmount(transaction.value))
                        .foregroundColor(.white)
                }
                
                // Date and time of the transaction
                VStack(alignment: .leading) {
                    Text("Filled")
                        .foregroundColor(.gray)
                        .font(.system(size: 14))
                    Text("\(formatDate(transaction.date)) at \(formatTime(transaction.date))")
                        .foregroundColor(.white)
                }
                
                // Note section
                VStack(alignment: .leading) {
                    Text("Note")
                        .foregroundColor(.gray)
                        .font(.system(size: 14))
                    Text("-")
                        .foregroundColor(.white)
                }
            }
            .padding(.leading, 10.0)
            .frame(maxWidth: .infinity, alignment: .leading)

            Spacer()
        }
        .padding()
        .background(Color.black.edgesIgnoringSafeArea(.all))
        .navigationTitle("History")
        .foregroundColor(.white)
    }
    
    // Helper functions to format amount and date
    func formatAmount(_ amount: Double) -> String {
        let formatter = NumberFormatter()
        formatter.numberStyle = .currency
        return formatter.string(from: NSNumber(value: amount)) ?? "$0.00"
    }
    
    func formatDate(_ date: Date) -> String {
        let formatter = DateFormatter()
        formatter.dateStyle = .medium
        return formatter.string(from: date)
    }

    func formatTime(_ date: Date) -> String {
        let formatter = DateFormatter()
        formatter.timeStyle = .short
        return formatter.string(from: date)
    }

}

struct HistoryDetailsView_Previews: PreviewProvider {
    static var previews: some View {
            HistoryDetailsView(transaction: dummyData[0])
        }
}<|MERGE_RESOLUTION|>--- conflicted
+++ resolved
@@ -25,20 +25,12 @@
                         .foregroundColor(.gray)
                         .font(.system(size: 14))
                     HStack {
-<<<<<<< HEAD
-                        Image(transaction.symbol)
-=======
                         Image(transaction.imageUri)
->>>>>>> 1c3aa7d2
                             .resizable()
                             .frame(width: 40, height: 40)
                             .cornerRadius(8)
                         
-<<<<<<< HEAD
-                        Text(transaction.symbol)
-=======
                         Text(transaction.name)
->>>>>>> 1c3aa7d2
                             .font(.system(size: 18, weight: .bold))
                             .foregroundColor(Color(red: 1.0, green: 0.9254901960784314, blue: 0.5254901960784314))
                     }
