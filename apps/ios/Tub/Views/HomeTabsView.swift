--- conflicted
+++ resolved
@@ -12,35 +12,24 @@
     var body: some View {
         
         TabView() {
-<<<<<<< HEAD
             RemoteCoinsView().tabItem {
-                Label("Cloud", systemImage: "cloud.fill")
+                Label("Explore", systemImage: "house")
             }
+
             CoinView(coinModel: LocalCoinModel()).tabItem {
-                Label("Local", systemImage: "testtube.2")
-=======
-            CoinView().tabItem {
-                Label("Explore", systemImage: "house")
->>>>>>> e6472514
+                Label("Test", systemImage: "house")
             }
-            HistoryView().tabItem {
+
+            HistoryView(txs: dummyData).tabItem {
                 Label("History", systemImage: "clock")
             }
+
             MessageView().tabItem {
                 Label("Notifications", systemImage: "bell.fill")
             }
             
         }
-<<<<<<< HEAD
-        .background(.black)
-        .foregroundColor(.white)
-        .accentColor(color) // Set the accent color for selected items
-        .onAppear {
-            UITabBar.appearance().unselectedItemTintColor = UIColor.white.withAlphaComponent(0.5)
-        }
-=======
         .padding(0.0)
->>>>>>> e6472514
     }
 }
 
