--- conflicted
+++ resolved
@@ -12,16 +12,11 @@
     var body: some View {
         
         TabView() {
-<<<<<<< HEAD
-            CoinView().tabItem {
-                Label("Explore", systemImage: "house")
-=======
             RemoteCoinsView().tabItem {
                 Label("Cloud", systemImage: "cloud.fill")
             }
             CoinView(coinModel: LocalCoinModel()).tabItem {
                 Label("Local", systemImage: "testtube.2")
->>>>>>> a69cee70
             }
             HistoryView().tabItem {
                 Label("History", systemImage: "clock")
@@ -31,16 +26,12 @@
             }
             
         }
-<<<<<<< HEAD
-        .padding(0.0)
-=======
         .background(.black)
         .foregroundColor(.white)
         .accentColor(color) // Set the accent color for selected items
         .onAppear {
             UITabBar.appearance().unselectedItemTintColor = UIColor.white.withAlphaComponent(0.5)
         }
->>>>>>> a69cee70
     }
 }
 
