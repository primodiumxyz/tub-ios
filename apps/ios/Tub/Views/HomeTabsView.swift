//
//  HomeTabView.swift
//  Tub
//
//  Created by Emerson Hsieh on 2024/9/24.
//

import SwiftUI

struct HomeTabsView: View {
    var color = Color(red: 0.43, green: 0.97, blue: 0.98)
<<<<<<< HEAD
    @AppStorage("userId") private var userId: String = ""

=======
>>>>>>> 86ec2784
    var body: some View {
        
        TabView() {
            RemoteCoinsView().tabItem {
<<<<<<< HEAD
                Label("Explore", systemImage: "house")
=======
                Label("Cloud", systemImage: "cloud.fill")
            }
            CoinView(coinModel: LocalCoinModel()).tabItem {
                Label("Local", systemImage: "testtube.2")
>>>>>>> 86ec2784
            }

            CoinView(coinModel: LocalCoinModel()).tabItem {
                Label("Test", systemImage: "house")
            }

            HistoryView(userId: userId, txs: dummyData).tabItem {
                Label("History", systemImage: "clock")
            }

            MessageView().tabItem {
                Label("Notifications", systemImage: "bell.fill")
            }
            
        }
        .background(.black)
        .foregroundColor(.white)
        .accentColor(color) // Set the accent color for selected items
        .onAppear {
            UITabBar.appearance().unselectedItemTintColor = UIColor.white.withAlphaComponent(0.5)
        }
    }
}

#Preview {
    HomeTabsView()
}<|MERGE_RESOLUTION|>--- conflicted
+++ resolved
@@ -9,23 +9,13 @@
 
 struct HomeTabsView: View {
     var color = Color(red: 0.43, green: 0.97, blue: 0.98)
-<<<<<<< HEAD
     @AppStorage("userId") private var userId: String = ""
 
-=======
->>>>>>> 86ec2784
     var body: some View {
         
         TabView() {
             RemoteCoinsView().tabItem {
-<<<<<<< HEAD
                 Label("Explore", systemImage: "house")
-=======
-                Label("Cloud", systemImage: "cloud.fill")
-            }
-            CoinView(coinModel: LocalCoinModel()).tabItem {
-                Label("Local", systemImage: "testtube.2")
->>>>>>> 86ec2784
             }
 
             CoinView(coinModel: LocalCoinModel()).tabItem {
