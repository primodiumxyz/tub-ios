//
//  RemoteCoinsView.swift
//  Tub
//
//  Created by Henry on 10/2/24.
//

import SwiftUI
import Apollo
import TubAPI

struct RemoteCoinsView: View {
    @State private var coins: [Coin] = []
    @State private var isLoading = true
    @State private var subscription: Cancellable?
    @State private var errorMessage: String?
    
    @AppStorage("userId") private var userId: String = ""

    var body: some View {
        NavigationView {
            VStack {
<<<<<<< HEAD

=======
                AccountView(userId: userId, handleLogout: {
                    userId = ""
                    username = ""
                    showRegisterView = true
                }).frame(height: 200)
>>>>>>> 8fe41e6c
                if isLoading {
                    ProgressView()
                } else if coins.isEmpty {
                    Text("No coins found").foregroundColor(.red)
                } else {
                    List(coins) { coin in
                        NavigationLink(destination: CoinView(userId: userId, tokenId: coin.id)) {
                            HStack {
                                Text(coin.symbol)
                                    .font(.headline)
                                    .foregroundColor(.blue)
                                Spacer()
                                Text(coin.name)
                                    .font(.subheadline)
                                    .foregroundColor(.gray)
                            }
                        }
                    }
                }
            }
            .navigationTitle("Coins")
            .onAppear(perform: fetchCoins)
          
        }
    }

    private func fetchCoins() {
        subscription = Network.shared.apollo.subscribe(subscription: GetLatestMockTokensSubscription()) { result in
            DispatchQueue.main.async {
                self.isLoading = false
                switch result {
                case .success(let graphQLResult):
                    if let tokens = graphQLResult.data?.token {
                        self.coins = tokens.map { elem in Coin(id: elem.id, name: elem.name, symbol: elem.symbol) }
                    }
                case .failure(let error):
                    self.errorMessage = "Error: \(error.localizedDescription)"
                }
            }
        }
    }

}

#Preview {
    HomeTabsView()
}


<|MERGE_RESOLUTION|>--- conflicted
+++ resolved
@@ -20,15 +20,6 @@
     var body: some View {
         NavigationView {
             VStack {
-<<<<<<< HEAD
-
-=======
-                AccountView(userId: userId, handleLogout: {
-                    userId = ""
-                    username = ""
-                    showRegisterView = true
-                }).frame(height: 200)
->>>>>>> 8fe41e6c
                 if isLoading {
                     ProgressView()
                 } else if coins.isEmpty {
