//
//  AppColors.swift
//  Tub
//
//  Created by yixintan on 10/16/24.
//

import Foundation
import SwiftUI

struct AppColors {
<<<<<<< HEAD

    static let primaryPurple = Color(red: 0.43, green: 0, blue: 1)
    static let primaryPink = Color(red: 0.87, green: 0.26, blue: 0.61)
    static let white = Color.white
    static let black = Color.black
    static let gray = Color.gray
    static let green = Color.green
    static let red = Color.red
    static let shadowGray = Color(red: 0.11, green: 0.13, blue: 0.16)
    static let darkGray = Color(red: 0.12, green: 0.12, blue: 0.11)
    static let aquaGreen = Color(red: 0.01, green: 1, blue: 0.85)
    static let magenta = Color(red: 0.93, green: 0.57, blue: 0.95)
    // graph
    static let aquaBlue = Color(red: 0.43, green: 0.97, blue: 0.98)
    static let lightGreen = Color(red: 0.64, green: 1, blue: 0.61)
    static let lightRed = Color(red: 0.99, green: 0.61, blue: 0.61)

    // text
    static let lightYellow = Color(red: 1, green: 0.92, blue: 0.52)
    static let lightGray = Color(red: 0.77, green: 0.77, blue: 0.77)
    
    // card
    static let purpleGray = Color(red: 0.23, green: 0.23, blue: 0.42)
    static let darkBlue = Color(red: 0.07, green: 0.07, blue: 0.16)
    
=======
>>>>>>> afa2a6ff
    // Gradients
    // sell bg
    static let primaryPinkGradient = LinearGradient(
        stops: [
            Gradient.Stop(color: Color("pink").opacity(0.3), location: 0.00),
            Gradient.Stop(color: Color("pink").opacity(0), location: 0.8),
        ],
        startPoint: UnitPoint(x: 0.5, y: 1),
        endPoint: UnitPoint(x: 0.5, y: 0)
    )

    // login modal bg
    static let pinkGradient = LinearGradient(
        stops: [
            Gradient.Stop(color: Color(red: 0.77, green: 0.38, blue: 0.6).opacity(0.4), location: 0.00),
            Gradient.Stop(color: Color(red: 0.77, green: 0.38, blue: 0.6).opacity(0.1), location: 1.00),
        ],
        startPoint: UnitPoint(x: 0.5, y: 0),
        endPoint: UnitPoint(x: 0.5, y: 1)
    )

    // card bg
    static let darkBlueGradient = LinearGradient(
        stops: [
            Gradient.Stop(color: Color(red: 0.18, green: 0.08, blue: 0.37), location: 0.00),
            Gradient.Stop(color: Color(red: 0.1, green: 0.1, blue: 0.2), location: 0.85),
            Gradient.Stop(color: Color(red: 0, green: 0, blue: 0), location: 1.0),
        ],
        startPoint: UnitPoint(x: 0.5, y: 0),
        endPoint: UnitPoint(x: 0.5, y: 1)
    )

    // info stats bg
    static let darkGrayGradient = LinearGradient(
        stops: [
            Gradient.Stop(color: Color(red: 0.12, green: 0.12, blue: 0.11), location: 0.38),
            Gradient.Stop(color: Color(red: 0.12, green: 0.11, blue: 0.11).opacity(0), location: 1.00),
        ],
        startPoint: UnitPoint(x: 0.5, y: 0),
        endPoint: UnitPoint(x: 0.5, y: 1)
    )

    // buy green bg
    static let darkGreenGradient = LinearGradient(
        stops: [
            Gradient.Stop(color: Color(red: 0.1, green: 0.2, blue: 0.18), location: 0.29),
            Gradient.Stop(color: Color.black, location: 1.00),
        ],
        startPoint: UnitPoint(x: 0.5, y: 0),
        endPoint: UnitPoint(x: 0.5, y: 1)
    )

    // toggle button gradients
    static let toggleOnGradient = EllipticalGradient(
        stops: [
            .init(
                color: Color(red: 0, green: 0.32, blue: 0.27).opacity(0.79),
                location: 0.00
            ),
            .init(color: Color(red: 0.01, green: 1, blue: 0.85), location: 0.90),
        ],
        center: UnitPoint(x: 0.5, y: 0.5)
    )
    
    static let toggleOffGradient = EllipticalGradient(
        stops: [
            .init(
                color: Color(red: 0.64, green: 0.19, blue: 0.45).opacity(0.48),
                location: 0.00
            ),
            .init(color: Color(red: 0.87, green: 0.26, blue: 0.61), location: 0.90),
        ],
        center: UnitPoint(x: 0.5, y: 0.5)
    )
}<|MERGE_RESOLUTION|>--- conflicted
+++ resolved
@@ -9,34 +9,6 @@
 import SwiftUI
 
 struct AppColors {
-<<<<<<< HEAD
-
-    static let primaryPurple = Color(red: 0.43, green: 0, blue: 1)
-    static let primaryPink = Color(red: 0.87, green: 0.26, blue: 0.61)
-    static let white = Color.white
-    static let black = Color.black
-    static let gray = Color.gray
-    static let green = Color.green
-    static let red = Color.red
-    static let shadowGray = Color(red: 0.11, green: 0.13, blue: 0.16)
-    static let darkGray = Color(red: 0.12, green: 0.12, blue: 0.11)
-    static let aquaGreen = Color(red: 0.01, green: 1, blue: 0.85)
-    static let magenta = Color(red: 0.93, green: 0.57, blue: 0.95)
-    // graph
-    static let aquaBlue = Color(red: 0.43, green: 0.97, blue: 0.98)
-    static let lightGreen = Color(red: 0.64, green: 1, blue: 0.61)
-    static let lightRed = Color(red: 0.99, green: 0.61, blue: 0.61)
-
-    // text
-    static let lightYellow = Color(red: 1, green: 0.92, blue: 0.52)
-    static let lightGray = Color(red: 0.77, green: 0.77, blue: 0.77)
-    
-    // card
-    static let purpleGray = Color(red: 0.23, green: 0.23, blue: 0.42)
-    static let darkBlue = Color(red: 0.07, green: 0.07, blue: 0.16)
-    
-=======
->>>>>>> afa2a6ff
     // Gradients
     // sell bg
     static let primaryPinkGradient = LinearGradient(
