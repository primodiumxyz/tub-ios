--- conflicted
+++ resolved
@@ -23,13 +23,4 @@
     let value: Double
     let quantity: Double
     let isBuy: Bool
-<<<<<<< HEAD
-}
-
-var pink = Color(red: 0.82, green: 0.31, blue: 0.6)
-var semipink = Color(red: 0.82, green: 0.31, blue: 0.6, opacity: 0.8)
-var neonBlue = Color(red: 0.43, green: 0.97, blue: 0.98)
-var purple = Color(red: 0.43, green: 0, blue: 1)
-=======
-}
->>>>>>> d5b8fb27
+}