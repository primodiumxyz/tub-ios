import Foundation
import SwiftUI

struct IntervalStats {
    var volumeUsd: Double
    var trades: Int
    var priceChangePct: Double
}

struct PurchaseData: RawRepresentable {
    typealias RawValue = String
    
    let tokenId: String
    let timestamp: Date
    let amountToken: Int
    let priceUsd: Double
    
    init?(rawValue: RawValue) {
        // parse a JSON string to initialize the properties
        let json = try? JSONSerialization.jsonObject(with: rawValue.data(using: .utf8)!, options: [])
        let dict = json as? [String: Any]
        let timestampSeconds = dict?["timestamp"] as? TimeInterval ?? Date.now.timeIntervalSince1970
        self.timestamp = Date.init(timeIntervalSince1970: timestampSeconds)
        self.amountToken = dict?["amountToken"] as? Int ?? 0
        self.priceUsd = dict?["priceUsd"] as? Double ?? 0
        self.tokenId = dict?["tokenId"] as? String ?? ""
    }
    
    init(tokenId: String, timestamp: Date, amountToken: Int, priceUsd: Double) {
        self.tokenId = tokenId
        self.timestamp = timestamp
        self.amountToken = amountToken
        self.priceUsd = priceUsd
    }
    
    var rawValue: RawValue {
        // convert properties to a JSON string
        let dict: [String: Any] = [
            "timestamp": timestamp.timeIntervalSince1970,
            "amountToken": amountToken,
            "priceUsd": priceUsd,
            "tokenId": tokenId,
        ]
        return try! JSONSerialization.data(withJSONObject: dict, options: []).base64EncodedString()
    }
}

struct Price: Identifiable, Equatable {
    static func == (lhs: Price, rhs: Price) -> Bool {
        return lhs.timestamp == rhs.timestamp && lhs.priceUsd == rhs.priceUsd
    }
    var id = UUID()
    var timestamp: Date
    var priceUsd: Double
}

struct CandleData: Equatable, Identifiable {
    let id: Date
    let start: Date
    let end: Date
    let open: Double
    var close: Double
    var high: Double
    var low: Double
    var volume: Double?
    
    init(
        start: Date, end: Date, open: Double, close: Double, high: Double, low: Double, volume: Double
    ) {
        self.id = start
        self.start = start
        self.end = end
        self.open = open
        self.close = close
        self.high = high
        self.low = low
        self.volume = volume
    }

    var isEmptyCandle: Bool {
        abs(open - close) < 0.000001 && 
        abs(high - low) < 0.000001 && 
        abs(open - high) < 0.000001
    }
}

struct TransactionData: Identifiable, Equatable {
    let id = UUID()
    let name: String
    let symbol: String
    let imageUri: String
    let date: Date
    let valueUsd: Double
    let quantityTokens: Int
    let isBuy: Bool
    let mint: String
}

struct StatValue: Identifiable {
    var id: String
    let title: String
    let caption: String?
    let value: String
    let color: Color?
    
    init(title: String, caption: String? = nil, value: String, color: Color? = nil) {
        self.id = title
        self.title = title
        self.caption = caption
        self.value = value
        self.color = color
    }
}

struct TokenData: Identifiable {
    var id: String { mint }
    let mint: String
    let metadata: TokenMetadata
    var liveData: TokenLiveData?
    
    var balanceToken: Int
    
    init(mint: String, balanceToken: Int = 0, metadata: TokenMetadata, liveData: TokenLiveData? = nil)
    {
        self.mint = mint
        self.balanceToken = balanceToken
        self.metadata = metadata
        self.liveData = liveData
    }
}

let METADATA_CACHE_INTERVAL: TimeInterval = 60 * 60 * 24 * 7 // 1 week

struct TokenMetadata {
    var name: String
    var symbol: String
    var description: String
    var imageUri: String
    var externalUrl: String
    var decimals: Int
    var cachedAt: Date
    
    
    init(
        name: String,
        symbol: String,
        description: String,
        imageUri: String?,
        externalUrl: String?,
        decimals: Int,
        cachedAt: Date = Date()
    ) {
        self.name = name
        self.symbol = symbol
        self.description = description
        self.imageUri = imageUri ?? ""
        self.externalUrl = externalUrl ?? ""
        self.decimals = decimals
        self.cachedAt = cachedAt
    }
    
    // Method to load metadata from cache
    static func loadFromCache(for tokenMint: String) -> TokenMetadata? {
        if let data = UserDefaults.standard.data(forKey: tokenMint),
           let metadata = try? JSONDecoder().decode(TokenMetadata.self, from: data)
        {
            // remove and return nil if data is stale
            if -metadata.cachedAt.timeIntervalSinceNow > METADATA_CACHE_INTERVAL {
                metadata.removeFromCache(for: tokenMint)
                return nil
            }
            return metadata
        }
        return nil
    }
    
    // Method to save metadata to cache
    func saveToCache(for tokenMint: String) {
        if let data = try? JSONEncoder().encode(self) {
            UserDefaults.standard.set(data, forKey: tokenMint)
        }
    }
    
    func removeFromCache(for tokenMint: String) {
        UserDefaults.standard.removeObject(forKey: tokenMint)
    }
}

<<<<<<< HEAD
struct TokenLiveData {
  var supply: Int
  var priceUsd: Double
  var stats: IntervalStats
  var recentStats: IntervalStats

  init(
    supply: Int,
    priceUsd: Double,
    stats: IntervalStats,
    recentStats: IntervalStats
  ) {
    self.supply = supply
    self.priceUsd = priceUsd
    self.stats = stats
    self.recentStats = recentStats
  }
=======
// Extend TokenMetadata to conform to Codable
extension TokenMetadata: Codable {}

struct TokenLiveData {
    var marketCapUsd: Double
    var priceUsd: Double
    var stats: IntervalStats
    var recentStats: IntervalStats
    
    init(
        supply: Int,
        priceUsd: Double,
        stats: IntervalStats,
        recentStats: IntervalStats
    ) {
        // TODO: check if it's correct when QuickNode fixes their DAS API
        // 1. Is this ok to use that supply? do we need to use the circulating supply (that we don't have)?
        // 2. Does the supply need to be divided by 10 ** tokenDecimals?
        self.marketCapUsd = Double(supply) * priceUsd
        
        self.priceUsd = priceUsd
        self.stats = stats
        self.recentStats = recentStats
    }
>>>>>>> 57880599
}

enum PurchaseState {
    case buy
    case sell
}<|MERGE_RESOLUTION|>--- conflicted
+++ resolved
@@ -186,7 +186,9 @@
     }
 }
 
-<<<<<<< HEAD
+// Extend TokenMetadata to conform to Codable
+extension TokenMetadata: Codable {}
+
 struct TokenLiveData {
   var supply: Int
   var priceUsd: Double
@@ -204,32 +206,6 @@
     self.stats = stats
     self.recentStats = recentStats
   }
-=======
-// Extend TokenMetadata to conform to Codable
-extension TokenMetadata: Codable {}
-
-struct TokenLiveData {
-    var marketCapUsd: Double
-    var priceUsd: Double
-    var stats: IntervalStats
-    var recentStats: IntervalStats
-    
-    init(
-        supply: Int,
-        priceUsd: Double,
-        stats: IntervalStats,
-        recentStats: IntervalStats
-    ) {
-        // TODO: check if it's correct when QuickNode fixes their DAS API
-        // 1. Is this ok to use that supply? do we need to use the circulating supply (that we don't have)?
-        // 2. Does the supply need to be divided by 10 ** tokenDecimals?
-        self.marketCapUsd = Double(supply) * priceUsd
-        
-        self.priceUsd = priceUsd
-        self.stats = stats
-        self.recentStats = recentStats
-    }
->>>>>>> 57880599
 }
 
 enum PurchaseState {
