--- conflicted
+++ resolved
@@ -93,15 +93,10 @@
     #endif
 }()
 
-<<<<<<< HEAD
-public let NETWORK_FILTER: Int = 1399811149 // Solana filter for Codex
+public let NETWORK_FILTER: Int = 1_399_811_149  // Solana filter for Codex
 public let CHART_INTERVAL: Double = 60 * 2 // live 2m
 public let CANDLES_INTERVAL: Double = 60 * 30 // candles 30m
 public let PRICE_UPDATE_INTERVAL: Double = 0.5 // Update price every half second
-=======
-public let NETWORK_FILTER: Int = 1_399_811_149  // Solana filter for Codex
-public let CHART_INTERVAL: Double = 120
-public let PRICE_UPDATE_INTERVAL: Double = 0.5  // Update price every half second
 
 enum TubError: Error {
     case networkFailure
@@ -127,5 +122,4 @@
             return "Unknown error"
         }
     }
-}
->>>>>>> e14df9a8
+}