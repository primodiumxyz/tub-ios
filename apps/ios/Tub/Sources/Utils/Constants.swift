--- conflicted
+++ resolved
@@ -107,12 +107,9 @@
     case insufficientBalance
     case notLoggedIn
     case parsingError
-<<<<<<< HEAD
     case actionInProgress(actionDescription: String)
     case actionFailed(failureDescription: String)
-=======
     case emptyTokenList
->>>>>>> 3642c62d
 
     var errorDescription: String? {
         switch self {
@@ -126,15 +123,12 @@
             return "Invalid input"
         case .parsingError:
             return "Parsing error"
-<<<<<<< HEAD
         case .actionInProgress(let actionDescription):
             return "\(actionDescription) already in progress"
         case .actionFailed(let failureDescription):
             return "\(failureDescription)"
-=======
         case .emptyTokenList:
             return "No tokens found"
->>>>>>> 3642c62d
         default:
             return "Unknown error"
         }
