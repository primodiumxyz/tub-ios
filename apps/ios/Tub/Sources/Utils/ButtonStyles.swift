//
//  ButtonStyles.swift
//  Tub
//
//  Created by JJ on 11/20/24.
//

import SwiftUI

// MARK: - Primary Button Style (Button with background) - Eg. Buy button
struct PrimaryButtonStyle: ButtonStyle {
    var text: String
    var textColor: Color
    var backgroundColor: Color
    var strokeColor: Color?
    var maxWidth: CGFloat = 300
    
    func makeBody(configuration: Self.Configuration) -> some View {
        HStack(alignment: .center, spacing: 8) {
            Text(text)
                .font(.sfRounded(size: .xl, weight: .semibold))
                .foregroundStyle(textColor)
                .multilineTextAlignment(.center)
        }
        .frame(maxWidth: maxWidth)
        .padding(.horizontal, 16)
        .padding(.vertical, 13)
        .background(backgroundColor.opacity(configuration.isPressed ? 0.5 : 1.0))
        .cornerRadius(30)
        .overlay(
            Group {
                if let strokeColor = strokeColor {
                    RoundedRectangle(cornerRadius: 30)
                        .inset(by: 0.5)
                        .stroke(strokeColor, lineWidth: 1)
                }
            }
        )
        .scaleEffect(configuration.isPressed ? 0.95 : 1)
        .animation(.easeOut(duration: 0.1), value: configuration.isPressed)
    }
}

struct PrimaryButton: View {
    var text: String
    var textColor: Color
    var backgroundColor: Color
    var strokeColor: Color? = nil
    var maxWidth: CGFloat = 300
    var action: () -> Void
    
    var body: some View {
        Button(action: action) {
            EmptyView()
        }
        .buttonStyle(PrimaryButtonStyle(
            text: text,
            textColor: textColor,
            backgroundColor: backgroundColor,
            strokeColor: strokeColor,
            maxWidth: maxWidth
        ))
    }
}


// MARK: - Outline Button Style (Button with outline, no background) - Eg. Buy button in BuyForm
struct OutlineButtonStyle: ButtonStyle {
    var text: String
    var textColor: Color
    var strokeColor: Color
    var backgroundColor: Color
    var maxWidth: CGFloat = 50
    
    func makeBody(configuration: Self.Configuration) -> some View {
        HStack(alignment: .center, spacing: 8) {
            Text(text)
                .font(.sfRounded(size: .xl, weight: .semibold))
                .foregroundStyle(textColor)
                .multilineTextAlignment(.center)
        }
        .frame(maxWidth: maxWidth)
        .padding(.horizontal, 16)
        .padding(.vertical, 12)
        .background(backgroundColor.opacity(configuration.isPressed ? 0.5 : 1.0))
        .cornerRadius(26)
        .overlay(
            RoundedRectangle(cornerRadius: 30)
                .inset(by: 0.5)
                .stroke(strokeColor, lineWidth: 1)
        )
        .scaleEffect(configuration.isPressed ? 0.95 : 1)
        .animation(.easeOut(duration: 0.1), value: configuration.isPressed)
    }
}

struct OutlineButton: View {
    var text: String
    var textColor: Color
    var strokeColor: Color
    var backgroundColor: Color
    var maxWidth: CGFloat = 50
    var action: () -> Void
    
    var body: some View {
        Button(action: action) {
            EmptyView()
        }
        .buttonStyle(OutlineButtonStyle(
            text: text,
            textColor: textColor,
            strokeColor: strokeColor,
            backgroundColor: backgroundColor,
            maxWidth: maxWidth
        ))
    }
}


// MARK: - Circle Button Style - Eg. Add Funds button in AccountView
struct CircleButtonStyle: ButtonStyle {
    var icon: String
    var color: Color
    var size: CGFloat = 50
    var iconSize: CGFloat = 24
    var iconWeight: Font.Weight = .regular
    
    func makeBody(configuration: Self.Configuration) -> some View {
        ZStack {
            Circle()
                .stroke(color, lineWidth: 1.5)
                .frame(width: size, height: size)
            
            Image(systemName: icon)
                .foregroundStyle(color)
                .font(.system(size: iconSize, weight: iconWeight))
        }
        .opacity(configuration.isPressed ? 0.5 : 1.0)
        .scaleEffect(configuration.isPressed ? 0.95 : 1)
        .animation(.easeOut(duration: 0.1), value: configuration.isPressed)
    }
}

struct CircleButton: View {
    var icon: String
    var color: Color
    var size: CGFloat = 50
    var iconSize: CGFloat = 24
    var iconWeight: Font.Weight = .regular
    var action: () -> Void
    
    var body: some View {
<<<<<<< HEAD
        Button(action: action) {}
            .buttonStyle(
                HubButtonStyle(
                    text: text,
                    textColor: textColor,
                    backgroundColor: backgroundColor,
                    strokeColor: strokeColor
                )
            )
=======
        Button(action: action) {
            EmptyView()
        }
        .buttonStyle(CircleButtonStyle(
            icon: icon,
            color: color,
            size: size,
            iconSize: iconSize,
            iconWeight: iconWeight
        ))
>>>>>>> bf77024a
    }
}


// MARK: - Capsule Button Style - Eg. Capsule button in BuyForm
struct CapsuleButtonStyle: ButtonStyle {
    var text: String
    var textColor: Color
    var backgroundColor: Color
    var font: Font = .sfRounded(size: .base, weight: .bold)
    
    func makeBody(configuration: Self.Configuration) -> some View {
        Text(text)
            .font(font)
            .foregroundStyle(textColor)
            .padding(.horizontal, 16)
            .padding(.vertical, 9)
            .background(backgroundColor.opacity(configuration.isPressed ? 0.1 : 1))
            .clipShape(Capsule())
    }
}

struct CapsuleButton: View {
    var text: String
    var textColor: Color = Color.white
    var backgroundColor: Color = Color.white.opacity(0.15)
    var font: Font = .sfRounded(size: .base, weight: .bold)
    var action: () -> Void
    
    var body: some View {
<<<<<<< HEAD
        Button(action: action) {}
            .buttonStyle(
                HubButtonStyle(
                    text: text,
                    textColor: .black,
                    backgroundColor: .yellow,
                    strokeColor: .black
                )
            )
=======
        Button(action: action) {
            EmptyView()
        }
        .buttonStyle(CapsuleButtonStyle(
            text: text,
            textColor: textColor,
            backgroundColor: backgroundColor,
            font: font
        ))
>>>>>>> bf77024a
    }
}


// MARK: - Icon Text Button Style - Eg. Logout button in AccountView
struct IconTextButtonStyle: ButtonStyle {
    var icon: String
    var text: String
    var textColor: Color
    var iconSize: CGSize = CGSize(width: 22, height: 22)
    var spacing: CGFloat = 16
    var bottomPadding: CGFloat = 40
    var font: Font = .sfRounded(size: .lg, weight: .medium)
    
    func makeBody(configuration: Self.Configuration) -> some View {
        HStack(spacing: spacing) {
            Image(systemName: icon)
                .resizable()
                .frame(width: iconSize.width, height: iconSize.height, alignment: .center)
                .foregroundStyle(textColor)
                .padding(.bottom, bottomPadding)
                .padding(.leading, 4)
                .padding(.trailing, 2)

            Text(text)
                .font(font)
                .foregroundStyle(textColor)
                .padding(.bottom, bottomPadding)
        }
        .opacity(configuration.isPressed ? 0.7 : 1.0)
    }
}

struct IconTextButton: View {
    var icon: String
    var text: String
    var textColor: Color
    var iconSize: CGSize = CGSize(width: 22, height: 22)
    var spacing: CGFloat = 16
    var bottomPadding: CGFloat = 40
    var font: Font = .sfRounded(size: .lg, weight: .medium)
    var action: () -> Void
    
    var body: some View {
        Button(action: action) {
            EmptyView()
        }
        .buttonStyle(IconTextButtonStyle(
            icon: icon,
            text: text,
            textColor: textColor,
            iconSize: iconSize,
            spacing: spacing,
            bottomPadding: bottomPadding,
            font: font
        ))
    }
}


// MARK: - Icon Button Style - Eg. Copy to clipboard button in AccountDetailsView
struct IconButtonStyle: ButtonStyle {
    var icon: String
    var color: Color
    var size: CGFloat = 24
    
    func makeBody(configuration: Self.Configuration) -> some View {
        Image(systemName: icon)
            .foregroundStyle(color)
            .font(.system(size: size))
            .opacity(configuration.isPressed ? 0.7 : 1.0)
            .scaleEffect(configuration.isPressed ? 0.95 : 1.0)
    }
}

struct IconButton: View {
    var icon: String
    var color: Color
    var size: CGFloat = 24
    var action: () -> Void
    
    var body: some View {
        Button(action: action) {
            EmptyView()
        }
        .buttonStyle(IconButtonStyle(
            icon: icon,
            color: color,
            size: size
        ))
    }
}


// MARK: - Outline Button with Icon Style - Eg. Google Sign In button in RegisterView
struct OutlineButtonWithIcon: View {
    var text: String
    var textColor: Color
    var strokeColor: Color
    var backgroundColor: Color
    var leadingView: AnyView? = nil
    var maxWidth: CGFloat = .infinity
    var action: () -> Void
    
    var body: some View {
        Button(action: action) {
            HStack(alignment: .center, spacing: 8) {
                if let leadingView = leadingView {
                    leadingView
                        .frame(width: 20, height: 20)
                }
                Text(text)
                    .font(.sfRounded(size: .lg, weight: .semibold))
            }
            .frame(maxWidth: maxWidth, alignment: .center)
            .padding(10)
            .padding(.vertical, 5.0)
            .background(backgroundColor)
            .foregroundStyle(textColor)
            .cornerRadius(30)
            .overlay(
                RoundedRectangle(cornerRadius: 30)
                    .inset(by: 0.5)
                    .stroke(strokeColor, lineWidth: 1)
            )
        }
    }
}

// MARK: - Simple filter button style - Eg. Filter button in HistoryView
struct FilterButtonStyle: ButtonStyle {
    func makeBody(configuration: Self.Configuration) -> some View {
        configuration.label
            .font(.sfRounded(size: .sm, weight: .regular))
            .foregroundStyle(Color.white)
            .padding(.horizontal)
            .padding(.vertical, 6)
            .fixedSize(horizontal: true, vertical: false)
            .overlay(
                RoundedRectangle(cornerRadius: 20)
                    .stroke(Color("grayLight"), lineWidth: 1)
            )
            .opacity(configuration.isPressed ? 0.7 : 1.0)
    }
}

struct FilterButton: View {
    var text: String
    
    var body: some View {
<<<<<<< HEAD
        Button(action: action) {}
            .buttonStyle(
                ImageButtonStyle(
                    image: image,
                    pressedImage: pressedImage,
                    text: text
                )
            )
=======
        Button(action: {}) {
            Text(text)
        }
        .buttonStyle(FilterButtonStyle())
>>>>>>> bf77024a
    }
}


// MARK: - Interval Button Style - Eg. Time interval selector in TokenView
struct IntervalButtonStyle: ButtonStyle {
    var text: String
    var isSelected: Bool
    var isLive: Bool
    
    func makeBody(configuration: Self.Configuration) -> some View {
        HStack(spacing: 4) {
            if isLive {
                Circle()
                    .fill(Color.red)
                    .frame(width: 7, height: 7)
            }
            Text(text)
                .font(.sfRounded(size: .sm, weight: .medium))
        }
        .padding(.horizontal, 10)
        .padding(.vertical, 6)
        .frame(width: 65)
        .background(isSelected ? Color("aquaBlue") : Color.clear)
        .foregroundStyle(isSelected ? Color.black : Color.white)
        .cornerRadius(20)
        .opacity(configuration.isPressed ? 0.7 : 1.0)
    }
}

struct IntervalButton: View {
    var timespan: Timespan
    var isSelected: Bool
    var action: () -> Void
    
    var body: some View {
        Button(action: action) {
            EmptyView()
        }
        .buttonStyle(IntervalButtonStyle(
            text: timespan.rawValue,
            isSelected: isSelected,
            isLive: timespan == .live
        ))
    }
}
<|MERGE_RESOLUTION|>--- conflicted
+++ resolved
@@ -150,17 +150,6 @@
     var action: () -> Void
     
     var body: some View {
-<<<<<<< HEAD
-        Button(action: action) {}
-            .buttonStyle(
-                HubButtonStyle(
-                    text: text,
-                    textColor: textColor,
-                    backgroundColor: backgroundColor,
-                    strokeColor: strokeColor
-                )
-            )
-=======
         Button(action: action) {
             EmptyView()
         }
@@ -171,7 +160,6 @@
             iconSize: iconSize,
             iconWeight: iconWeight
         ))
->>>>>>> bf77024a
     }
 }
 
@@ -202,17 +190,6 @@
     var action: () -> Void
     
     var body: some View {
-<<<<<<< HEAD
-        Button(action: action) {}
-            .buttonStyle(
-                HubButtonStyle(
-                    text: text,
-                    textColor: .black,
-                    backgroundColor: .yellow,
-                    strokeColor: .black
-                )
-            )
-=======
         Button(action: action) {
             EmptyView()
         }
@@ -222,7 +199,6 @@
             backgroundColor: backgroundColor,
             font: font
         ))
->>>>>>> bf77024a
     }
 }
 
@@ -373,21 +349,10 @@
     var text: String
     
     var body: some View {
-<<<<<<< HEAD
-        Button(action: action) {}
-            .buttonStyle(
-                ImageButtonStyle(
-                    image: image,
-                    pressedImage: pressedImage,
-                    text: text
-                )
-            )
-=======
         Button(action: {}) {
             Text(text)
         }
         .buttonStyle(FilterButtonStyle())
->>>>>>> bf77024a
     }
 }
 
