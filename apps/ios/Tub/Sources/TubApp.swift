//
//  TubApp.swift
//  Tub
//
//  Created by Emerson Hsieh on 2024/9/24.
//

import PrivySDK
import SwiftUI

@main
struct TubApp: App {
    @Environment(\.scenePhase) private var scenePhase
    private let dwellTimeTracker = AppDwellTimeTracker.shared
    @StateObject private var userModel = UserModel.shared

    var body: some Scene {
        WindowGroup {
            AppContent()
                .environmentObject(userModel)
        }
        .onChange(of: scenePhase) { _, phase in
            switch phase {
            case .active:
                dwellTimeTracker.startTracking()
            case .background, .inactive:
                dwellTimeTracker.endTracking()
            @unknown default:
                break
            }
        }
    }
}

struct AppContent: View {
    @StateObject private var notificationHandler = NotificationHandler()
    @StateObject private var userModel = UserModel.shared
    @StateObject private var priceModel = SolPriceModel.shared
    @StateObject private var tokenListModel = TokenListModel.shared

    var body: some View {
        Group {
<<<<<<< HEAD
            if tokenManager.fetchFailed {
                LoginErrorView(
                    errorMessage: "Failed to connect to Codex",
                    retryAction: {
                        await tokenManager.refreshToken(hard: true)
                    }
                )
            }
            else if let _ = priceModel.error {
=======
            if let _ = priceModel.error {
>>>>>>> bef60fe4
                LoginErrorView(
                    errorMessage: "Failed to get price data",
                    retryAction: {
                        Task {
                            await priceModel.fetchPrice()
                        }
                    }
                )
            }
            else {
                HomeTabsView().font(.sfRounded())
                    .frame(maxWidth: .infinity, maxHeight: .infinity)
                    .background(Color(UIColor.systemBackground))
                    .withNotificationBanner()
                    .environmentObject(notificationHandler)
                    .environmentObject(userModel)
                    .environmentObject(tokenListModel)
                    .environmentObject(priceModel)
                    .fullScreenCover(
                        isPresented: .init(
                            get: { !userModel.hasSeenOnboarding },
                            set: { newValue in userModel.hasSeenOnboarding = !newValue }
                        )
                    ) {
                        OnboardingView()
                            .interactiveDismissDisabled()
                    }
            }
        }.onAppear {
            Task(priority: .high) {
                tokenListModel.configure(with: userModel)
                await tokenListModel.startTokenSubscription()
            }
        }.onChange(of: userModel.walletState) { _, newState in
            if newState == .error {
                notificationHandler.show("Error connecting to wallet.", type: .error)
            }
        }
    }
}

#Preview("Light") {
    AppContent().preferredColorScheme(.light)
        .environmentObject(UserModel.shared)
}

#Preview("Dark") {
    AppContent().preferredColorScheme(.dark)
        .environmentObject(UserModel.shared)
}

extension View {
    func withNotificationBanner() -> some View {
        modifier(NotificationBanner())
    }

    /// Applies the given transform if the given condition evaluates to `true`.
    /// - Parameters:
    ///   - condition: The condition to evaluate.
    ///   - transform: The transform to apply to the source `View`.
    /// - Returns: Either the original `View` or the modified `View` if the condition is `true`.
    @ViewBuilder func `if`<Content: View>(_ condition: Bool, transform: (Self) -> Content) -> some View {
        if condition {
            transform(self)
        }
        else {
            self
        }
    }
}<|MERGE_RESOLUTION|>--- conflicted
+++ resolved
@@ -40,19 +40,7 @@
 
     var body: some View {
         Group {
-<<<<<<< HEAD
-            if tokenManager.fetchFailed {
-                LoginErrorView(
-                    errorMessage: "Failed to connect to Codex",
-                    retryAction: {
-                        await tokenManager.refreshToken(hard: true)
-                    }
-                )
-            }
-            else if let _ = priceModel.error {
-=======
             if let _ = priceModel.error {
->>>>>>> bef60fe4
                 LoginErrorView(
                     errorMessage: "Failed to get price data",
                     retryAction: {
