--- conflicted
+++ resolved
@@ -12,12 +12,8 @@
 struct TubApp: App {
     @Environment(\.scenePhase) private var scenePhase
     private let dwellTimeTracker = AppDwellTimeTracker.shared
-<<<<<<< HEAD
     @StateObject private var userModel = UserModel.shared
     
-=======
-
->>>>>>> afa2a6ff
     var body: some Scene {
         WindowGroup {
             AppContent()
