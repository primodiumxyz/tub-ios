--- conflicted
+++ resolved
@@ -38,12 +38,8 @@
     @State var embeddedWalletAddress: String = ""
     @State var authError: Error? = nil
     @State var walletError: Error? = nil
-<<<<<<< HEAD
     @State var linkedAccounts: [PrivySDK.LinkedAccount]? = nil
-    
-=======
-
->>>>>>> 12cabe29
+   
     var body: some View {
         Group {
             if let error = authError ?? walletError {
@@ -68,15 +64,9 @@
                 LoadingView(message: "Connecting user account...")
             } else if embeddedWalletAddress == "" {
                 CreateWalletView()
-<<<<<<< HEAD
             }
             else     {
                 HomeTabsView(userId: userId, walletAddress: embeddedWalletAddress, linkedAccounts: self.linkedAccounts).font(.sfRounded())
-=======
-            } else {
-                HomeTabsView(userId: userId, walletAddress: embeddedWalletAddress).font(
-                    .sfRounded())
->>>>>>> 12cabe29
             }
         }
         .zIndex(0)
