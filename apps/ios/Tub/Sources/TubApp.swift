--- conflicted
+++ resolved
@@ -32,14 +32,9 @@
 
 struct AppContent: View {
     @StateObject private var errorHandler = ErrorHandler()
-<<<<<<< HEAD
     @State var userId : String = ""
     @State var authState: PrivySDK.AuthState = .notReady 
     
-=======
-    @State var userId: String = ""
-    @State var authState: PrivySDK.AuthState = .unauthenticated
->>>>>>> 0f366164
     @State var embeddedWalletState: PrivySDK.EmbeddedWalletState = .notCreated
     @State var embeddedWalletAddress: String = ""
     @State var authError: Error? = nil
