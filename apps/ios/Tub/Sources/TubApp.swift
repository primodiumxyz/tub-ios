//
//  TubApp.swift
//  Tub
//
//  Created by Emerson Hsieh on 2024/9/24.
//

import PrivySDK
import SwiftUI

@main
struct TubApp: App {
    @Environment(\.scenePhase) private var scenePhase
    private let dwellTimeTracker = AppDwellTimeTracker.shared

    var body: some Scene {
        WindowGroup {
            AppContent()
        }
        .onChange(of: scenePhase) { phase in
            switch phase {
            case .active:
                dwellTimeTracker.startTracking()
            case .background, .inactive:
                dwellTimeTracker.endTracking()
            @unknown default:
                break
            }
        }
    }
}

struct AppContent: View {
    @StateObject private var errorHandler = ErrorHandler()
    @State var userId: String = ""
    @State var authState: PrivySDK.AuthState = .unauthenticated
    @State var embeddedWalletState: PrivySDK.EmbeddedWalletState = .notCreated
    @State var embeddedWalletAddress: String = ""
    @State var authError: Error? = nil {
        didSet {
            if let error = authError {
                errorHandler.show(error)
            }
        }
    }
    @State var walletError: Error? = nil
    @State var linkedAccounts: [PrivySDK.LinkedAccount]? = nil
   
    var body: some View {
        Group {
            if let error = walletError {
                LoginErrorView(
                    errorMessage: error.localizedDescription,
                    retryAction: {
                        Task {
                            authError = nil
                            walletError = nil
                            // Retry connection
                            do {
                                let _ = try await privy.refreshSession()
                            } catch {
                                errorHandler.show(error)
                            }
                        }
                    }
                )
            } else if userId == "" || authError != nil {
                RegisterView()
            } else if authState == .notReady || embeddedWalletState.toString == "connecting" {
<<<<<<< HEAD
                LoadingView(message: "Connecting wallet")
            }
            else if embeddedWalletAddress == "" {
=======
                LoadingView(message: "Connecting user account...")
            } else if embeddedWalletAddress == "" {
>>>>>>> 952e852f
                CreateWalletView()
            }
            else     {
                HomeTabsView(userId: userId, walletAddress: embeddedWalletAddress, linkedAccounts: self.linkedAccounts).font(.sfRounded())
            }
        }
        .zIndex(0)
        .onAppear {
            privy.setAuthStateChangeCallback { state in
                switch state {
                case .error(let error):
                    self.authError = error
                case .authenticated(let authSession):
                    self.authError = nil
                    self.userId = authSession.user.id
                    self.linkedAccounts = authSession.user.linkedAccounts
                default:
                    self.authError = nil
                    self.userId = ""
                }
                self.authState = state
            }

            privy.embeddedWallet.setEmbeddedWalletStateChangeCallback { state in
                switch state {
                case .error:
                    self.walletError = NSError(
                        domain: "com.tubapp.wallet", code: 1001,
                        userInfo: [NSLocalizedDescriptionKey: "Failed to connect wallet."])
                case .connected(let wallets):
                    self.walletError = nil
                    if let solanaWallet = wallets.first(where: { $0.chainType == .solana }) {
                        self.embeddedWalletAddress = solanaWallet.address
                    }
                default:
                    break
                }
                self.embeddedWalletState = state
            }
        }
        .withErrorHandling()
        .environmentObject(errorHandler)
    }
}

#Preview {
    AppContent()
}

extension View {
    func withErrorHandling() -> some View {
        modifier(ErrorOverlay())
    }
}<|MERGE_RESOLUTION|>--- conflicted
+++ resolved
@@ -67,14 +67,9 @@
             } else if userId == "" || authError != nil {
                 RegisterView()
             } else if authState == .notReady || embeddedWalletState.toString == "connecting" {
-<<<<<<< HEAD
                 LoadingView(message: "Connecting wallet")
             }
             else if embeddedWalletAddress == "" {
-=======
-                LoadingView(message: "Connecting user account...")
-            } else if embeddedWalletAddress == "" {
->>>>>>> 952e852f
                 CreateWalletView()
             }
             else     {
