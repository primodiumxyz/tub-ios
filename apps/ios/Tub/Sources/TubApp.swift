--- conflicted
+++ resolved
@@ -32,30 +32,13 @@
 
 struct AppContent: View {
     @StateObject private var errorHandler = ErrorHandler()
-<<<<<<< HEAD
-    @State var myAuthState: AuthState = AuthState.notReady
     @State var userId: String = ""
-    @State var walletState: EmbeddedWalletState = EmbeddedWalletState.notCreated
-
-    var body: some View {
-        Group {
-            if myAuthState.toString == "error" {
-                VStack {
-                    Text("Error connecting wallet. Please Try Again.")
-                    Button(action: privy.logout) {
-                        Text("Logout")
-                    }
-                }.frame(maxWidth: .infinity, maxHeight: .infinity).background(Color.black)
-                    .foregroundColor(.white)
-            } else if myAuthState == .unauthenticated {
-=======
-    @State var userId : String = ""
     @State var authState: PrivySDK.AuthState = .unauthenticated
     @State var embeddedWalletState: PrivySDK.EmbeddedWalletState = .notCreated
     @State var embeddedWalletAddress: String = ""
     @State var authError: Error? = nil
     @State var walletError: Error? = nil
-    
+
     var body: some View {
         Group {
             if let error = authError ?? walletError {
@@ -67,7 +50,7 @@
                             walletError = nil
                             // Retry connection
                             do {
-                               let _ = try await privy.refreshSession()
+                                let _ = try await privy.refreshSession()
                             } catch {
                                 errorHandler.show(error)
                             }
@@ -75,42 +58,18 @@
                     }
                 )
             } else if userId == "" {
->>>>>>> 48127ab1
                 RegisterView()
             } else if authState == .notReady || embeddedWalletState.toString == "connecting" {
                 LoadingView(message: "Connecting user account...")
-            }
-            else if embeddedWalletAddress == "" {
+            } else if embeddedWalletAddress == "" {
                 CreateWalletView()
-<<<<<<< HEAD
-                    .frame(maxWidth: .infinity, maxHeight: .infinity).background(Color.black)
-                    .foregroundColor(.white)
-            } else if myAuthState.toString != "authenticated" || walletState.toString != "connected"
-            {
-                LoadingView(identifier: "TubApp - waiting for authentication")
             } else {
-                HomeTabsView(userId: userId).font(.sfRounded())
-            }
-        }.onAppear(perform: {
-            privy.embeddedWallet.setEmbeddedWalletStateChangeCallback({
-                state in walletState = state
-            })
-
-            privy.setAuthStateChangeCallback { state in
-                self.myAuthState = state
-                switch state {
-                case .authenticated(let session):
-                    userId = session.user.id
-                case .unauthenticated:
-                    userId = ""
-=======
-            }
-            else     {
-                HomeTabsView(userId: userId, walletAddress: embeddedWalletAddress).font(.sfRounded())
+                HomeTabsView(userId: userId, walletAddress: embeddedWalletAddress).font(
+                    .sfRounded())
             }
         }
         .zIndex(0)
-        .onAppear{
+        .onAppear {
             privy.setAuthStateChangeCallback { state in
                 switch state {
                 case .error(let error):
@@ -124,17 +83,18 @@
                 }
                 self.authState = state
             }
-            
+
             privy.embeddedWallet.setEmbeddedWalletStateChangeCallback { state in
                 switch state {
                 case .error:
-                    self.walletError = NSError(domain: "com.tubapp.wallet", code: 1001, userInfo: [NSLocalizedDescriptionKey: "Failed to connect wallet."])
+                    self.walletError = NSError(
+                        domain: "com.tubapp.wallet", code: 1001,
+                        userInfo: [NSLocalizedDescriptionKey: "Failed to connect wallet."])
                 case .connected(let wallets):
                     self.walletError = nil
                     if let solanaWallet = wallets.first(where: { $0.chainType == .solana }) {
                         self.embeddedWalletAddress = solanaWallet.address
                     }
->>>>>>> 48127ab1
                 default:
                     break
                 }
