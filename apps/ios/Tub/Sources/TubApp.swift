--- conflicted
+++ resolved
@@ -49,15 +49,11 @@
                         }
                     }
                 )
-            }
-<<<<<<< HEAD
-            else if !tokenManager.isReady {
+            } else if !tokenManager.isReady {
                 LoadingView(identifier: "Fetching Codex token", message: "Fetching auth token")
             } else if userModel.walletState == .connecting || userModel.initializingUser {
                 LoadingView(identifier: "Logging in", message: "Logging in")
             }
-=======
->>>>>>> fa8f47dc
             else {
                 HomeTabsView().font(.sfRounded())
                     .frame(maxWidth: .infinity, maxHeight: .infinity)
@@ -80,12 +76,7 @@
         }.onAppear {
             tokenListModel.configure(with: userModel)
             Task(priority: .high) {
-<<<<<<< HEAD
                 await tokenManager.refreshToken()
-=======
-                tokenListModel.configure(with: userModel)
-                await tokenListModel.startTokenSubscription()
->>>>>>> fa8f47dc
             }
         }.onChange(of: userModel.walletState) { _, newState in
             if newState == .connecting { return }
