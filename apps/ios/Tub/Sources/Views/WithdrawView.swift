//
//  BuyFormView.swift
//  Tub
//
//  Created by Henry on 10/4/24.
//

import SwiftUI

class WithdrawModel: ObservableObject {
    var walletAddress: String? = nil

    @Published var buyAmountUsdString: String = ""
    @Published var buyAmountUsd: Double = 0
    @Published var recipient: String = ""
    @Published var continueDisabled: Bool = true
    @Published var sending: Bool = false

    func initialize(walletAddress: String) {
        self.walletAddress = walletAddress
    }

    func validateAddress(_ address: String) -> Bool {
        // Check if address is empty
        guard !address.isEmpty else { return false }
<<<<<<< HEAD
        
        // Check length (Solana addresses are 32-byte public keys encoded in base58, resulting in 44 characters)
        guard address.count == 44 else { return false }
        
=======

        // Check length (Solana addresses are 32-byte public keys encoded in base58, resulting in 44 characters)
        guard address.count == 44 else { return false }

>>>>>>> ccc32313
        // Check if address contains only valid base58 characters
        let base58Charset = "123456789ABCDEFGHJKLMNPQRSTUVWXYZabcdefghijkmnopqrstuvwxyz"
        let addressCharSet = CharacterSet(charactersIn: address)
        let validCharSet = CharacterSet(charactersIn: base58Charset)
<<<<<<< HEAD
        
=======

>>>>>>> ccc32313
        return addressCharSet.isSubset(of: validCharSet)
    }
    
    func onComplete() async throws -> String {
        guard let walletAddress else {
            throw TubError.somethingWentWrong(reason: "Cannot transfer: not logged in")
        }

        if !validateAddress(recipient) {
            throw TubError.somethingWentWrong(reason: "Invalid recipient address")
        }

        let buyAmountUsdc = Int(buyAmountUsd * USDC_DECIMALS)

        do {
            await MainActor.run {
            sending = true
            }
            let txId = try await Network.shared.transferUsdc(
                fromAddress: walletAddress,
                toAddress: recipient,
                amount: buyAmountUsdc
            )
            await MainActor.run {
                sending = false
            }
            return txId
        }

        catch {
            await MainActor.run {
                sending = false
            }
            throw error
        }
    }

}

struct WithdrawView: View {
    @EnvironmentObject var userModel: UserModel
    @EnvironmentObject var priceModel: SolPriceModel
    @EnvironmentObject var notificationHandler: NotificationHandler
    @StateObject private var vm = WithdrawModel()
    @Environment(\.dismiss) private var dismiss

    func handleContinue() {
        Task {
            do {
                let _ = try await vm.onComplete()
                notificationHandler.show("Transfer successful!", type: .success)
            }
            catch {
                notificationHandler.show(error.localizedDescription, type: .error)
            }
        }
    }

    private var numberInput: some View {
        VStack(alignment: .center, spacing: 4) {
            HStack(spacing: 4) {
                Spacer()
                Text("$")
                    .font(.sfRounded(size: .xl4, weight: .bold))
                    .foregroundStyle(.tubText)
                
                TextField(
                    "",
                    text: $vm.buyAmountUsdString,
                    prompt: Text("10.00", comment: "placeholder")
                        .foregroundStyle(.tubText.opacity(0.3))
                )
                .keyboardType(.decimalPad)
                .multilineTextAlignment(.leading)
                .textFieldStyle(PlainTextFieldStyle())
                .onChange(of: vm.buyAmountUsdString) { 
                    let text = vm.buyAmountUsdString
                    
                    // Validate decimal places
                    let components = text.components(separatedBy: ".")
                    if components.count > 1 {
                        let decimals = components[1]
                        if decimals.count > 2 {
                            vm.buyAmountUsdString = String(text.dropLast())
                        }
                    }
                    
                    // Validate if it's a decimal
                    if !text.isEmpty && !text.isDecimal() {
                        vm.buyAmountUsdString = String(text.dropLast())
                    }
                    
                    let amount = text.doubleValue
                    vm.buyAmountUsd = amount  // Update the numeric value
                }
                .font(.sfRounded(size: .xl5, weight: .semibold))
                .foregroundStyle(
                    vm.buyAmountUsd == 0 ||
                    (userModel.balanceUsdc ?? 0) < priceModel.usdToUsdc(usd: vm.buyAmountUsd)
                    ? .tubError
                    : .tubText
                )
                .frame(minWidth: 50)
                .fixedSize()
                Spacer()
            }
            .frame(maxWidth: 300)
            .padding(.horizontal)
        }
    }

    var body: some View {
        NavigationStack {
            VStack(alignment: .center) {
                Spacer().frame(height: UIScreen.height(Layout.Spacing.md))
                numberInput
                
                Text("Your Balance \(priceModel.formatPrice(usdc: userModel.balanceUsdc ?? 0))")
                    .font(.sfRounded(size: .lg, weight: .medium))
                    .foregroundStyle(.tubBuyPrimary)
                
                Spacer().frame(height: UIScreen.height(Layout.Spacing.lg))
                RecipientSelectView(vm: vm)
                Spacer()
                
                PrimaryButton(
                    text: "Confirm",
                    textColor: .tubTextInverted,
                    backgroundColor: .tubBuyPrimary,
                    disabled: !vm.validateAddress(vm.recipient) ||
                             vm.buyAmountUsd == 0 ||
                             (userModel.balanceUsdc ?? 0) < priceModel.usdToUsdc(usd: vm.buyAmountUsd),
                    loading: vm.sending,
                    action: handleContinue
                )
            }
            .padding(UIScreen.width(Layout.Spacing.md))
            .navigationTitle("Transfer")
            .navigationBarTitleDisplayMode(.inline)
            .toolbar {
                ToolbarItem(placement: .navigationBarLeading) {
                    Button(action: { dismiss() }) {
                        Image(systemName: "xmark")
                            .foregroundStyle(.tubText)
                            .padding(6)
                    }
                }
            }
            .background(Color(UIColor.systemBackground))
            .onAppear {
                guard let walletAddress = userModel.walletAddress else { return }
                vm.initialize(walletAddress: walletAddress)
            }
            .onChange(of: userModel.walletAddress) {
                guard let walletAddress = userModel.walletAddress else { return }
                vm.initialize(walletAddress: walletAddress)
            }
        }
    }

}

struct RecipientSelectView: View {
    @EnvironmentObject var priceModel: SolPriceModel
    @State var showError: Bool = false
    @ObservedObject var vm: WithdrawModel

    var body: some View {
        VStack(alignment: .leading, spacing: UIScreen.height(Layout.Spacing.xs)) {
            Text("To")
                .font(.sfRounded(size: .lg, weight: .medium))
                .foregroundStyle(.tubBuyPrimary)
            
            VStack(alignment: .leading, spacing: UIScreen.height(Layout.Spacing.tiny)) {
                HStack(spacing: UIScreen.width(Layout.Spacing.xs)) {
                    Image("Solana")
                        .resizable()
                        .frame(width: 32, height: 32, alignment: .center)
                    
                    Text("Solana Wallet")
                        .font(.sfRounded(size: .lg, weight: .medium))
                        .foregroundStyle(.tubText)
                }
                
                HStack {
                    TextField(
                        "",
                        text: $vm.recipient,
                        prompt: Text("Enter Solana address")
                            .foregroundStyle(.tubNeutral)
                    )
                    .autocapitalization(.none)
                    .autocorrectionDisabled()
                    .font(.sfRounded(size: .lg, weight: .regular))
                    
                    Image(systemName: "pencil")
                        .foregroundStyle(.tubNeutral)
                }
                .padding(.vertical, 8)
                
                if showError {
                    Text("Solana Address is invalid")
                        .font(.sfRounded(size: .sm, weight: .regular))
                        .foregroundStyle(.tubError)
                }
            }
        }
        .padding(.horizontal, UIScreen.width(Layout.Spacing.sm))
        .onAppear {
            let isValid = vm.validateAddress(vm.recipient)
            vm.continueDisabled = !isValid
            showError = !vm.recipient.isEmpty && !isValid
        }
        .onChange(of: vm.recipient) {
            let isValid = vm.validateAddress(vm.recipient)
            vm.continueDisabled = !isValid
            showError = !vm.recipient.isEmpty && !isValid
        }
    }
}

#Preview {
    @Previewable @StateObject var priceModel = {
        let model = SolPriceModel.shared
        spoofPriceModelData(model)
        return model
    }()

    @Previewable @StateObject var userModel = UserModel.shared

    VStack {
        WithdrawView()
            .environmentObject(userModel)
            .environmentObject(priceModel)
            .preferredColorScheme(.light)
    }
}<|MERGE_RESOLUTION|>--- conflicted
+++ resolved
@@ -23,26 +23,14 @@
     func validateAddress(_ address: String) -> Bool {
         // Check if address is empty
         guard !address.isEmpty else { return false }
-<<<<<<< HEAD
-        
+
         // Check length (Solana addresses are 32-byte public keys encoded in base58, resulting in 44 characters)
         guard address.count == 44 else { return false }
-        
-=======
-
-        // Check length (Solana addresses are 32-byte public keys encoded in base58, resulting in 44 characters)
-        guard address.count == 44 else { return false }
-
->>>>>>> ccc32313
+
         // Check if address contains only valid base58 characters
         let base58Charset = "123456789ABCDEFGHJKLMNPQRSTUVWXYZabcdefghijkmnopqrstuvwxyz"
         let addressCharSet = CharacterSet(charactersIn: address)
         let validCharSet = CharacterSet(charactersIn: base58Charset)
-<<<<<<< HEAD
-        
-=======
-
->>>>>>> ccc32313
         return addressCharSet.isSubset(of: validCharSet)
     }
     
