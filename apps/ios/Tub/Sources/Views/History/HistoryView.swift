--- conflicted
+++ resolved
@@ -85,12 +85,9 @@
                 do {
                     switch result {
                     case .success(let graphQLResult):
-<<<<<<< HEAD
                         if let tokenTransactions = graphQLResult.data?.transactions {
-=======
-                        if let tokenTransactions = graphQLResult.data?.token_transaction {
                             // Get unique token addresses
-                            let uniqueTokens = Set(tokenTransactions.map { $0.token })
+                            let uniqueTokens = Set(tokenTransactions.map { $0.token_mint })
                             
                             // Fetch all metadata in one call
                             let metadata = try await fetchTokenMetadata(addresses: Array(uniqueTokens))
@@ -98,7 +95,6 @@
                                 self.tokenMetadata = metadata
                             }
                             
->>>>>>> ee1519f2
                             var processedTxs: [TransactionData] = []
 
                             for transaction in tokenTransactions {
@@ -111,7 +107,6 @@
                                     continue
                                 }
 
-<<<<<<< HEAD
                                 // Fetch token metadata if not cached
                                 if tokenMetadata[transaction.token_mint] == nil {
                                     let metadata = try await fetchTokenMetadata(address: transaction.token_mint)
@@ -124,14 +119,7 @@
                                 let metadata = tokenMetadata[mint]
                                 let isBuy = transaction.token_amount >= 0
                                 let priceUsdc = transaction.token_price_usd
-                                let valueUsdc = transaction.token_amount * Int(priceUsdc) / Int(1e9)
-=======
-                                let metadata = self.tokenMetadata[transaction.token]
-                                let isBuy = transaction.amount >= 0
-                                let mint = transaction.token
-                                let priceUsdc = transaction.token_price
-                                let valueUsdc = Int(transaction.amount) * Int(priceUsdc) / Int(1e9)
->>>>>>> ee1519f2
+                                let valueUsdc = Int(transaction.token_amount) * Int(priceUsdc) / Int(1e9)
 
                                 let newTransaction = TransactionData(
                                     name: metadata?.name ?? "",
@@ -140,11 +128,7 @@
                                     date: date,
                                     valueUsd: priceModel.usdcToUsd(usdc: -valueUsdc),
                                     valueUsdc: -valueUsdc,
-<<<<<<< HEAD
-                                    quantityTokens: transaction.token_amount,
-=======
-                                    quantityTokens: Int(transaction.amount),
->>>>>>> ee1519f2
+                                    quantityTokens: Int(transaction.token_amount),
                                     isBuy: isBuy,
                                     mint: mint
                                 )
