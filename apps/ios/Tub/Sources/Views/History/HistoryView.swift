--- conflicted
+++ resolved
@@ -57,22 +57,12 @@
         }
     }
     
-<<<<<<< HEAD
     func fetchUserTxs(_ walletAddress: String) {
         isReady = false
         error = nil
         let query = GetWalletTransactionsQuery(wallet: walletAddress)
         
         Network.shared.apollo.fetch(query: query, cachePolicy: .fetchIgnoringCacheData) { result in
-=======
-    func fetchUserTxs(_ userId: String) {
-        let client = Network.shared.apollo
-        loading = true
-        error = nil
-        let query = GetWalletTransactionsQuery(wallet: userModel.walletAddress)
-        
-        client.fetch(query: query, cachePolicy: .fetchIgnoringCacheData) { result in
->>>>>>> fc04592a
             Task {
                 do {
                     switch result {
@@ -121,31 +111,16 @@
                             
                             await MainActor.run {
                                 self.txs = processedTxs
-<<<<<<< HEAD
                                 self.isReady = true
                             }
                         }
                     case .failure(let error):
                         throw error
-=======
-                                self.loading = false
-                            }
-                        }
-                    case .failure(let error):
-                        await MainActor.run {
-                            self.error = error
-                            self.loading = false
-                        }
->>>>>>> fc04592a
                     }
                 } catch {
                     await MainActor.run {
                         self.error = error
-<<<<<<< HEAD
                         self.isReady = true
-=======
-                        self.loading = false
->>>>>>> fc04592a
                     }
                 }
             }
