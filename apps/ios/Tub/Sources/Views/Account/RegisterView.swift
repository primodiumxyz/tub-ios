--- conflicted
+++ resolved
@@ -41,13 +41,10 @@
             }
             
             Button(action: {
-<<<<<<< HEAD
-                Network.shared.registerNewUser(username: username, airdropAmount: "100000000000") { result in
+
+                Network.shared.registerNewUser(username: username, airdropAmount: String(Int(1.0 * 1e9))) { result in
                         handleRegistration(completion: result)
                     }
-=======
-                Network.shared.registerNewUser(username: username, airdropAmount: String(Int(1.0 * 1e9)), completion: handleRegistration)
->>>>>>> 16aa88ff
             }) {
                 Text("Register")
                     .font(.sfRounded(size: .base, weight: .semibold))
