import SwiftUI
import PrivySDK
import AuthenticationServices

struct RegisterView: View {
    @AppStorage("userId") private var userId = ""
    @State private var username = ""
    @State private var email = ""
    @State var myAuthState : AuthState = AuthState.notReady
    @State private var showPhoneModal = false
    @State private var showEmailModal = false
<<<<<<< HEAD
    @EnvironmentObject private var errorHandler: ErrorHandler
=======
    @State private var isEmailValid = false
    @State private var showEmailError = false
>>>>>>> b2bf235c
    
    func createEmbeddedWallet() {
        Task {
            do {
                // Ensure we're authenticated first
                guard case .authenticated = privy.authState else { return }
                
                // Get the current embedded wallet state
                let walletState = privy.embeddedWallet.embeddedWalletState
                
                // Check if we need to create a wallet
                switch walletState {
                case .notCreated:
                    // Create a new embedded wallet
                    print("Creating new embedded wallet")
                    let _ = try await privy.embeddedWallet.createWallet(allowAdditional: false)
                case .connected(let wallets):
                    print("Wallet already exists: \(wallets)")
                default:
                    print("Wallet state: \(walletState.toString)")
                }
            } catch {
                errorHandler.show(error)
            }
        }
    }
    // Email validation function using regex
    func validateEmail(_ email: String) -> Bool {
        let emailRegex = "^[A-Z0-9a-z._%+-]+@[A-Za-z0-9.-]+\\.[A-Za-z]{2,64}$"
        return NSPredicate(format: "SELF MATCHES %@", emailRegex).evaluate(with: email)
    }
    
    var body: some View {
<<<<<<< HEAD
        
        VStack(spacing: 12) {
            Image("Logo")
                .resizable()
                .scaledToFit()
                .frame(width: 160, height: 160)
                .overlay(
                    RoundedRectangle(cornerRadius: 12)
                        .stroke(.white, lineWidth: 2)
                )
                .clipShape(RoundedRectangle(cornerRadius: 12))
                .padding(.bottom, 16)
            
            Button(action: {
                Task {
                    do {
                        let _ = try await privy.oAuth.login(with: OAuthProvider.google)
                    } catch {
                        errorHandler.show(error)
                    }
                }
            }) {
                GoogleLogoView()
                    .frame(width: 24, height: 24)
                
                Text("Sign In With Google").font(.sfRounded(size: .xl, weight: .semibold))
            }.frame(width: 260).padding().background(.white).cornerRadius(26).foregroundStyle(.black)
            
            SignInWithApple()
                .onTapGesture {
                    // Ideally this is called in a view model, but showcasinlug logic here for brevity
                    Task {
                        do {
                            let authSession = try await privy.oAuth.login(with: OAuthProvider.apple)
                            print(authSession.user)
                        } catch {
                             
                            errorHandler.show(error)
=======
        if myAuthState.toString == "authenticated" {
            Text(myAuthState.toString)
                .foregroundStyle(.white.opacity(0.5))
                .padding(.bottom, 24)
            Button(action: {
                privy.logout()
            }) {
                Text("logout")
            }
            
        } else {
            VStack(spacing: 10) {
                GeometryReader { geometry in
                    ScrollView(showsIndicators: false) {
                        VStack(alignment: .leading, spacing: 12){
                            Spacer()
                                .frame(height: geometry.size.height * 0.25)
                            Image("Logo")
                                .resizable()
                                .scaledToFit()
                                .frame(width: 100, height: 100)
                                .clipShape(RoundedRectangle(cornerRadius: 12))
                                .padding(.horizontal,10)
                            
                            Text("Welcome to tub")
                                .font(.sfRounded(size: .xl2, weight: .semibold))
                                .foregroundColor(AppColors.white)
                                .padding(.horizontal,10)
                            
                            VStack(alignment: .leading, spacing: 10) {
                                TextField("Enter your email", text: $email)
                                    .padding(.horizontal, 20)
                                    .padding(.vertical, 10)
                                    .frame(maxWidth: .infinity, minHeight: 50, alignment: .leading)
                                    .background(AppColors.white)
                                    .cornerRadius(30)
                                    .keyboardType(.emailAddress)
                                    .foregroundColor(.black)
                                    .onChange(of: email) { newValue in
                                        isEmailValid = validateEmail(newValue)
                                        showEmailError = false
                                    }
                                
                                // if email invalid
                                if showEmailError {
                                    Text("Please enter a valid email address.")
                                        .font(.caption)
                                        .foregroundColor(.red)
                                        .padding(.top, -4)
                                        .padding(.horizontal, 20)
                                } else {
                                    // Invisible placeholder to maintain spacing
                                    Text("")
                                        .font(.caption)
                                        .padding(.top, -4)
                                        .padding(.horizontal, 20)
                                }
                            }
                            .frame(height: 80) // Adjust this value to accommodate both states
                            
                            Spacer()
                                .frame(height: 30)
                            
                            Button(action: {
                                if isEmailValid {
                                    showEmailModal = true
                                } else {
                                    showEmailError = true
                                }
                            }) {
                                Text("Continue")
                                    .font(.sfRounded(size: .lg, weight: .semibold))
                                    .foregroundColor(AppColors.white)
                                    .frame(maxWidth: .infinity)
                                    .padding(14)
                            }
                            .background(AppColors.primaryPurple)
                            .cornerRadius(30)
                            .overlay(
                                RoundedRectangle(cornerRadius: 30)
                                    .inset(by: 0.5)
                                    .stroke(AppColors.primaryPurple, lineWidth: 1)
                            )
>>>>>>> b2bf235c
                        }
                        .padding(.horizontal)
                    }
                }
<<<<<<< HEAD
            
            // Email button
            Button(action: { showEmailModal = true }) {
                HStack {
                    Image(systemName: "envelope.fill")
                        .frame(width: 24, height: 24)
                    
                    Text("Continue with Email")
                        .font(.sfRounded(size: .xl, weight: .semibold))
                }
            }
            .frame(width: 260)
            .padding()
            .background(.white)
            .cornerRadius(26)
            .foregroundStyle(.black)
            
            // Phone button
            Button(action: { showPhoneModal = true }) {
                HStack {
                    Image(systemName: "phone.fill")
                        .frame(width: 24, height: 24)
                    
                    Text("Continue with Phone")
                        .font(.sfRounded(size: .xl, weight: .semibold))
                }
            }
            .frame(width: 260)
            .padding()
            .background(.white)
            .cornerRadius(26)
            .foregroundStyle(.black)
            
            // Add dev login button in debug builds only
#if DEBUG
            Button(action: {
                Task {
                    do {
                        // Send OTP to test email
                        let _ = await privy.email.sendCode(to: "test-0932@privy.io")
                        // Login with predefined OTP
                        let _ = try await privy.email.loginWithCode("145288", sentTo: "test-0932@privy.io")
                    } catch {
                        errorHandler.show(error)
=======
                // .frame(maxHeight: .infinity)
                
                VStack(spacing: 15) {
                    // or divider line
                    HStack(alignment: .center, spacing: 12) {
                        Divider()
                            .frame(width: 153, height: 1)
                            .overlay(
                                Rectangle()
                                    .stroke(AppColors.lightGray, lineWidth: 1)
                            )
                        
                        Text("or")
                            .font(.sfRounded(size: .base, weight: .semibold))
                            .foregroundColor(AppColors.white)
                        
                        Divider()
                            .frame(width: 153, height: 1)
                            .overlay(
                                Rectangle()
                                    .stroke(AppColors.lightGray, lineWidth: 1)
                            )
                    }
                    
                    // Apple Login
                    SignInWithApple()
                        .frame(maxWidth: .infinity, maxHeight: 50, alignment: .center)
                        .cornerRadius(30)
                        .padding(.horizontal,10)
                        .overlay(
                            RoundedRectangle(cornerRadius: 30)
                                .inset(by: 0.5)
                                .stroke(.white, lineWidth: 1)
                                .padding(.horizontal,10)
                        )
                        .onTapGesture {
                            // Ideally this is called in a view model, but showcasinlug logic here for brevity
                            Task {
                                do {
                                    let authSession = try await privy.oAuth.login(with: OAuthProvider.apple)
                                    print(authSession.user)
                                } catch {
                                    debugPrint("Error: \(error)")
                                }
                            }
                        }
                    
                    // Google Login
                    Button(action: {
                        Task {
                            do {
                                let _ = try await privy.oAuth.login(with: OAuthProvider.google)
                            } catch {
                                debugPrint("Error: \(error)")
                                // Handle errors
                            }
                        }
                    }) {
                        HStack(alignment: .center, spacing: 8) {
                            GoogleLogoView()
                                .frame(width: 20, height: 20)
                            Text("Sign in with Google").font(.sfRounded(size: .lg, weight: .semibold))
                        }
                        .frame(maxWidth: .infinity, alignment: .center)
                        .padding(10)
                        .padding(.vertical, 5.0)
                    }
                    .background(AppColors.black)
                    .foregroundStyle(AppColors.white)
                    .cornerRadius(30)
                    .padding(.horizontal,10)
                    .overlay(
                        RoundedRectangle(cornerRadius: 30)
                            .inset(by: 0.5)
                            .stroke(.white, lineWidth: 1)
                            .padding(.horizontal,10)
                    )
                    
                // Phone button
                Button(action: { showPhoneModal = true }) {
                    HStack(alignment: .center) {
                        Image(systemName: "phone.fill")
                            .frame(width: 24, height: 24)
                        
                        Text("Continue with Phone")
                            .font(.sfRounded(size: .lg, weight: .semibold))
                    }
                }
                .frame(maxWidth: .infinity)
                .padding(.vertical, 10.0)
                .foregroundStyle(AppColors.white)
                    
            // Add dev login button in debug builds only
                #if DEBUG
                Button(action: {
                    Task {
                        do {
                            // Send OTP to test email
                            let _ = await privy.email.sendCode(to: "test-0932@privy.io")
                            // Login with predefined OTP
                            let _ = try await privy.email.loginWithCode("145288", sentTo: "test-0932@privy.io")
                        } catch {
                            debugPrint("Dev login error: \(error)")
                        }
                    }
                }) {
                    HStack() {
                        Image(systemName: "ladybug.fill")
                            .frame(width: 24, height: 24)
                        
                        Text("Dev Login")
                            .font(.sfRounded(size: .base, weight: .semibold))
>>>>>>> b2bf235c
                    }
                    .foregroundColor(AppColors.lightGray)
                }
<<<<<<< HEAD
            }) {
                HStack {
                    Image(systemName: "ladybug.fill")
                        .frame(width: 24, height: 24)
                    
                    Text("Dev Login")
                        .font(.sfRounded(size: .xl, weight: .semibold))
                }
            }
            .frame(width: 260)
            .padding()
            .background(.red.opacity(0.8))
            .cornerRadius(26)
            .foregroundStyle(.white)
#endif
        }.sheet(isPresented: $showPhoneModal) {
            SignInWithPhoneView()
                .presentationDetents([.height(400)])
        }
        .sheet(isPresented: $showEmailModal) {
            SignInWithEmailView()
                .presentationDetents([.height(400)])
        }
        .frame(maxWidth: .infinity, maxHeight: .infinity)
        .background(AppColors.darkBlueGradient)
=======
                .frame(maxWidth: .infinity)
                .padding(.vertical, 5)
                #endif
                    
                }.sheet(isPresented: $showPhoneModal) {
                    SignInWithPhoneView()
                        .presentationDetents([.height(500)])
                }
                .sheet(isPresented: $showEmailModal) {
                    SignInWithEmailView(email: $email)
                        .presentationDetents([.height(400)])
                }
                .onAppear {
                    privy.setAuthStateChangeCallback { state in
                        self.myAuthState = state
                    }
                }
            }
            .ignoresSafeArea(.keyboard)
            .padding(.top, 20)
            .frame(maxWidth: .infinity, maxHeight: .infinity)
            .background(AppColors.darkBlueGradient)
        }
>>>>>>> b2bf235c
    }
}

#Preview {
    return RegisterView()
}<|MERGE_RESOLUTION|>--- conflicted
+++ resolved
@@ -9,12 +9,9 @@
     @State var myAuthState : AuthState = AuthState.notReady
     @State private var showPhoneModal = false
     @State private var showEmailModal = false
-<<<<<<< HEAD
     @EnvironmentObject private var errorHandler: ErrorHandler
-=======
     @State private var isEmailValid = false
     @State private var showEmailError = false
->>>>>>> b2bf235c
     
     func createEmbeddedWallet() {
         Task {
@@ -48,46 +45,6 @@
     }
     
     var body: some View {
-<<<<<<< HEAD
-        
-        VStack(spacing: 12) {
-            Image("Logo")
-                .resizable()
-                .scaledToFit()
-                .frame(width: 160, height: 160)
-                .overlay(
-                    RoundedRectangle(cornerRadius: 12)
-                        .stroke(.white, lineWidth: 2)
-                )
-                .clipShape(RoundedRectangle(cornerRadius: 12))
-                .padding(.bottom, 16)
-            
-            Button(action: {
-                Task {
-                    do {
-                        let _ = try await privy.oAuth.login(with: OAuthProvider.google)
-                    } catch {
-                        errorHandler.show(error)
-                    }
-                }
-            }) {
-                GoogleLogoView()
-                    .frame(width: 24, height: 24)
-                
-                Text("Sign In With Google").font(.sfRounded(size: .xl, weight: .semibold))
-            }.frame(width: 260).padding().background(.white).cornerRadius(26).foregroundStyle(.black)
-            
-            SignInWithApple()
-                .onTapGesture {
-                    // Ideally this is called in a view model, but showcasinlug logic here for brevity
-                    Task {
-                        do {
-                            let authSession = try await privy.oAuth.login(with: OAuthProvider.apple)
-                            print(authSession.user)
-                        } catch {
-                             
-                            errorHandler.show(error)
-=======
         if myAuthState.toString == "authenticated" {
             Text(myAuthState.toString)
                 .foregroundStyle(.white.opacity(0.5))
@@ -171,57 +128,10 @@
                                     .inset(by: 0.5)
                                     .stroke(AppColors.primaryPurple, lineWidth: 1)
                             )
->>>>>>> b2bf235c
                         }
                         .padding(.horizontal)
                     }
                 }
-<<<<<<< HEAD
-            
-            // Email button
-            Button(action: { showEmailModal = true }) {
-                HStack {
-                    Image(systemName: "envelope.fill")
-                        .frame(width: 24, height: 24)
-                    
-                    Text("Continue with Email")
-                        .font(.sfRounded(size: .xl, weight: .semibold))
-                }
-            }
-            .frame(width: 260)
-            .padding()
-            .background(.white)
-            .cornerRadius(26)
-            .foregroundStyle(.black)
-            
-            // Phone button
-            Button(action: { showPhoneModal = true }) {
-                HStack {
-                    Image(systemName: "phone.fill")
-                        .frame(width: 24, height: 24)
-                    
-                    Text("Continue with Phone")
-                        .font(.sfRounded(size: .xl, weight: .semibold))
-                }
-            }
-            .frame(width: 260)
-            .padding()
-            .background(.white)
-            .cornerRadius(26)
-            .foregroundStyle(.black)
-            
-            // Add dev login button in debug builds only
-#if DEBUG
-            Button(action: {
-                Task {
-                    do {
-                        // Send OTP to test email
-                        let _ = await privy.email.sendCode(to: "test-0932@privy.io")
-                        // Login with predefined OTP
-                        let _ = try await privy.email.loginWithCode("145288", sentTo: "test-0932@privy.io")
-                    } catch {
-                        errorHandler.show(error)
-=======
                 // .frame(maxHeight: .infinity)
                 
                 VStack(spacing: 15) {
@@ -264,7 +174,7 @@
                                     let authSession = try await privy.oAuth.login(with: OAuthProvider.apple)
                                     print(authSession.user)
                                 } catch {
-                                    debugPrint("Error: \(error)")
+                                    errorHandler.show(error)
                                 }
                             }
                         }
@@ -275,8 +185,7 @@
                             do {
                                 let _ = try await privy.oAuth.login(with: OAuthProvider.google)
                             } catch {
-                                debugPrint("Error: \(error)")
-                                // Handle errors
+                                errorHandler.show(error)
                             }
                         }
                     }) {
@@ -324,7 +233,7 @@
                             // Login with predefined OTP
                             let _ = try await privy.email.loginWithCode("145288", sentTo: "test-0932@privy.io")
                         } catch {
-                            debugPrint("Dev login error: \(error)")
+                            errorHandler.show(error)
                         }
                     }
                 }) {
@@ -334,37 +243,9 @@
                         
                         Text("Dev Login")
                             .font(.sfRounded(size: .base, weight: .semibold))
->>>>>>> b2bf235c
                     }
                     .foregroundColor(AppColors.lightGray)
                 }
-<<<<<<< HEAD
-            }) {
-                HStack {
-                    Image(systemName: "ladybug.fill")
-                        .frame(width: 24, height: 24)
-                    
-                    Text("Dev Login")
-                        .font(.sfRounded(size: .xl, weight: .semibold))
-                }
-            }
-            .frame(width: 260)
-            .padding()
-            .background(.red.opacity(0.8))
-            .cornerRadius(26)
-            .foregroundStyle(.white)
-#endif
-        }.sheet(isPresented: $showPhoneModal) {
-            SignInWithPhoneView()
-                .presentationDetents([.height(400)])
-        }
-        .sheet(isPresented: $showEmailModal) {
-            SignInWithEmailView()
-                .presentationDetents([.height(400)])
-        }
-        .frame(maxWidth: .infinity, maxHeight: .infinity)
-        .background(AppColors.darkBlueGradient)
-=======
                 .frame(maxWidth: .infinity)
                 .padding(.vertical, 5)
                 #endif
@@ -388,7 +269,6 @@
             .frame(maxWidth: .infinity, maxHeight: .infinity)
             .background(AppColors.darkBlueGradient)
         }
->>>>>>> b2bf235c
     }
 }
 
