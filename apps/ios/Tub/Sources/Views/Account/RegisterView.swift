import SwiftUI
import PrivySDK
import AuthenticationServices

struct RegisterView: View {
    @AppStorage("userId") private var userId = ""
    @State private var username = ""
    @State private var email = ""
    @State private var showPhoneModal = false
    @State private var showEmailModal = false
    @EnvironmentObject private var errorHandler: ErrorHandler
    @State private var isEmailValid = false
    @State private var showEmailError = false
    
    func createEmbeddedWallet() {
        Task {
            do {
                // Ensure we're authenticated first
                guard case .authenticated = privy.authState else { return }
                
                // Get the current embedded wallet state
                let walletState = privy.embeddedWallet.embeddedWalletState
                
                // Check if we need to create a wallet
                switch walletState {
                case .notCreated:
                    // Create a new embedded wallet
                    print("Creating new embedded wallet")
                    let _ = try await privy.embeddedWallet.createWallet(allowAdditional: false)
                case .connected(let wallets):
                    print("Wallet already exists: \(wallets)")
                default:
                    print("Wallet state: \(walletState.toString)")
                }
            } catch {
                errorHandler.show(error)
            }
        }
    }
    // Email validation function using regex
    func validateEmail(_ email: String) -> Bool {
        let emailRegex = "^[A-Z0-9a-z._%+-]+@[A-Za-z0-9.-]+\\.[A-Za-z]{2,64}$"
        return NSPredicate(format: "SELF MATCHES %@", emailRegex).evaluate(with: email)
    }
    
    var body: some View {
        VStack(spacing: 10) {
            GeometryReader { geometry in
                ScrollView(showsIndicators: false) {
                    VStack(alignment: .leading, spacing: 12){
                        Spacer()
                            .frame(height: geometry.size.height * 0.25)
                        Image("Logo")
                            .resizable()
                            .scaledToFit()
                            .frame(width: 100, height: 100)
                            .clipShape(RoundedRectangle(cornerRadius: 12))
                            .padding(.horizontal,10)
                        
                        Text("Welcome to tub")
                            .font(.sfRounded(size: .xl2, weight: .semibold))
                            .foregroundColor(AppColors.white)
                            .padding(.horizontal,10)
                        
                        VStack(alignment: .leading, spacing: 10) {
                            TextField("Enter your email", text: $email)
                                .padding(.horizontal, 20)
                                .padding(.vertical, 10)
                                .frame(maxWidth: .infinity, minHeight: 50, alignment: .leading)
                                .background(AppColors.white)
                                .cornerRadius(30)
                                .keyboardType(.emailAddress)
                                .foregroundColor(.black)
                                .onChange(of: email) { newValue in
                                    isEmailValid = validateEmail(newValue)
                                    showEmailError = false
                                }
                            
                            // if email invalid
                            if showEmailError {
                                Text("Please enter a valid email address.")
                                    .font(.caption)
                                    .foregroundColor(.red)
                                    .padding(.top, -4)
                                    .padding(.horizontal, 20)
                            } else {
                                // Invisible placeholder to maintain spacing
                                Text("")
                                    .font(.caption)
                                    .padding(.top, -4)
                                    .padding(.horizontal, 20)
                            }
                        }
                        .frame(height: 80) // Adjust this value to accommodate both states
                        
                        Spacer()
                            .frame(height: 30)
                        
                        Button(action: {
                            if isEmailValid {
                                showEmailModal = true
                            } else {
                                showEmailError = true
                            }
                        }) {
                            Text("Continue")
                                .font(.sfRounded(size: .lg, weight: .semibold))
                                .foregroundColor(AppColors.white)
                                .frame(maxWidth: .infinity)
                                .padding(14)
                        }
                        .background(AppColors.primaryPurple)
                        .cornerRadius(30)
                        .overlay(
                            RoundedRectangle(cornerRadius: 30)
                                .inset(by: 0.5)
                                .stroke(AppColors.primaryPurple, lineWidth: 1)
                        )
                    }
                    .padding(.horizontal)
                }
            }
            // .frame(maxHeight: .infinity)
            
            VStack(spacing: 15) {
                // or divider line
                HStack(alignment: .center, spacing: 12) {
                    Divider()
                        .frame(width: 153, height: 1)
                        .overlay(
                            Rectangle()
                                .stroke(AppColors.lightGray, lineWidth: 1)
                        )
                    
                    Text("or")
                        .font(.sfRounded(size: .base, weight: .semibold))
                        .foregroundColor(AppColors.white)
                    
                    Divider()
                        .frame(width: 153, height: 1)
                        .overlay(
                            Rectangle()
                                .stroke(AppColors.lightGray, lineWidth: 1)
                        )
                }
                
                // Apple Login
                SignInWithApple()
                    .frame(maxWidth: .infinity, maxHeight: 50, alignment: .center)
                    .cornerRadius(30)
                    .padding(.horizontal,10)
                    .overlay(
                        RoundedRectangle(cornerRadius: 30)
                            .inset(by: 0.5)
                            .stroke(.white, lineWidth: 1)
                            .padding(.horizontal,10)
                    )
                    .onTapGesture {
                        // Ideally this is called in a view model, but showcasinlug logic here for brevity
                        Task {
                            do {
                                let authSession = try await privy.oAuth.login(with: OAuthProvider.apple)
                                print(authSession.user)
                            } catch {
                                errorHandler.show(error)
                            }
                        }
                    }
                
                // Google Login
                Button(action: {
                    Task {
                        do {
                            let _ = try await privy.oAuth.login(with: OAuthProvider.google)
                        } catch {
                            errorHandler.show(error)
                        }
                    }
                }) {
                    HStack(alignment: .center, spacing: 8) {
                        GoogleLogoView()
                            .frame(width: 20, height: 20)
                        Text("Sign in with Google").font(.sfRounded(size: .lg, weight: .semibold))
                    }
                    .frame(maxWidth: .infinity, alignment: .center)
                    .padding(10)
                    .padding(.vertical, 5.0)
                }
                .background(AppColors.black)
                .foregroundStyle(AppColors.white)
                .cornerRadius(30)
                .padding(.horizontal,10)
                .overlay(
                    RoundedRectangle(cornerRadius: 30)
                        .inset(by: 0.5)
                        .stroke(.white, lineWidth: 1)
                        .padding(.horizontal,10)
                )
                
                // Phone button
                Button(action: { showPhoneModal = true }) {
                    HStack(alignment: .center) {
                        Image(systemName: "phone.fill")
                            .frame(width: 24, height: 24)
                        
                        Text("Continue with Phone")
                            .font(.sfRounded(size: .lg, weight: .semibold))
                    }
                }
                .frame(maxWidth: .infinity)
                .padding(.vertical, 10.0)
                .foregroundStyle(AppColors.white)
                
            }.sheet(isPresented: $showPhoneModal) {
                SignInWithPhoneView()
                    .presentationDetents([.height(500)])
            }
            .sheet(isPresented: $showEmailModal) {
                SignInWithEmailView(email: $email)
                    .presentationDetents([.height(400)])
            }
<<<<<<< HEAD
=======
            .ignoresSafeArea(.keyboard)
            .padding(.top, 20)
            .frame(maxWidth: .infinity, maxHeight: .infinity)
            .background(AppColors.darkBlueGradient)
            .dismissKeyboardOnTap()
>>>>>>> 62d80380
        }
        .ignoresSafeArea(.keyboard)
        .padding(.top, 20)
        .frame(maxWidth: .infinity, maxHeight: .infinity)
        .background(AppColors.darkBlueGradient)
    }
}

#Preview {
    return RegisterView()
}<|MERGE_RESOLUTION|>--- conflicted
+++ resolved
@@ -219,14 +219,11 @@
                 SignInWithEmailView(email: $email)
                     .presentationDetents([.height(400)])
             }
-<<<<<<< HEAD
-=======
             .ignoresSafeArea(.keyboard)
             .padding(.top, 20)
             .frame(maxWidth: .infinity, maxHeight: .infinity)
             .background(AppColors.darkBlueGradient)
             .dismissKeyboardOnTap()
->>>>>>> 62d80380
         }
         .ignoresSafeArea(.keyboard)
         .padding(.top, 20)
