//
//  LoginWithEmailView.swift
//  Tub
//
//  Created by Henry on 10/31/24.
//

import SwiftUI
import PrivySDK

struct SignInWithEmailView: View {
<<<<<<< HEAD
    @EnvironmentObject private var errorHandler: ErrorHandler
    @State private var email = ""
=======
    @Binding var email: String // Email passed from RegisterView
>>>>>>> b2bf235c
    @State private var showOTPInput = false
    @State private var otpFlowState: OtpFlowState = .initial
    @FocusState private var pinFocusState: FocusPin?
    @State private var pinOne = ""
    @State private var pinTwo = ""
    @State private var pinThree = ""
    @State private var pinFour = ""
    @State private var pinFive = ""
    @State private var pinSix = ""
    
    private var otpCode: String {
        pinOne + pinTwo + pinThree + pinFour + pinFive + pinSix
    }
    
    private func handleEmailLogin() {
        Task {
            let otpSent = await privy.email.sendCode(to: email)
            if otpSent {
                showOTPInput = true
            }
        }
    }
    
    private func verifyOTP() {
        Task {
            do {
                let _ = try await privy.email.loginWithCode(otpCode, sentTo: email)
            } catch {
                errorHandler.show(error)
            }
        }
    }
    
    var body: some View {
        VStack(spacing: 12) {
            Text("Enter verification code")
                .font(.sfRounded(size: .lg, weight: .medium))
                .foregroundColor(AppColors.white)
            
            HStack(spacing: 15) {
                TextField("", text: $pinOne)
                    .modifier(OtpModifer(pin: $pinOne))
                    .onChange(of: pinOne) { newVal in
                        if newVal.count == 1 {
                            pinFocusState = .pinTwo
                        }
                    }
                    .focused($pinFocusState, equals: .pinOne)
                
                TextField("", text: $pinTwo)
                    .modifier(OtpModifer(pin: $pinTwo))
                    .onChange(of: pinTwo) { newVal in
                        if newVal.count == 0 {
                            pinFocusState = .pinOne
                        } else if newVal.count == 1 {
                            pinFocusState = .pinThree
                        }
                    }
                    .focused($pinFocusState, equals: .pinTwo)
                
                TextField("", text: $pinThree)
                    .modifier(OtpModifer(pin: $pinThree))
                    .onChange(of: pinThree) { newVal in
                        if newVal.count == 0 {
                            pinFocusState = .pinTwo
                        } else if newVal.count == 1 {
                            pinFocusState = .pinFour
                        }
                    }
                    .focused($pinFocusState, equals: .pinThree)
                
                TextField("", text: $pinFour)
                    .modifier(OtpModifer(pin: $pinFour))
                    .onChange(of: pinFour) { newVal in
                        if newVal.count == 0 {
                            pinFocusState = .pinThree
                        } else if newVal.count == 1 {
                            pinFocusState = .pinFive
                        }
                    }
                    .focused($pinFocusState, equals: .pinFour)
                
                TextField("", text: $pinFive)
                    .modifier(OtpModifer(pin: $pinFive))
                    .onChange(of: pinFive) { newVal in
                        if newVal.count == 0 {
                            pinFocusState = .pinFour
                        } else if newVal.count == 1 {
                            pinFocusState = .pinSix
                        }
                    }
                    .focused($pinFocusState, equals: .pinFive)
                    
                TextField("", text: $pinSix)
                    .modifier(OtpModifer(pin: $pinSix))
                    .onChange(of: pinSix) { newVal in
                        if newVal.count == 0 {
                            pinFocusState = .pinFive
                        } else if newVal.count == 1 {
                            verifyOTP()
                        }
                    }
                    .focused($pinFocusState, equals: .pinSix)
            }
            .foregroundColor(.black)
            .padding(.vertical)
            .padding(.horizontal)
            
            Button(action: verifyOTP) {
                Text("Verify Code")
                    .font(.sfRounded(size: .base, weight: .semibold))
                    .foregroundColor(AppColors.white)
                    .frame(maxWidth: .infinity)
                    .padding(14)
                    .background(AppColors.primaryPurple)
                    .cornerRadius(26)
            }.padding(.horizontal)
        }
        .frame(maxHeight: .infinity)
        .background(.black)
        .onAppear {
            privy.email.setOtpFlowStateChangeCallback { state in
                otpFlowState = state
            }
            handleEmailLogin() // Automatically send OTP on appearance
        }
    }
}<|MERGE_RESOLUTION|>--- conflicted
+++ resolved
@@ -9,12 +9,8 @@
 import PrivySDK
 
 struct SignInWithEmailView: View {
-<<<<<<< HEAD
     @EnvironmentObject private var errorHandler: ErrorHandler
-    @State private var email = ""
-=======
     @Binding var email: String // Email passed from RegisterView
->>>>>>> b2bf235c
     @State private var showOTPInput = false
     @State private var otpFlowState: OtpFlowState = .initial
     @FocusState private var pinFocusState: FocusPin?
