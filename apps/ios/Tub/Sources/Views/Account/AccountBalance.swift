--- conflicted
+++ resolved
@@ -45,16 +45,6 @@
                     }
                     .padding(.horizontal,10)
                     .frame(maxWidth: .infinity, alignment: .topLeading)
-<<<<<<< HEAD
-                    
-                    Divider()
-                        .frame(width: 300, height: 1)
-                        .overlay(
-                            Rectangle()
-                                .stroke(AppColors.lightGray.opacity(0.3), lineWidth: 0.5)
-                        )
-=======
->>>>>>> 9ed097e4
                 }
             }
             
@@ -91,12 +81,7 @@
                                     isExpanded.toggle()
                             }
                         }
-<<<<<<< HEAD
                         
-=======
-                        Spacer()
-                      
->>>>>>> 9ed097e4
                     }
                     .frame(maxWidth: .infinity, alignment: .topLeading)
                     
