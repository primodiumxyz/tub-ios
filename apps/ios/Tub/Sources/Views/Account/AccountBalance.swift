--- conflicted
+++ resolved
@@ -28,144 +28,62 @@
     }
 
     var body: some View {
-<<<<<<< HEAD
-        VStack(alignment: .center) {
-            // Collapsed view
-
-            if !isExpanded {
-                VStack {
-                    if userModel.userId == nil {
-                        EmptyView()
-                    }
-                    else {
-                        HStack {
-                            Text("Account Balance")
-                                .font(.sfRounded(size: .base, weight: .semibold))
-                                .foregroundStyle(.primary)
-
-                            Spacer()
-                            if let balance = balances.solBalanceUsd {
-                                let balanceUsd = priceModel.formatPrice(
-                                    usd: balance + balances.tokenBalanceUsd,
-                                    maxDecimals: 2,
-                                    minDecimals: 2
-                                )
-                                Text(balanceUsd)
-                                    .font(.sfRounded(size: .lg))
-                                    .fontWeight(.bold)
-                                    .foregroundStyle(Color.green)
-                                    .padding(.trailing)
-                                    .frame(height: 20)
-
-                            }
-                            else {
-                                LoadingBox(width: 80, height: 20)
-                            }
-                        }
-                    }
-                }
-=======
         VStack(spacing: 4) {
             if userModel.userId == nil {
                 EmptyView()
->>>>>>> 785a9763
             }
             else {
-<<<<<<< HEAD
-                VStack {
-                    HStack {
-                        VStack(alignment: .leading, spacing: 5) {
-                            Text("Account Balance")
-                                .font(.sfRounded(size: .sm, weight: .semibold))
-                                .foregroundStyle(.primary)
-
-                            HStack {
-                                if let balance = balances.solBalanceUsd {
-                                    let formattedBalance = priceModel.formatPrice(
-                                        usd: balance,
-                                        maxDecimals: 2,
-                                        minDecimals: 2
-                                    )
-                                    Text(formattedBalance)
-                                        .font(.sfRounded(size: .xl2))
-                                        .fontWeight(.bold)
-                                        .foregroundStyle(.primary)
-
-                                }
-
-=======
                 HStack(alignment: .bottom) {
                     Text("Your Balance")
                         .font(.sfRounded(size: .lg, weight: .semibold))
-                        .foregroundColor(Color.white)
+                        .foregroundStyle(.primary)
 
                     Spacer()
-                    VStack(alignment: .trailing, spacing: 0) {
+                    HStack(alignment: .center, spacing: 10) {
                         if let balance = balances.solBalanceUsd {
+                        
                             if balances.deltaUsd != 0 {
->>>>>>> 785a9763
                                 let formattedChange = priceModel.formatPrice(
                                     usd: balances.deltaUsd,
                                     showSign: true,
                                     maxDecimals: 2
                                 )
+                                
                                 Text(formattedChange)
-<<<<<<< HEAD
-                                    .font(.sfRounded(size: .lg))
-                                    .multilineTextAlignment(.trailing)
+                                    .font(.sfRounded(size: .xs, weight: .light))
                                     .fontWeight(.bold)
                                     .foregroundStyle(balances.deltaUsd >= 0 ? Color.green : Color.red)
-                            }
-                            .font(.sfRounded(size: .sm, weight: .semibold))
-                            .foregroundStyle(balances.deltaUsd >= -10 ? Color.green : Color.red)
-                        }
-                        .padding(.horizontal, 5)
-                        .onTapGesture {
-                            withAnimation {
-                                isExpanded.toggle()
-=======
-                                    .font(.sfRounded(size: .xs, weight: .light))
-                                    .fontWeight(.bold)
-                                    .foregroundColor(balances.deltaUsd >= 0 ? Color.green : Color.red)
                                     .opacity(0.7)
                                     .frame(height: 10)
                                     .padding(0)
                             }
                             else {
                                 Spacer().frame(height: 10)
->>>>>>> 785a9763
                             }
-
+                            
                             let formattedBalance = priceModel.formatPrice(
                                 usd: balance,
                                 maxDecimals: 2,
                                 minDecimals: 2
                             )
+                            
                             Text(formattedBalance)
                                 .font(.sfRounded(size: .lg))
                                 .fontWeight(.bold)
-                                .foregroundColor(Color.white)
+                                .foregroundStyle(.primary)
 
                         }
                     }
-                }.padding(.horizontal, 16)
+                }
+                .padding(.horizontal, 24)
+                .padding(.bottom, 4)
             }
             Divider()
                 .frame(width: 340.0, height: 1.0)
-                .background(Color(hue: 1.0, saturation: 0.0, brightness: 0.2))
+                .background(.secondary)
                 .padding(0)
         }
-<<<<<<< HEAD
-        .padding(10)
+
         .background(Color(UIColor.systemBackground))
-        .onTapGesture {
-            withAnimation {
-                isExpanded.toggle()
-            }
-        }
-=======
-
-        .background(Color.black)
->>>>>>> 785a9763
     }
 }