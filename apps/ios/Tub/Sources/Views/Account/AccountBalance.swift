//
//  AccountBalance.swift
//  Tub
//
//  Created by Henry on 10/23/24.
//

import SwiftUI

struct AccountBalanceView: View {
    @EnvironmentObject var priceModel: SolPriceModel
    @ObservedObject var userModel: UserModel
    @ObservedObject var currentTokenModel: TokenModel
    
    @State private var isExpanded: Bool = false
    
<<<<<<< HEAD
=======
    var accountBalance: (Int, Int, Int) {
        let tokenValue = currentTokenModel.balanceLamps * (currentTokenModel.prices.last?.price ?? 0) / Int(1e9)
        let balance = tokenValue + userModel.balanceLamps
        
        let adjustedChange = userModel.balanceChangeLamps + tokenValue
        
        return (tokenValue, balance, adjustedChange)
    }
    
>>>>>>> 841df467
    var body: some View {
        VStack(alignment: .center) {
            
            // Collapsed view
            if !isExpanded {
                VStack {
                    HStack {
                        Text("Account Balance")
                            .font(.sfRounded(size: .base, weight: .semibold))
                            .foregroundColor(AppColors.white)
                        
                        Spacer()
                        
                        let tokenValue = 0
                        Text("\(priceModel.formatPrice(lamports: userModel.balanceLamps + tokenValue, maxDecimals: 2, minDecimals: 2))")
                            .font(.sfRounded(size: .lg))
                            .fontWeight(.bold)
                            .foregroundColor(AppColors.green)
                            .padding(.trailing)
                    }
                    .padding(.horizontal,10)
                    .frame(maxWidth: .infinity, alignment: .topLeading)
                }
            }
            
            // Expanded view
            else {
                VStack {
                    HStack {
                        VStack(alignment: .leading, spacing: 5) {
                            Text("Account Balance")
                                .font(.sfRounded(size: .sm, weight: .semibold))
                                .foregroundColor(AppColors.white)
                            
                            HStack {
                                Text("\(priceModel.formatPrice(lamports: accountBalance.1, maxDecimals: 2, minDecimals: 2))")
                                    .font(.sfRounded(size: .xl2))
                                    .fontWeight(.bold)
                                    .foregroundColor(AppColors.white)
                                
                                    
                                    Text("\(priceModel.formatPrice(lamports: accountBalance.2, showSign: true, maxDecimals: 2))")
                                    
                                    
                                    // Format time elapsed
                                    Text("\(formatDuration(userModel.timeElapsed))")
                                        .foregroundColor(.gray)
                                        .font(.sfRounded(size: .sm, weight: .regular))
                            }
                            .font(.sfRounded(size: .sm, weight: .semibold))
                            .foregroundColor(accountBalance.2 >= -10 ? AppColors.green : AppColors.red)
                        }
                        .padding(.horizontal,5)
                        .onTapGesture {
                            withAnimation {
                                    isExpanded.toggle()
                            }
                        }
                        
                    }
                    .frame(maxWidth: .infinity, alignment: .topLeading)
                    
                 
                }
            }
        }
        .padding(.horizontal, 10)
        .onTapGesture {
            withAnimation {
                    isExpanded.toggle()
            }
        }
    }
    
    
}
<|MERGE_RESOLUTION|>--- conflicted
+++ resolved
@@ -14,8 +14,6 @@
     
     @State private var isExpanded: Bool = false
     
-<<<<<<< HEAD
-=======
     var accountBalance: (Int, Int, Int) {
         let tokenValue = currentTokenModel.balanceLamps * (currentTokenModel.prices.last?.price ?? 0) / Int(1e9)
         let balance = tokenValue + userModel.balanceLamps
@@ -25,7 +23,6 @@
         return (tokenValue, balance, adjustedChange)
     }
     
->>>>>>> 841df467
     var body: some View {
         VStack(alignment: .center) {
             
