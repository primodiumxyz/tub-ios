//
//  AccountBalance.swift
//  Tub
//
//  Created by Henry on 10/23/24.
//

import SwiftUI

struct AccountBalanceView: View {
    @EnvironmentObject var priceModel: SolPriceModel
    @ObservedObject var userModel: UserModel
    @ObservedObject var currentTokenModel: TokenModel
<<<<<<< HEAD
    @StateObject private var activityManager = LiveActivityManager.shared

    var balances: (usdcBalanceUsd: Double?, tokenBalanceUsd: Double, deltaUsd: Double) {
        let usdcBalanceUsd =
            userModel.balanceUsdc == nil
            ? nil : priceModel.usdcToUsd(usdc: userModel.balanceUsdc!)
        let tokenBalanceUsd =
            userModel.balanceToken == nil
            ? 0
            : Double(userModel.balanceToken!) * (currentTokenModel.prices.last?.priceUsd ?? 0) / 1e9

        let deltaUsd =
            (tokenBalanceUsd) + priceModel.usdcToUsd(usdc: userModel.balanceChangeUsdc)

        return (usdcBalanceUsd, tokenBalanceUsd, deltaUsd)
=======
    
    var deltaUsd : Double {
        guard let initialBalance  = userModel.initialPortfolioBalance, let currentBalanceUsd = userModel.portfolioBalanceUsd else { return 0 }
        return currentBalanceUsd - initialBalance
>>>>>>> 04fb163a
    }
    
    var body: some View {
        VStack(spacing: 4) {
			Group {
				if userModel.userId != nil {
					HStack(alignment: .bottom) {
						Text("Your Balance")
							.font(.sfRounded(size: .lg, weight: .semibold))
						
						Spacer()
						HStack(alignment: .center, spacing: 10) {
                            if let balanceUsd = userModel.portfolioBalanceUsd {
								
								if deltaUsd != 0 {
									let formattedChange = priceModel.formatPrice(
										usd: deltaUsd,
										showSign: true,
										maxDecimals: 2
									)
									
									Text(formattedChange)
										.font(.sfRounded(size: .xs, weight: .light))
										.fontWeight(.bold)
										.foregroundStyle(deltaUsd >= 0 ? .tubSuccess : .tubError)
										.opacity(0.7)
										.frame(height: 10)
										.padding(0)
								}
								else {
									Spacer().frame(height: 10)
								}
								
								let formattedBalance = priceModel.formatPrice(
									usd: balanceUsd,
									maxDecimals: 2,
									minDecimals: 2
								)
								
								Text(formattedBalance)
									.font(.sfRounded(size: .lg))
									.fontWeight(.bold)
								
								// Start/Stop live activity
								Button(action: {
									if activityManager.isActivityActive {
										activityManager.stopActivity()
									} else {
										activityManager.startActivity(
											name: "Account Balance",
											symbol: "USD",
											initialValue: usdcBalanceUsd + balances.tokenBalanceUsd
										)
									}
								}) {
									Image(systemName: activityManager.isActivityActive ? "stop.circle.fill" : "play.circle.fill")
										.foregroundStyle(.tubAccent)
								}
							}
						}
					}
				} else {
					Text("Temp: Login to Start Trading")
						.font(.sfRounded(size: .lg, weight: .semibold))
						.multilineTextAlignment(.center)
				}
			}
			.padding(.bottom, 4)
			Divider()
				.frame(maxWidth: .infinity, maxHeight: 0.5)
				.background(.tubNeutral.opacity(0.5))
        }
        .padding(.horizontal, 16)
        .background(Color(UIColor.systemBackground))
    }
}<|MERGE_RESOLUTION|>--- conflicted
+++ resolved
@@ -11,28 +11,11 @@
     @EnvironmentObject var priceModel: SolPriceModel
     @ObservedObject var userModel: UserModel
     @ObservedObject var currentTokenModel: TokenModel
-<<<<<<< HEAD
-    @StateObject private var activityManager = LiveActivityManager.shared
+	@StateObject private var activityManager = LiveActivityManager.shared
 
-    var balances: (usdcBalanceUsd: Double?, tokenBalanceUsd: Double, deltaUsd: Double) {
-        let usdcBalanceUsd =
-            userModel.balanceUsdc == nil
-            ? nil : priceModel.usdcToUsd(usdc: userModel.balanceUsdc!)
-        let tokenBalanceUsd =
-            userModel.balanceToken == nil
-            ? 0
-            : Double(userModel.balanceToken!) * (currentTokenModel.prices.last?.priceUsd ?? 0) / 1e9
-
-        let deltaUsd =
-            (tokenBalanceUsd) + priceModel.usdcToUsd(usdc: userModel.balanceChangeUsdc)
-
-        return (usdcBalanceUsd, tokenBalanceUsd, deltaUsd)
-=======
-    
     var deltaUsd : Double {
         guard let initialBalance  = userModel.initialPortfolioBalance, let currentBalanceUsd = userModel.portfolioBalanceUsd else { return 0 }
         return currentBalanceUsd - initialBalance
->>>>>>> 04fb163a
     }
     
     var body: some View {
@@ -84,7 +67,7 @@
 										activityManager.startActivity(
 											name: "Account Balance",
 											symbol: "USD",
-											initialValue: usdcBalanceUsd + balances.tokenBalanceUsd
+											initialValue: balanceUsd
 										)
 									}
 								}) {
