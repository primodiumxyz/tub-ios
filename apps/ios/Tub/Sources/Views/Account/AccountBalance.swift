--- conflicted
+++ resolved
@@ -24,56 +24,21 @@
             
             // Collapsed view
             if !isExpanded {
-<<<<<<< HEAD
                 VStack {
                     HStack {
-=======
-                HStack {
-                    Text("Account Balance")
-                        .font(.sfRounded(size: .base, weight: .semibold))
-                        .foregroundColor(AppColors.white)
-                    
-                    Spacer()
-                    
-                    Text("\(priceModel.formatPrice(lamports: accountBalance, maxDecimals: 2, minDecimals: 2))")
-                        .font(.sfRounded(size: .lg))
-                        .fontWeight(.bold)
-                        .foregroundColor(AppColors.green)
-                        .padding(.trailing)
-                    
-                    Image("Vector")
-                        .resizable()
-                        .frame(width: 24, height: 24)
-                }
-                .padding()
-                .frame(maxWidth: .infinity, alignment: .topLeading)
-                .padding(.vertical, 6.0)
-            }
-            
-            // Expanded view
-            else {
-                HStack {
-                    VStack(alignment: .leading, spacing: 5) {
->>>>>>> a0120bd0
                         Text("Account Balance")
                             .font(.sfRounded(size: .base, weight: .semibold))
                             .foregroundColor(AppColors.white)
                         
-<<<<<<< HEAD
                         Spacer()
                         
                         let tokenValue = 0
                         Text("\(priceModel.formatPrice(lamports: userModel.balanceLamps + tokenValue, maxDecimals: 2, minDecimals: 2))")
                             .font(.sfRounded(size: .lg))
-=======
-                        Text("\(priceModel.formatPrice(lamports: accountBalance, maxDecimals: 2, minDecimals: 2))")
-                            .font(.sfRounded(size: .xl2))
->>>>>>> a0120bd0
                             .fontWeight(.bold)
                             .foregroundColor(AppColors.green)
                             .padding(.trailing)
                         
-<<<<<<< HEAD
                         Image("Vector")
                             .resizable()
                             .frame(width: 24, height: 24)
@@ -128,33 +93,7 @@
                         .onTapGesture {
                             withAnimation {
                                 isExpanded.toggle()
-                            }
-=======
-                        let tokenValue = currentTokenModel.balanceLamps * (currentTokenModel.prices.last?.price ?? 0) / Int(1e9)
-                        let adjustedChange = userModel.balanceChangeLamps + tokenValue
-                        
-                        HStack {
-                            Text("\(priceModel.formatPrice(lamports: adjustedChange, showSign: true, maxDecimals: 2, minDecimals: 2 ))")
-                            
-                            let adjustedPercentage = userModel.initialBalanceLamps != 0  ? (Double(adjustedChange) / Double(accountBalance)) * 100 : nil;
-                            
-                            if let pct = adjustedPercentage, abs(pct) > 0.1 {
-                                Text("(\(abs(pct), specifier: "%.1f")%)")
-                            }
-                            
-                            // Format time elapsed
-                            Text("\(formatDuration(userModel.timeElapsed))")
-                                .foregroundColor(.gray)
-                                .font(.sfRounded(size: .sm, weight: .regular))
-                        }
-                        .font(.sfRounded(size: .sm, weight: .semibold))
-                        .foregroundColor(adjustedChange >= -5 ? AppColors.green : AppColors.red)
-                    }
-                    .padding()
-                    .onTapGesture {
-                        withAnimation {
-                            isExpanded.toggle()
->>>>>>> a0120bd0
+                            }                        
                         }
                         Spacer()
                         
