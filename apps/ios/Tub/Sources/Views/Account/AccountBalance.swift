//
//  AccountBalance.swift
//  Tub
//
//  Created by Henry on 10/23/24.
//

import SwiftUI

struct AccountBalanceView: View {
    @EnvironmentObject var priceModel: SolPriceModel
    @ObservedObject var userModel: UserModel
    @ObservedObject var currentTokenModel: TokenModel

    var balances: (usdcBalanceUsd: Double?, tokenBalanceUsd: Double, deltaUsd: Double) {
        let usdcBalanceUsd =
            userModel.balanceUsdc == nil
            ? nil : priceModel.usdcToUsd(usdc: userModel.balanceUsdc!)
        let tokenBalanceUsd =
            userModel.balanceToken == nil
            ? 0
            : Double(userModel.balanceToken!) * (currentTokenModel.prices.last?.priceUsd ?? 0) / 1e9

        let deltaUsd =
            (tokenBalanceUsd) + priceModel.usdcToUsd(usdc: userModel.balanceChangeUsdc)

        return (usdcBalanceUsd, tokenBalanceUsd, deltaUsd)
    }

    var body: some View {
        VStack(spacing: 4) {
            if userModel.userId != nil {
                HStack(alignment: .bottom) {
                    Text("Your Balance")
                        .font(.sfRounded(size: .lg, weight: .semibold))

                    Spacer()
<<<<<<< HEAD
                    VStack(alignment: .trailing, spacing: 0) {
                        if let balanceUsdc = balances.usdcBalanceUsd {
=======
                    HStack(alignment: .center, spacing: 10) {
                        if let balance = balances.solBalanceUsd {

>>>>>>> f83bcff9
                            if balances.deltaUsd != 0 {
                                let formattedChange = priceModel.formatPrice(
                                    usd: balances.deltaUsd,
                                    showSign: true,
                                    maxDecimals: 2
                                )

                                Text(formattedChange)
                                    .font(.sfRounded(size: .xs, weight: .light))
                                    .fontWeight(.bold)
                                    .foregroundStyle(balances.deltaUsd >= 0 ? .tubSuccess : .tubError)
                                    .opacity(0.7)
                                    .frame(height: 10)
                                    .padding(0)
                            }
                            else {
                                Spacer().frame(height: 10)
                            }

                            let formattedBalance = priceModel.formatPrice(
                                usd: balanceUsdc + balances.tokenBalanceUsd,
                                maxDecimals: 2,
                                minDecimals: 2
                            )

                            Text(formattedBalance)
                                .font(.sfRounded(size: .lg))
                                .fontWeight(.bold)

                        }
                    }
                }
                .padding(.bottom, 4)
                Divider()
                    .frame(maxWidth: .infinity, maxHeight: 0.5)
                    .background(.tubNeutral.opacity(0.5))
            }
        }
        .padding(.horizontal, 16)
        .background(Color(UIColor.systemBackground))
    }
}<|MERGE_RESOLUTION|>--- conflicted
+++ resolved
@@ -35,14 +35,9 @@
                         .font(.sfRounded(size: .lg, weight: .semibold))
 
                     Spacer()
-<<<<<<< HEAD
-                    VStack(alignment: .trailing, spacing: 0) {
-                        if let balanceUsdc = balances.usdcBalanceUsd {
-=======
                     HStack(alignment: .center, spacing: 10) {
-                        if let balance = balances.solBalanceUsd {
+                        if let usdcBalanceUsd = balances.usdcBalanceUsd {
 
->>>>>>> f83bcff9
                             if balances.deltaUsd != 0 {
                                 let formattedChange = priceModel.formatPrice(
                                     usd: balances.deltaUsd,
@@ -63,7 +58,7 @@
                             }
 
                             let formattedBalance = priceModel.formatPrice(
-                                usd: balanceUsdc + balances.tokenBalanceUsd,
+                                usd: usdcBalanceUsd + balances.tokenBalanceUsd,
                                 maxDecimals: 2,
                                 minDecimals: 2
                             )
