--- conflicted
+++ resolved
@@ -17,60 +17,6 @@
     }
     
     var body: some View {
-<<<<<<< HEAD
-        VStack(spacing: 4) {
-			Group {
-				if userModel.userId != nil {
-					HStack(alignment: .bottom) {
-						Text("Your Balance")
-							.font(.sfRounded(size: .lg, weight: .semibold))
-						
-						Spacer()
-						HStack(alignment: .center, spacing: 10) {
-                            if let balanceUsd = userModel.portfolioBalanceUsd {
-								
-								if deltaUsd != 0 {
-									let formattedChange = priceModel.formatPrice(
-										usd: deltaUsd,
-										showSign: true,
-										maxDecimals: 2
-									)
-									
-									Text(formattedChange)
-										.font(.sfRounded(size: .xs, weight: .light))
-										.fontWeight(.bold)
-										.foregroundStyle(deltaUsd >= 0 ? .tubSuccess : .tubError)
-										.opacity(0.7)
-										.frame(height: 10)
-										.padding(0)
-								}
-								else {
-									Spacer().frame(height: 10)
-								}
-								
-								let formattedBalance = priceModel.formatPrice(
-									usd: balanceUsd,
-									maxDecimals: 2,
-									minDecimals: 2
-								)
-								
-								Text(formattedBalance)
-									.font(.sfRounded(size: .lg))
-									.fontWeight(.bold)
-							}
-						}
-					}
-				} else {
-					Text("Temp: Login to Start Trading")
-						.font(.sfRounded(size: .lg, weight: .semibold))
-						.multilineTextAlignment(.center)
-				}
-			}
-			.padding(.bottom, 4)
-			Divider()
-				.frame(maxWidth: .infinity, maxHeight: 0.5)
-				.background(.tubNeutral.opacity(0.5))
-=======
         // Balance Section
         HStack(alignment: .center) {
             if userModel.userId != nil {
@@ -151,7 +97,6 @@
                     .font(.sfRounded(size: .lg, weight: .semibold))
                     .multilineTextAlignment(.center)
             }
->>>>>>> b087d218
         }
         .foregroundStyle(.tubText)
         .padding(.horizontal, 12)
