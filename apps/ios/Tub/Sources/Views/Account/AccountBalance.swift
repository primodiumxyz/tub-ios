--- conflicted
+++ resolved
@@ -14,46 +14,38 @@
     
     @State private var isExpanded: Bool = false
     
-<<<<<<< HEAD
-    var accountBalance: Int {
-//        let tokenValue = currentTokenModel.balanceLamps * (currentTokenModel.prices.last?.price ?? 0) / Int(1e9)
+    var accountBalance: (tokens: Int, balance: Int, change: Int) {
+        //        let tokenValue = currentTokenModel.balanceLamps * (currentTokenModel.prices.last?.price ?? 0) / Int(1e9)
         let tokenValue = 0
-        return tokenValue + userModel.balanceLamps
-=======
-    var accountBalance: (Int, Int, Int) {
-        let tokenValue = currentTokenModel.balanceLamps * (currentTokenModel.prices.last?.price ?? 0) / Int(1e9)
         let balance = tokenValue + userModel.balanceLamps
         
         let adjustedChange = userModel.balanceChangeLamps + tokenValue
         
         return (tokenValue, balance, adjustedChange)
->>>>>>> e4416006
     }
     
     var body: some View {
         VStack(alignment: .center) {
-            if let balance = userModel.balanceLamps {
-                
+            // Collapsed view
             
-            // Collapsed view
             if !isExpanded {
                 VStack {
                     HStack {
-                        Text("Account Balance")
-                            .font(.sfRounded(size: .base, weight: .semibold))
-                            .foregroundColor(AppColors.white)
-                        
-                        Spacer()
-                        
-                        let tokenValue = 0
-                        Text("\(priceModel.formatPrice(lamports: balance + tokenValue, maxDecimals: 2, minDecimals: 2))")
-                            .font(.sfRounded(size: .lg))
-                            .fontWeight(.bold)
-                            .foregroundColor(AppColors.green)
-                            .padding(.trailing)
+                        if userModel.userId == nil {
+                            Text("")
+                        } else {
+                            Text("Account Balance")
+                                .font(.sfRounded(size: .base, weight: .semibold))
+                                .foregroundColor(AppColors.white)
+                            
+                            Spacer()
+                            Text("\(priceModel.formatPrice(lamports: accountBalance.balance, maxDecimals: 2, minDecimals: 2))")
+                                .font(.sfRounded(size: .lg))
+                                .fontWeight(.bold)
+                                .foregroundColor(AppColors.green)
+                                .padding(.trailing)
+                        }
                     }
-                    .padding(.horizontal,10)
-                    .frame(maxWidth: .infinity, alignment: .topLeading)
                 }
             }
             
@@ -72,14 +64,14 @@
                                     .fontWeight(.bold)
                                     .foregroundColor(AppColors.white)
                                 
-                                    
-                                    Text("\(priceModel.formatPrice(lamports: accountBalance.2, showSign: true, maxDecimals: 2))")
-                                    
-                                    
-                                    // Format time elapsed
-                                    Text("\(formatDuration(userModel.timeElapsed))")
-                                        .foregroundColor(.gray)
-                                        .font(.sfRounded(size: .sm, weight: .regular))
+                                
+                                Text("\(priceModel.formatPrice(lamports: accountBalance.2, showSign: true, maxDecimals: 2))")
+                                
+                                
+                                // Format time elapsed
+                                //                                    Text("\(formatDuration(Date.now))")
+                                //                                        .foregroundColor(.gray)
+                                //                                        .font(.sfRounded(size: .sm, weight: .regular))
                             }
                             .font(.sfRounded(size: .sm, weight: .semibold))
                             .foregroundColor(accountBalance.2 >= -10 ? AppColors.green : AppColors.red)
@@ -87,27 +79,22 @@
                         .padding(.horizontal,5)
                         .onTapGesture {
                             withAnimation {
-                                    isExpanded.toggle()
+                                isExpanded.toggle()
                             }
                         }
                         
                     }
                     .frame(maxWidth: .infinity, alignment: .topLeading)
                     
-                 
+                    
                 }
             }
         }
         .padding(.horizontal, 10)
         .onTapGesture {
             withAnimation {
-<<<<<<< HEAD
                 isExpanded.toggle()
-            }}
-=======
-                    isExpanded.toggle()
             }
->>>>>>> e4416006
         }
     }
     
