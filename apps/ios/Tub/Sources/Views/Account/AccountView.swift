//
//  AccountView.swift
//  Tub
//
//  Created by Henry on 10/4/24.
//

import SwiftUI

struct AccountView: View {
    @EnvironmentObject private var notificationHandler: NotificationHandler
    @EnvironmentObject var priceModel: SolPriceModel
    @EnvironmentObject private var userModel: UserModel
    @State private var isNavigatingToRegister = false
    @State private var isAirdropping = false
    @Environment(\.presentationMode) var presentationMode
    @State private var showOnrampView = false
    @State private var errorMessage: String = ""

<<<<<<< HEAD
=======
    func performAirdrop() {
        isAirdropping = true

        Network.shared.airdropNativeToUser(amount: 1 * Int(1e9)) { result in
            DispatchQueue.main.async {
                isAirdropping = false
                switch result {
                case .success:
                    notificationHandler.show(
                        "Airdrop successful!",
                        type: .success
                    )
                case .failure(let error):
                    errorMessage = error.localizedDescription
                    notificationHandler.show(
                        error.localizedDescription,
                        type: .error
                    )
                }
            }
        }

        Network.shared.recordClientEvent(
            event: ClientEvent(
                eventName: "airdrop",
                source: "account_view",
                metadata: [
                    ["airdrop_amount": 1 * Int(1e9)]
                ],
                errorDetails: errorMessage
            )
        ) { result in
            switch result {
            case .success:
                print("Successfully recorded buy event")
            case .failure(let error):
                print("Failed to record buy event: \(error)")
            }
        }
    }

>>>>>>> 1409103f
    var body: some View {
        NavigationStack {
            VStack(spacing: 24) {
                if userModel.userId != nil {
                    AccountContentView(
                        isAirdropping: $isAirdropping,
                        showOnrampView: $showOnrampView
                    )
                }
                else {
                    UnregisteredAccountView()
                }
            }
            .frame(maxWidth: .infinity, maxHeight: .infinity)
            .background(AppColors.black.ignoresSafeArea())
            .sheet(isPresented: $showOnrampView) {

                VStack {
                    HStack {
                        Text("Deposit")
                            .font(.sfRounded(size: .xl, weight: .semibold))
                            .foregroundColor(AppColors.white)
                        Spacer()
                        Button(action: { showOnrampView = false }) {
                            Image(systemName: "xmark")
                                .foregroundColor(AppColors.white)
                                .font(.system(size: 16, weight: .medium))
                        }
                    }.padding(24)

                    CoinbaseOnrampView()
                }.background(AppColors.black)
            }
            .presentationDragIndicator(.visible)
            .presentationBackground(.black)
        }
        .background(AppColors.black.ignoresSafeArea())
    }
}

// New component for the header section
private struct AccountHeaderView: View {

    var body: some View {
        VStack(spacing: 8) {
            Text("Account")
                .font(.sfRounded(size: .xl2, weight: .semibold))
                .foregroundColor(AppColors.white)

            BalanceSection()
        }
    }
}

// New component for the balance section
private struct BalanceSection: View {
    @EnvironmentObject private var userModel: UserModel
    @EnvironmentObject private var priceModel: SolPriceModel

    var accountBalance: (balance: Int?, change: Int) {
        let balance = userModel.balanceLamps

        let adjustedChange = userModel.balanceChangeLamps

        return (balance, adjustedChange)
    }

    var body: some View {
        VStack(spacing: 8) {
            Text("Account Balance")
                .font(.sfRounded(size: .lg, weight: .regular))
                .foregroundColor(AppColors.lightGray.opacity(0.7))

            if let balance = accountBalance.balance {
                let formattedBalance = priceModel.formatPrice(lamports: balance, maxDecimals: 2, minDecimals: 2)

                Text(formattedBalance)
                    .font(.sfRounded(size: .xl5, weight: .bold))
                    .foregroundColor(.white)
            }
            else {
                ProgressView()
            }

            if accountBalance.change > 0 {
                Text("\(priceModel.formatPrice(lamports: accountBalance.change, showSign: true, maxDecimals: 2))")

                // Format time elapsed
                Text("\(formatDuration(userModel.elapsedSeconds))")
                    .foregroundColor(.gray)
                    .font(.sfRounded(size: .sm, weight: .regular))

            }
        }
        .padding(.top, 16)
        .padding(.bottom, 12)
    }
}

// New component for action buttons
private struct ActionButtons: View {
    let isAirdropping: Bool
    @Binding var showOnrampView: Bool

    var body: some View {
        HStack(spacing: 24) {
            Spacer()

            // Add Transfer Button
            VStack(spacing: 8) {
                Button(action: {}) {
                    ZStack {
                        Circle()
                            .stroke(AppColors.aquaGreen, lineWidth: 1)
                            .frame(width: 50, height: 50)

                        Image(systemName: "arrow.left.arrow.right")
                            .foregroundColor(AppColors.aquaGreen)
                            .font(.system(size: 22))
                    }
                }.disabled(true)

                Text("Transfer")
                    .font(.sfRounded(size: .sm, weight: .medium))
                    .foregroundColor(AppColors.aquaGreen)
                    .multilineTextAlignment(.center)
            }.frame(width: 90).opacity(0.7)

            // Add Funds Button
            VStack(spacing: 8) {
                Button(action: { showOnrampView = true }) {
                    ZStack {
                        Circle()
                            .stroke(AppColors.aquaGreen, lineWidth: 1)
                            .frame(width: 50, height: 50)

                        Image(systemName: "plus")
                            .foregroundColor(AppColors.aquaGreen)
                            .font(.system(size: 24))
                    }
                }

                Text("Add Funds")
                    .font(.sfRounded(size: .sm, weight: .medium))
                    .foregroundColor(AppColors.aquaGreen)
                    .multilineTextAlignment(.center)
            }.frame(width: 90)

            Spacer()
        }
        .padding(.horizontal)
    }
}

// New component for account settings
private struct AccountSettingsView: View {
    @EnvironmentObject private var userModel: UserModel

    var body: some View {
        VStack(alignment: .leading, spacing: 24) {
            Text("Account Settings")
                .font(.sfRounded(size: .xl, weight: .medium))
                .foregroundColor(.white)

            NavigationLink(destination: AccountDetailsView()) {
                HStack(spacing: 16) {
                    Image(systemName: "person.circle")
                        .resizable()
                        .frame(width: 24, height: 24, alignment: .center)
                    Text("Account Details")
                        .font(.sfRounded(size: .lg, weight: .regular))
                    Spacer()
                    Image(systemName: "chevron.right")
                }
                .foregroundColor(.white)
            }

            NavigationLink(destination: SettingsView()) {
                HStack(spacing: 16) {
                    Image(systemName: "gear")
                        .resizable()
                        .frame(width: 24, height: 24, alignment: .center)
                    Text("Settings")
                        .font(.sfRounded(size: .lg, weight: .regular))
                    Spacer()
                    Image(systemName: "chevron.right")
                }
                .foregroundColor(.white)
            }

            HStack(spacing: 16) {
                Image(systemName: "questionmark.circle")
                    .resizable()
                    .frame(width: 24, height: 24, alignment: .center)
                Text("Support")
                    .font(.sfRounded(size: .lg, weight: .regular))
                Spacer()
                Image("discord")
                    .resizable()
                    .frame(width: 32, height: 32, alignment: .center)
                    .cornerRadius(8)
                    .padding(.trailing, -4)
                Text("@Discord Link")
                    .foregroundColor(AppColors.aquaGreen)
                    .font(.sfRounded(size: .lg, weight: .medium))
            }
            .foregroundColor(.white)

            // Logout Button
            Button(action: { userModel.logout() }) {
                HStack(spacing: 16) {
                    Image(systemName: "rectangle.portrait.and.arrow.right")
                        .resizable()
                        .frame(width: 22, height: 22, alignment: .center)
                        .foregroundColor(AppColors.red)
                        .padding(.bottom, 40)
                        .padding(.leading, 4)
                        .padding(.trailing, 2)

                    Text("Logout")
                        .font(.sfRounded(size: .lg, weight: .medium))
                        .foregroundColor(AppColors.red)
                        .padding(.bottom, 40)
                }
            }

            Text(serverBaseUrl).foregroundStyle(.white)
                .font(.caption)
        }
        .padding()
    }
}

// New component for unregistered users
private struct UnregisteredAccountView: View {
    var body: some View {
        RegisterView().frame(maxWidth: .infinity, maxHeight: .infinity)
    }
}

// Main content view for registered users
private struct AccountContentView: View {
    @Binding var isAirdropping: Bool
    @Binding var showOnrampView: Bool
<<<<<<< HEAD
    @EnvironmentObject private var userModel: UserModel
=======
    let performAirdrop: () -> Void
>>>>>>> 1409103f

    var body: some View {
        VStack(spacing: 24) {
            AccountHeaderView()
            ActionButtons(
                isAirdropping: isAirdropping,
                showOnrampView: $showOnrampView
            )
            AccountSettingsView()
            Spacer()
        }
    }
}<|MERGE_RESOLUTION|>--- conflicted
+++ resolved
@@ -17,50 +17,6 @@
     @State private var showOnrampView = false
     @State private var errorMessage: String = ""
 
-<<<<<<< HEAD
-=======
-    func performAirdrop() {
-        isAirdropping = true
-
-        Network.shared.airdropNativeToUser(amount: 1 * Int(1e9)) { result in
-            DispatchQueue.main.async {
-                isAirdropping = false
-                switch result {
-                case .success:
-                    notificationHandler.show(
-                        "Airdrop successful!",
-                        type: .success
-                    )
-                case .failure(let error):
-                    errorMessage = error.localizedDescription
-                    notificationHandler.show(
-                        error.localizedDescription,
-                        type: .error
-                    )
-                }
-            }
-        }
-
-        Network.shared.recordClientEvent(
-            event: ClientEvent(
-                eventName: "airdrop",
-                source: "account_view",
-                metadata: [
-                    ["airdrop_amount": 1 * Int(1e9)]
-                ],
-                errorDetails: errorMessage
-            )
-        ) { result in
-            switch result {
-            case .success:
-                print("Successfully recorded buy event")
-            case .failure(let error):
-                print("Failed to record buy event: \(error)")
-            }
-        }
-    }
-
->>>>>>> 1409103f
     var body: some View {
         NavigationStack {
             VStack(spacing: 24) {
@@ -305,11 +261,6 @@
 private struct AccountContentView: View {
     @Binding var isAirdropping: Bool
     @Binding var showOnrampView: Bool
-<<<<<<< HEAD
-    @EnvironmentObject private var userModel: UserModel
-=======
-    let performAirdrop: () -> Void
->>>>>>> 1409103f
 
     var body: some View {
         VStack(spacing: 24) {
