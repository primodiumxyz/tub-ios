--- conflicted
+++ resolved
@@ -19,7 +19,6 @@
     @State private var errorMessage: String = ""
 
     var body: some View {
-<<<<<<< HEAD
         NavigationStack {
             VStack(spacing: 24) {
                 if userModel.userId != nil {
@@ -52,17 +51,6 @@
 
                     CoinbaseOnrampView()
                 }.background(Color(UIColor.systemBackground))
-=======
-        VStack(spacing: 24) {
-            if userModel.userId != nil {
-                AccountContentView(
-                    isAirdropping: $isAirdropping,
-                    showOnrampView: $showOnrampView
-                )
-            }
-            else {
-                UnregisteredAccountView()
->>>>>>> 18c92214
             }
         }
         .frame(maxWidth: .infinity, maxHeight: .infinity)
@@ -87,7 +75,7 @@
         }
         .presentationDragIndicator(.visible)
         .presentationBackground(Color(UIColor.systemBackground))
-    
+
     }
 }
 
