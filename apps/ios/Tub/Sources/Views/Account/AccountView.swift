--- conflicted
+++ resolved
@@ -21,7 +21,7 @@
     func performAirdrop() {
         isAirdropping = true
         airdropResult = nil
-        var errorMessage : String? = nil
+        var errorMessage: String? = nil
 
         Network.shared.airdropNativeToUser(amount: 1 * Int(1e9)) { result in
             DispatchQueue.main.async {
@@ -30,7 +30,7 @@
                 case .success:
                     airdropResult = "Airdrop successful!"
                 case .failure(let error):
-                    errorMessage = error.localizedDescription;
+                    errorMessage = error.localizedDescription
                     errorHandler.show(error)
                 }
             }
@@ -149,34 +149,4 @@
         }
     }
 
-}
-<<<<<<< HEAD
-
-#Preview {
-    @Previewable @StateObject var priceModel = SolPriceModel(mock: true)
-    @Previewable @State var userId: String? = nil
-    @StateObject var errorHandler = ErrorHandler()
-
-    Group {
-        if !priceModel.isReady || userId == nil {
-            LoadingView(identifier: "AccountView - waiting for priceModel & userId")
-        } else {
-            AccountView()
-                .environmentObject(UserModel(userId: userId!))
-                .environmentObject(priceModel)
-        }
-    }
-    .environmentObject(errorHandler)
-    .onAppear {
-        Task {
-            do {
-                userId = try await privy.refreshSession().user.id
-                print(userId)
-            } catch {
-                print("error in preview: \(error)")
-            }
-        }
-    }
-}
-=======
->>>>>>> 48127ab1
+}