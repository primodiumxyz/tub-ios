//
//  AccountView.swift
//  Tub
//
//  Created by Henry on 10/4/24.
//

import SwiftUI

struct AccountView: View {
    @EnvironmentObject private var errorHandler: ErrorHandler
    @EnvironmentObject var priceModel: SolPriceModel
    @EnvironmentObject private var userModel: UserModel
    @State private var isNavigatingToRegister = false
    @State private var isAirdropping = false
    @Environment(\.presentationMode) var presentationMode
    @State private var showOnrampView = false
    @State private var errorMessage: String = ""
    

    
    func performAirdrop() {
        isAirdropping = true
        
        Network.shared.airdropNativeToUser(amount: 1 * Int(1e9)) { result in
            DispatchQueue.main.async {
                isAirdropping = false
                switch result {
                case .success:
                    errorHandler.showSuccess("Airdrop successful!")
                case .failure(let error):
                    errorMessage = error.localizedDescription
                    errorHandler.show(error)
                }
            }
        }
        
        Network.shared.recordClientEvent(
            event: ClientEvent(
                eventName: "airdrop",
                source: "account_view",
                metadata: [
                    ["airdrop_amount": 1 * Int(1e9)]
                ],
                errorDetails: errorMessage
            )
        ) { result in
            switch result {
            case .success:
                print("Successfully recorded buy event")
            case .failure(let error):
                print("Failed to record buy event: \(error)")
            }
        }
    }
    
    var body: some View {
        NavigationStack {
            VStack(spacing: 24) {
                if userModel.userId != nil  {
                    AccountContentView(
                        userModel: userModel,
                        priceModel: priceModel,
                        isAirdropping: $isAirdropping,
                        showOnrampView: $showOnrampView,
                        performAirdrop: performAirdrop
                    )
                } else {
                    UnregisteredAccountView()
                }
            }
            .frame(maxWidth: .infinity, maxHeight: .infinity)
            .background(AppColors.black)
            .sheet(isPresented: $showOnrampView) {
                CoinbaseOnrampView()
            }
        }
    }
}

// New component for the header section
private struct AccountHeaderView: View {
    let userModel: UserModel
    let priceModel: SolPriceModel
    
    var body: some View {
        VStack(spacing: 8) {
            Text("Account")
                .font(.sfRounded(size: .xl2, weight: .semibold))
                .foregroundColor(AppColors.white)
            
            BalanceSection(userModel: userModel, priceModel: priceModel)
        }
    }
}

// New component for the balance section
private struct BalanceSection: View {
    let userModel: UserModel
    let priceModel: SolPriceModel
    
    var accountBalance: (balance: Int, change: Int) {
        let balance = userModel.balanceLamps
        
        let adjustedChange = userModel.balanceChangeLamps
        
        return (balance, adjustedChange)
    }
    
    var body: some View {
        VStack(spacing: 8) {
            Text("Account Balance")
                .font(.sfRounded(size: .lg, weight: .regular))
                .foregroundColor(AppColors.lightGray.opacity(0.7))
            
            Text("\(priceModel.formatPrice(lamports: accountBalance.balance, maxDecimals: 2, minDecimals: 2))")
                .font(.sfRounded(size: .xl5, weight: .bold))
                .foregroundColor(.white)
            
            if accountBalance.change > 0  {
                  Text("\(priceModel.formatPrice(lamports: accountBalance.change, showSign: true, maxDecimals: 2))")
                                    
                                    // Format time elapsed
//                                    Text("\(formatDuration(userModel.timeElapsed))")
//                                        .foregroundColor(.gray)
//                                        .font(.sfRounded(size: .sm, weight: .regular))
                
            }
        }
        .padding(.top, 16)
        .padding(.bottom, 12)
    }
}

// New component for action buttons
private struct ActionButtonsView: View {
    let isAirdropping: Bool
    let performAirdrop: () -> Void
    @Binding var showOnrampView: Bool
    
    var body: some View {
        HStack(spacing: 24) {
            Spacer()
            
            // Airdrop Button
            VStack(spacing: 8) {
                Button(action: performAirdrop) {
                    ZStack {
                        Circle()
                            .stroke(AppColors.primaryPink, lineWidth: 1)
                            .frame(width: 50, height: 50)
                        
                        if isAirdropping {
                            ProgressView()
                        } else {
                            Image(systemName: "paperplane")
                                .foregroundColor(AppColors.primaryPink)
                                .font(.system(size: 24))
                        }
                    }
                }.disabled(isAirdropping)
                
                Text("Get $200")
                    .font(.sfRounded(size: .sm, weight: .medium))
                    .foregroundColor(AppColors.primaryPink)
                    .multilineTextAlignment(.center)
            }.frame(width: 90)
            
            // Add Transfer Button
            VStack(spacing: 8) {
                Button(action: {} ) {
                    ZStack {
                        Circle()
                            .stroke(AppColors.aquaGreen, lineWidth: 1)
                            .frame(width: 50, height: 50)
                        
                        Image(systemName: "arrow.left.arrow.right")
                            .foregroundColor(AppColors.aquaGreen)
                            .font(.system(size: 22))
                    }
                }.disabled(true)
                
                Text("Transfer")
                    .font(.sfRounded(size: .sm, weight: .medium))
                    .foregroundColor(AppColors.aquaGreen)
                    .multilineTextAlignment(.center)
            }.frame(width: 90).opacity(0.7)
            
            // Add Funds Button
            VStack(spacing: 8) {
                Button(action: { showOnrampView = true }) {
                    ZStack {
                        Circle()
                            .stroke(AppColors.aquaGreen, lineWidth: 1)
                            .frame(width: 50, height: 50)
                        
                        Image(systemName: "plus")
                            .foregroundColor(AppColors.aquaGreen)
                            .font(.system(size: 24))
                    }
                }
                
                Text("Add Funds")
                    .font(.sfRounded(size: .sm, weight: .medium))
                    .foregroundColor(AppColors.aquaGreen)
                    .multilineTextAlignment(.center)
            }.frame(width: 90)
            
            Spacer()
        }
        .padding(.horizontal)
    }
}

// New component for account settings
private struct AccountSettingsView: View {
    let userModel: UserModel
    
    var body: some View {
        VStack(alignment: .leading, spacing: 24) {
            Text("Account Settings")
                .font(.sfRounded(size: .xl, weight: .medium))
                .foregroundColor(.white)
            
            NavigationLink(destination: AccountDetailsView()) {
                HStack(spacing: 16) {
                    Image(systemName: "person.circle")
                        .resizable()
                        .frame(width: 24, height: 24, alignment: .center)
                    Text("Account Details")
                        .font(.sfRounded(size: .lg, weight: .regular))
                    Spacer()
                    Image(systemName: "chevron.right")
                }
                .foregroundColor(.white)
            }
<<<<<<< HEAD
            
            NavigationLink(destination: SettingsView()) {
                HStack(spacing: 16) {
                    Image(systemName: "gear")
                        .resizable()
                        .frame(width: 24, height: 24, alignment: .center)
                    Text("Settings")
                        .font(.sfRounded(size: .lg, weight: .regular))
                    Spacer()
                    Image(systemName: "chevron.right")
                }
                .foregroundColor(.white)
            }
            
            HStack(spacing: 16) {
                Image(systemName: "questionmark.circle")
                    .resizable()
                    .frame(width: 24, height: 24, alignment: .center)
                Text("Support")
                    .font(.sfRounded(size: .lg, weight: .regular))
                Spacer()
                Image("discord")
                    .resizable()
                    .frame(width: 32, height: 32, alignment: .center)
                    .cornerRadius(8)
                    .padding(.trailing, -4)
                Text("@Discord Link")
                    .foregroundColor(AppColors.aquaGreen)
                    .font(.sfRounded(size: .lg, weight: .medium))
            }
            .foregroundColor(.white)
            
            // Logout Button
            Button(action: userModel.logout) {
                HStack(spacing: 16) {
                    Image(systemName: "rectangle.portrait.and.arrow.right")
                        .resizable()
                        .frame(width: 22, height: 22, alignment: .center)
                        .foregroundColor(AppColors.red)
                        .padding(.bottom, 40)
                        .padding(.leading, 4)
                        .padding(.trailing, 2)
                    
                    
                    Text("Logout")
                        .font(.sfRounded(size: .lg, weight: .medium))
                        .foregroundColor(AppColors.red)
                        .padding(.bottom, 40)
                }
            }
            
            Text(serverBaseUrl).foregroundStyle(.white)
                .font(.caption)
        }
        .padding()
    }
}

// New component for unregistered users
private struct UnregisteredAccountView: View {
    var body: some View {
            LoginModalView().frame(maxWidth: .infinity, maxHeight: .infinity)
    }
}

// Main content view for registered users
private struct AccountContentView: View {
    let userModel: UserModel
    let priceModel: SolPriceModel
    @Binding var isAirdropping: Bool
    @Binding var showOnrampView: Bool
    let performAirdrop: () -> Void
    
    var body: some View {
        VStack(spacing: 24) {
            AccountHeaderView(userModel: userModel, priceModel: priceModel)
            ActionButtonsView(
                isAirdropping: isAirdropping,
                performAirdrop: performAirdrop,
                showOnrampView: $showOnrampView
            )
            AccountSettingsView(userModel: userModel)
            Spacer()
=======
            .frame(maxWidth: .infinity, maxHeight: .infinity)
            .background(AppColors.black)
            .sheet(isPresented: $showOnrampView) {
                    
                    VStack {
                        HStack {
                            Text("Deposit")
                                .font(.sfRounded(size: .xl, weight: .semibold))
                                .foregroundColor(AppColors.white)
                            Spacer()
                            Button(action: { showOnrampView = false }) {
                                Image(systemName: "xmark")
                                    .foregroundColor(AppColors.white)
                                    .font(.system(size: 16, weight: .medium))
                            }
                        }.padding(24)
                        
                        CoinbaseOnrampView()
                    }.background(AppColors.black)
            }
            .presentationDragIndicator(.visible)
            .presentationBackground(.black)
>>>>>>> 35a1f210
        }
    }
}<|MERGE_RESOLUTION|>--- conflicted
+++ resolved
@@ -72,8 +72,25 @@
             .frame(maxWidth: .infinity, maxHeight: .infinity)
             .background(AppColors.black)
             .sheet(isPresented: $showOnrampView) {
-                CoinbaseOnrampView()
-            }
+                    
+                    VStack {
+                        HStack {
+                            Text("Deposit")
+                                .font(.sfRounded(size: .xl, weight: .semibold))
+                                .foregroundColor(AppColors.white)
+                            Spacer()
+                            Button(action: { showOnrampView = false }) {
+                                Image(systemName: "xmark")
+                                    .foregroundColor(AppColors.white)
+                                    .font(.system(size: 16, weight: .medium))
+                            }
+                        }.padding(24)
+                        
+                        CoinbaseOnrampView()
+                    }.background(AppColors.black)
+            }
+            .presentationDragIndicator(.visible)
+            .presentationBackground(.black)
         }
     }
 }
@@ -234,7 +251,6 @@
                 }
                 .foregroundColor(.white)
             }
-<<<<<<< HEAD
             
             NavigationLink(destination: SettingsView()) {
                 HStack(spacing: 16) {
@@ -318,30 +334,6 @@
             )
             AccountSettingsView(userModel: userModel)
             Spacer()
-=======
-            .frame(maxWidth: .infinity, maxHeight: .infinity)
-            .background(AppColors.black)
-            .sheet(isPresented: $showOnrampView) {
-                    
-                    VStack {
-                        HStack {
-                            Text("Deposit")
-                                .font(.sfRounded(size: .xl, weight: .semibold))
-                                .foregroundColor(AppColors.white)
-                            Spacer()
-                            Button(action: { showOnrampView = false }) {
-                                Image(systemName: "xmark")
-                                    .foregroundColor(AppColors.white)
-                                    .font(.system(size: 16, weight: .medium))
-                            }
-                        }.padding(24)
-                        
-                        CoinbaseOnrampView()
-                    }.background(AppColors.black)
-            }
-            .presentationDragIndicator(.visible)
-            .presentationBackground(.black)
->>>>>>> 35a1f210
         }
     }
 }