import AuthenticationServices
import PrivySDK
import SwiftUI

struct RegisterView: View {
    @Environment(\.dismiss) var dismiss  // Add this line
    @State private var username = ""
    @State private var email = ""
    @State private var showPhoneModal = false
    @State private var showEmailModal = false
    @EnvironmentObject private var notificationHandler: NotificationHandler
    @EnvironmentObject private var userModel: UserModel
    @State private var isEmailValid = false
    @State private var showEmailError = false
    @State private var sendingEmailOtp = false
    @State private var isRedirected: Bool

    init(isRedirected: Bool = false) {
        self.isRedirected = isRedirected
    }

    // Email validation function using regex
    func validateEmail(_ email: String) -> Bool {
        let emailRegex = "^[A-Z0-9a-z._%+-]+@[A-Za-z0-9.-]+\\.[A-Za-z]{2,64}$"
        return NSPredicate(format: "SELF MATCHES %@", emailRegex).evaluate(with: email)
    }

    private func sendEmailOtp(email: String) {
        Task {
            if sendingEmailOtp { return }
            sendingEmailOtp = true
            let otpSent = await privy.email.sendCode(to: email)
            sendingEmailOtp = false
            if otpSent {
                showEmailError = false
                showEmailModal = true
            }
            else {
                showEmailError = true
                showEmailModal = false
            }
        }
    }

    var body: some View {
        ScrollView(showsIndicators: false) {
            HStack {
                if isRedirected {
                    Button {
                        dismiss()
                    } label: {
                        Text("Cancel")
                            .foregroundStyle(Color.white)
                            .padding(.horizontal)
                    }
                }
                else {
                    Spacer().frame(height: 10)
                }

                Spacer()
            }
<<<<<<< HEAD

            /*
            VStack(alignment: .center) {
                HubButton(text: "Tap Me 1",
                          textColor: .white,
                          backgroundColor: .blue,
                          strokeColor: .green) {
                    print("todo: action code")
                }

                HubButtonYellow(text: "Tap Me 2") {
                    print("todo: action code")
                }

                Button {
                    print("todo: action code")
                } label: {
                }
                .buttonStyle(HubButtonStyle(text: "Tap Me 3",
                                            textColor: .white,
                                            backgroundColor: .purple,
                                            strokeColor: .white))

                ImageButton(image: "discord",
                            pressedImage: "Google",
                            text: "Tap!") {
                    print("todo: action code")
                }
            }
             */
=======
            
>>>>>>> bf77024a

            VStack(alignment: .leading, spacing: 12) {
                Image("Logo")
                    .resizable()
                    .scaledToFit()
                    .frame(width: 100, height: 100)
                    .clipShape(RoundedRectangle(cornerRadius: 12))
                    .padding(.horizontal, 10)

                Text("Welcome to tub")
                    .font(.sfRounded(size: .xl2, weight: .semibold))
                    .foregroundStyle(Color.white)
                    .padding(.horizontal, 10)

                VStack(alignment: .leading, spacing: 10) {
                    TextField("Enter your email", text: $email)
                        .padding(.horizontal, 20)
                        .padding(.vertical, 10)
                        .frame(maxWidth: .infinity, minHeight: 50, alignment: .leading)
                        .background(Color.white)
                        .cornerRadius(30)
                        .keyboardType(.emailAddress)
                        .foregroundStyle(Color.black)
                        .onChange(of: email) { _, newValue in
                            isEmailValid = validateEmail(newValue)
                            showEmailError = false
                        }

                    PrimaryButton(
                        text: "Continue",
                        textColor: Color.white,
                        backgroundColor: Color("purple"),
                        strokeColor: Color("purple"),
                        maxWidth: .infinity,
                        action: {
                            if isEmailValid {
                                sendEmailOtp(email: email)
                            }
                        }
                    )
                    .disabled(!isEmailValid || sendingEmailOtp)
                    .opacity(!isEmailValid || sendingEmailOtp ? 0.5 : 1.0)

                    // if email invalid
                    if showEmailError {
                        Text("Please enter a valid email address.")
                            .font(.caption)
                            .foregroundStyle(Color.red)
                            .padding(.top, -4)
                            .padding(.horizontal, 20)
                    }
                    else {
                        // Invisible placeholder to maintain spacing
                        Text("")
                            .font(.caption)
                            .padding(.top, -4)
                            .padding(.horizontal, 20)
                    }
                }
                .padding(.horizontal)
                // or divider line
                HStack(alignment: .center, spacing: 12) {
                    Divider()
                        .frame(width: 153, height: 1)
                        .overlay(
                            Rectangle()
                                .stroke(Color("grayLight"), lineWidth: 1)
                        )

                    Text("or")
                        .font(.sfRounded(size: .base, weight: .semibold))
                        .foregroundStyle(Color.white)

                    Divider()
                        .frame(width: 153, height: 1)
                        .overlay(
                            Rectangle()
                                .stroke(Color("grayLight"), lineWidth: 1)
                        )
                }.frame(maxWidth: .infinity)

                // Apple Login
                SignInWithApple()
                    .frame(maxWidth: .infinity, minHeight: 50, maxHeight: 50, alignment: .center)
                    .cornerRadius(30)
                    .padding(.horizontal, 10)
                    .overlay(
                        RoundedRectangle(cornerRadius: 30)
                            .inset(by: 0.5)
                            .stroke(Color.white, lineWidth: 1)
                            .padding(.horizontal, 10)
                    )
                    .onTapGesture {
                        // Ideally this is called in a view model, but showcasinlug logic here for brevity
                        Task {
                            do {
                                let _ = try await privy.oAuth.login(with: OAuthProvider.apple)
                            }
                            catch {
                                notificationHandler.show(
                                    error.localizedDescription,
                                    type: .error
                                )
                            }
                        }
                    }

                // Google Login
                OutlineButtonWithIcon(
                    text: "Sign in with Google",
                    textColor: Color.white,
                    strokeColor: Color.white,
                    backgroundColor: Color.black,
                    leadingView: AnyView(GoogleLogoView()),
                    action: {
                        Task {
                            do {
                                let _ = try await privy.oAuth.login(with: OAuthProvider.google)
                            } catch {
                                notificationHandler.show(error.localizedDescription, type: .error)
                            }
                        }
                    }
                )
                .padding(.horizontal, 10)
                
                // Phone button
                IconTextButton(
                    icon: "phone.fill",
                    text: "Continue with Phone",
                    textColor: Color.white,
                    action: { showPhoneModal = true }
                )
                .frame(maxWidth: .infinity)
                .padding(.vertical, 10.0)

                IconTextButton(
                    icon: "ladybug.fill",
                    text: "Dev Login",
                    textColor: Color("grayLight"),
                    action: {
                        Task {
                            do {
                                let _ = await privy.email.sendCode(to: "test-0932@privy.io")
                                let _ = try await privy.email.loginWithCode("145288", sentTo: "test-0932@privy.io")
                            } catch {
                                notificationHandler.show(error.localizedDescription, type: .error)
                            }
                        }
                    }
                )
                .frame(maxWidth: .infinity)
                .padding(.vertical, 5)

            }.sheet(isPresented: $showPhoneModal) {
                SignInWithPhoneView()
                    .presentationDetents([.height(300)])
            }
            .sheet(isPresented: $showEmailModal) {
                SignInWithEmailView(email: $email)
                    .presentationDetents([.height(300)])
            }
            .padding(.top, 80)
        }
        .ignoresSafeArea(.keyboard)
        .scrollBounceBehavior(.basedOnSize, axes: [.vertical])
        .padding(.vertical)
        .frame(maxWidth: .infinity, maxHeight: .infinity)
        .background(AppColors.darkBlueGradient)
        .onChange(of: userModel.userId) { _, newUserId in
            if newUserId != nil {
                dismiss()
            }
        }
        .navigationBarBackButtonHidden(true)
    }
}

#Preview {
    @Previewable @StateObject var notificationHandler = NotificationHandler()
    @Previewable @StateObject var userModelxyz = UserModel.shared
    RegisterView()
        .environmentObject(notificationHandler)
        .environmentObject(userModelxyz)
}
<|MERGE_RESOLUTION|>--- conflicted
+++ resolved
@@ -60,40 +60,7 @@
 
                 Spacer()
             }
-<<<<<<< HEAD
-
-            /*
-            VStack(alignment: .center) {
-                HubButton(text: "Tap Me 1",
-                          textColor: .white,
-                          backgroundColor: .blue,
-                          strokeColor: .green) {
-                    print("todo: action code")
-                }
-
-                HubButtonYellow(text: "Tap Me 2") {
-                    print("todo: action code")
-                }
-
-                Button {
-                    print("todo: action code")
-                } label: {
-                }
-                .buttonStyle(HubButtonStyle(text: "Tap Me 3",
-                                            textColor: .white,
-                                            backgroundColor: .purple,
-                                            strokeColor: .white))
-
-                ImageButton(image: "discord",
-                            pressedImage: "Google",
-                            text: "Tap!") {
-                    print("todo: action code")
-                }
-            }
-             */
-=======
             
->>>>>>> bf77024a
 
             VStack(alignment: .leading, spacing: 12) {
                 Image("Logo")
