//
// OnboardingView.swift
//  Tub
//
//  Created by yixintan on 11/20/24.
//

import SwiftUI
import WebKit
import AVKit

struct OnboardingView: View {
    @Environment(\.dismiss) var dismiss
    @EnvironmentObject private var userModel: UserModel
    @State private var currentPage = 0
    @State private var showBubbles = false

    let onboardingData = [
        OnboardingPage(
            title: "Swipe to explore the hottest coins",
            subtitle: "Our AI finds the best coins to buy and sell.",
            mediaTitle: "swipe"
        ),
        OnboardingPage(
            title: "Instant profits with one tap",
            subtitle: "Perfect your timing for maximum gains!",
            mediaTitle: "buysell"
        ),
    ]

    private func completeOnboarding() {
        userModel.hasSeenOnboarding = true
        dismiss()
    }

    var body: some View {
        NavigationView {
            VStack(spacing: 0) {
                TabView(selection: $currentPage) {
                    ForEach(0..<onboardingData.count, id: \.self) { index in
                        VStack(spacing: 16) {
                            Spacer()

                            Text(onboardingData[index].title)
                                .font(.sfRounded(size: .xl2, weight: .semibold))
                                .foregroundStyle(.tubBuyPrimary)
                                .padding(.top, 30)

                            if let subtitle = onboardingData[index].subtitle {
                                Text(subtitle)
                                    .font(.sfRounded(size: .lg, weight: .regular))
                                    .foregroundStyle(.tubSellPrimary)
                                    .multilineTextAlignment(.center)
                                    .padding(.horizontal, 40)
                            }

<<<<<<< HEAD
                            if let mediaTitle = onboardingData[index].mediaTitle {
=======
                                if index == 0 {
                                    VideoPlayerView(videoName: "onboarding1")
                                        .frame(width: 300, height: 500)
                                        
                                } else if index == 1 {
                                    VideoPlayerView(videoName: "onboarding1")
                                        .frame(width: 300, height: 500)
                                        
                                } else if index == 2 {
                                    VideoPlayerView(videoName: "onboarding1")
                                        .frame(width: 300, height: 500)
                                }
                                Spacer()
>>>>>>> 05030a06

                                GIFView(gifName: mediaTitle)
                                    .padding(.top, 16)
                                    .padding(.horizontal, 4)
                                    .frame(width: 200, height: 412.2)
                                    .overlay(
                                        RoundedRectangle(cornerRadius: 24)
                                            .stroke(Color.gray, lineWidth: 2)
                                    )
                            }
                            Spacer()
                        }
                        .tag(index)
                        .onChange(of: currentPage) { oldValue, newValue in
                            if newValue == 1 {
                                showBubbles = false
                                DispatchQueue.main.asyncAfter(deadline: .now() + 6.8) {
                                    showBubbles = true
                                }
                            }
                        }
                    }
                }
                .tabViewStyle(.page(indexDisplayMode: .never))

                OutlineButton(
                    text: currentPage == onboardingData.count - 1 ? "Get Started" : "Continue",
                    textColor: .tubBuyPrimary,
                    strokeColor: .tubBuyPrimary,
                    backgroundColor: .clear,
                    maxWidth: .infinity,
                    action: {
                        if currentPage < onboardingData.count - 1 {
                            withAnimation {
                                currentPage += 1
                            }
                        }
                        else {
                            completeOnboarding()
                        }
                    }
                )
                .padding(.horizontal, 20)
                .padding(.bottom, 40)
            }
            .navigationBarHidden(true)
        }
    }
}

struct OnboardingPage {
    let title: String
    let subtitle: String?
    let mediaTitle: String?

    init(title: String, subtitle: String? = nil, mediaTitle: String? = nil) {
        self.title = title
        self.subtitle = subtitle
        self.mediaTitle = mediaTitle
    }
}

struct VideoPlayerView: UIViewRepresentable {
    let videoName: String
    
    func makeUIView(context: Context) -> UIView {
        let containerView = UIView(frame: .zero)
        containerView.backgroundColor = .clear
        
        if let url = Bundle.main.url(forResource: videoName, withExtension: "mp4") {
            let player = AVPlayer(url: url)
            let playerLayer = AVPlayerLayer(player: player)
            playerLayer.videoGravity = .resizeAspect
            containerView.layer.addSublayer(playerLayer)
            
            // Store references
            containerView.tag = 100
            containerView.layer.setValue(playerLayer, forKey: "playerLayer")
            containerView.layer.setValue(player, forKey: "player")
            
            NotificationCenter.default.addObserver(
                forName: .AVPlayerItemDidPlayToEndTime,
                object: player.currentItem,
                queue: .main
            ) { _ in
                player.seek(to: .zero)
                player.play()
            }
            
            player.play()
        }
        
        return containerView
    }
    
    func updateUIView(_ uiView: UIView, context: Context) {
        DispatchQueue.main.async {
            if let playerLayer = uiView.layer.value(forKey: "playerLayer") as? AVPlayerLayer {
                playerLayer.frame = uiView.bounds
            }
        }
    }
    
    static func dismantleUIView(_ uiView: UIView, coordinator: ()) {
        if let player = uiView.layer.value(forKey: "player") as? AVPlayer {
            player.pause()

        }
    }
}

#Preview {
    OnboardingView()
        .environmentObject(UserModel.shared)
<<<<<<< HEAD
        .preferredColorScheme(.light)
}
=======
} 
>>>>>>> 05030a06
<|MERGE_RESOLUTION|>--- conflicted
+++ resolved
@@ -5,9 +5,9 @@
 //  Created by yixintan on 11/20/24.
 //
 
+import AVKit
 import SwiftUI
 import WebKit
-import AVKit
 
 struct OnboardingView: View {
     @Environment(\.dismiss) var dismiss
@@ -54,25 +54,9 @@
                                     .padding(.horizontal, 40)
                             }
 
-<<<<<<< HEAD
                             if let mediaTitle = onboardingData[index].mediaTitle {
-=======
-                                if index == 0 {
-                                    VideoPlayerView(videoName: "onboarding1")
-                                        .frame(width: 300, height: 500)
-                                        
-                                } else if index == 1 {
-                                    VideoPlayerView(videoName: "onboarding1")
-                                        .frame(width: 300, height: 500)
-                                        
-                                } else if index == 2 {
-                                    VideoPlayerView(videoName: "onboarding1")
-                                        .frame(width: 300, height: 500)
-                                }
-                                Spacer()
->>>>>>> 05030a06
 
-                                GIFView(gifName: mediaTitle)
+                                VideoPlayerView(videoName: mediaTitle)
                                     .padding(.top, 16)
                                     .padding(.horizontal, 4)
                                     .frame(width: 200, height: 412.2)
@@ -135,22 +119,22 @@
 
 struct VideoPlayerView: UIViewRepresentable {
     let videoName: String
-    
+
     func makeUIView(context: Context) -> UIView {
         let containerView = UIView(frame: .zero)
         containerView.backgroundColor = .clear
-        
+
         if let url = Bundle.main.url(forResource: videoName, withExtension: "mp4") {
             let player = AVPlayer(url: url)
             let playerLayer = AVPlayerLayer(player: player)
             playerLayer.videoGravity = .resizeAspect
             containerView.layer.addSublayer(playerLayer)
-            
+
             // Store references
             containerView.tag = 100
             containerView.layer.setValue(playerLayer, forKey: "playerLayer")
             containerView.layer.setValue(player, forKey: "player")
-            
+
             NotificationCenter.default.addObserver(
                 forName: .AVPlayerItemDidPlayToEndTime,
                 object: player.currentItem,
@@ -159,13 +143,13 @@
                 player.seek(to: .zero)
                 player.play()
             }
-            
+
             player.play()
         }
-        
+
         return containerView
     }
-    
+
     func updateUIView(_ uiView: UIView, context: Context) {
         DispatchQueue.main.async {
             if let playerLayer = uiView.layer.value(forKey: "playerLayer") as? AVPlayerLayer {
@@ -173,7 +157,7 @@
             }
         }
     }
-    
+
     static func dismantleUIView(_ uiView: UIView, coordinator: ()) {
         if let player = uiView.layer.value(forKey: "player") as? AVPlayer {
             player.pause()
@@ -185,9 +169,5 @@
 #Preview {
     OnboardingView()
         .environmentObject(UserModel.shared)
-<<<<<<< HEAD
         .preferredColorScheme(.light)
-}
-=======
-} 
->>>>>>> 05030a06
+}