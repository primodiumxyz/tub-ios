--- conflicted
+++ resolved
@@ -10,24 +10,15 @@
 
 struct HomeTabsView: View {
     var color = Color(red: 0.43, green: 0.97, blue: 0.98)
-<<<<<<< HEAD
     @StateObject private var priceModel : SolPriceModel
     @StateObject private var userModel : UserModel
     @State private var selectedTab: Int = 0 // Track the selected tab
-    
+    @State private var tabStartTime: Date? = nil
+  
+  
     init(userId: String, walletAddress: String, linkedAccounts: [PrivySDK.LinkedAccount]?) {
         _priceModel = StateObject(wrappedValue: SolPriceModel())
         _userModel = StateObject(wrappedValue: UserModel(userId: userId, walletAddress: walletAddress, linkedAccounts: linkedAccounts))
-=======
-    @StateObject private var priceModel: SolPriceModel
-    @StateObject private var userModel: UserModel
-    @State private var selectedTab: Int = 0  // Track the selected tab
-    @State private var tabStartTime: Date? = nil
-
-    init(userId: String, walletAddress: String) {
-        _priceModel = StateObject(wrappedValue: SolPriceModel())
-        _userModel = StateObject(
-            wrappedValue: UserModel(userId: userId, walletAddress: walletAddress))
     }
 
     private func recordTabDwellTime(_ previousTab: String) {
@@ -52,7 +43,7 @@
                 print("Failed to record tab dwell time: \(error)")
             }
         }
-    }
+
 
     private func recordTabSelection(_ tabName: String) {
         // Record dwell time for previous tab
@@ -88,7 +79,6 @@
 
         // Start timing for new tab
         tabStartTime = Date()
->>>>>>> 12cabe29
     }
 
     var body: some View {
