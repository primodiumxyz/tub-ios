--- conflicted
+++ resolved
@@ -75,10 +75,10 @@
 }
 
 struct HomeTabsView: View {
-    var color = Color("accentColor")
+    var color = Color(red: 0.43, green: 0.97, blue: 0.98)
     @EnvironmentObject private var userModel: UserModel
     @EnvironmentObject private var priceModel: SolPriceModel
-    @StateObject private var vm = TabsViewModel()
+    @StateObject private var vm = TabsViewModel()  // Make it optional
 
     // Add this to watch for userModel changes
     private var userId: String? {
@@ -99,14 +99,6 @@
                 )
             }
             else {
-<<<<<<< HEAD
-                
-                TabView(selection: $vm.selectedTab) {
-                    // Trade Tab
-                    
-                    TokenListView(tokenListModel: tokenListModel)
-                        .tabItem {
-=======
                 ZStack(alignment: .bottom) {
                     // Main content view
                     Group {
@@ -131,58 +123,67 @@
                             vm.selectedTab = 0
                             vm.recordTabSelection("trade")
                         }) {
->>>>>>> 30f1f3b3
                             VStack {
                                 Image(systemName: "chart.line.uptrend.xyaxis")
                                     .font(.system(size: 24))
                                 Text("Trade")
-                                    .font(.system(size: 12))
+                                    .font(.sfRounded(size: .xs, weight: .regular))
                             }
+                            .foregroundColor(
+                                vm.selectedTab == 0 ? color : Color.white.opacity(0.5)
+                            )
                         }
-                        .tag(0)
-                        .onAppear {
-                            vm.recordTabSelection("trade")
-                        }
-                    
-                    HistoryView()
-                        .tabItem {
+
+                        Spacer()
+
+                        // History Tab
+                        Button(action: {
+                            vm.selectedTab = 1
+                            vm.recordTabSelection("history")
+                        }) {
                             VStack {
                                 Image(systemName: "clock")
                                     .font(.system(size: 24))
                                 Text("History")
-                                    .font(.system(size: 12))
+                                    .font(.sfRounded(size: .xs, weight: .regular))
                             }
+                            .foregroundColor(
+                                vm.selectedTab == 1 ? color : Color.white.opacity(0.5)
+                            )
                         }
-                        .tag(1)
-                        .onAppear {
-                            vm.recordTabSelection("history")
-                        }
-                    
-                    AccountView()
-                        .tabItem {
+
+                        Spacer()
+
+                        // Account Tab
+                        Button(action: {
+                            vm.selectedTab = 2
+                            vm.recordTabSelection("account")
+                        }) {
                             VStack {
                                 Image(systemName: "person")
                                     .font(.system(size: 24))
                                 Text("Account")
-                                    .font(.system(size: 12))
+                                    .font(.sfRounded(size: .xs, weight: .regular))
                             }
+                            .foregroundColor(
+                                vm.selectedTab == 2 ? color : Color.white.opacity(0.5)
+                            )
                         }
-                        .tag(2)
-                        .onAppear {
-                            vm.recordTabSelection("account")
-                        }
+
+                        Spacer()
+                    }
+                    .padding(.top, 8)
+                    .background(Color.black)
+                    .ignoresSafeArea(.keyboard)
                 }
-                .background(Color(UIColor.systemBackground))
-                .ignoresSafeArea(.keyboard)
-                .edgesIgnoringSafeArea(.all)
-                
             }
-        }
-        .onChange(of: userModel.userId) { _, newUserId in
-            if newUserId != nil {
-                vm.selectedTab = 0  // Force switch to trade tab
-                vm.recordTabSelection("trade")
+        }.frame(maxWidth: .infinity, maxHeight: .infinity)
+            .ignoresSafeArea(.keyboard)
+            .onChange(of: userModel.userId) { _, newUserId in
+                if newUserId != nil {
+                    vm.selectedTab = 0  // Force switch to trade tab
+                    vm.recordTabSelection("trade")
+                }
             }
-        }
     }
 }