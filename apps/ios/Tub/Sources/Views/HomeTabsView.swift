//
//  HomeTabView.swift
//  Tub
//
//  Created by Emerson Hsieh on 2024/9/24.
//

import PrivySDK
import SwiftUI

class TabsViewModel: ObservableObject {
    var tabStartTime: Date? = nil
    @Published var selectedTab: Int = 0  // Track the selected tab

    public func recordTabDwellTime(_ previousTab: String) {
        guard let startTime = tabStartTime else { return }

        let dwellTimeMs = Int(Date().timeIntervalSince(startTime) * 1000)

        Task(priority: .low) {
            do {
                try await Network.shared.recordClientEvent(
                    event: ClientEvent(
                        eventName: "tab_dwell_time",
                        source: "home_tabs_view",
                        metadata: [
                            ["tab_name": previousTab],
                            ["dwell_time_ms": dwellTimeMs],
                        ]
                    )
                )
            }
            catch {
                print("Failed to record tab dwell time: \(error)")
            }
        }
    }

    func recordTabSelection(_ tabName: String) {
        // Record dwell time for previous tab
        let previousTab: String
        switch selectedTab {
        case 0: previousTab = "trade"
        case 1: previousTab = "history"
        case 2: previousTab = "account"
        default: previousTab = "unknown"
        }

        if tabStartTime != nil {
            recordTabDwellTime(previousTab)
        }

        // Record selection of new tab
        Task {
            do {
                try await Network.shared.recordClientEvent(
                    event: ClientEvent(
                        eventName: "tab_selected",
                        source: "home_tabs_view",
                        metadata: [
                            ["tab_name": tabName]
                        ]
                    )
                )
                print("Successfully recorded tab selection")
                // Start timing for new tab
            }
            catch {
                print("Failed to record tab selection: \(error)")
            }
            tabStartTime = Date()

        }
    }
}

struct HomeTabsView: View {
    var color = Color(red: 0.43, green: 0.97, blue: 0.98)
    @EnvironmentObject private var userModel: UserModel
    @EnvironmentObject private var priceModel: SolPriceModel
    @StateObject private var vm = TabsViewModel()  // Make it optional

    @StateObject private var tokenListModel: TokenListModel
    init(userModel: UserModel) {
        self._tokenListModel = StateObject(wrappedValue: TokenListModel(userModel: userModel))
    }

    // Add this to watch for userModel changes
    private var userId: String? {
        didSet {
            if userModel.userId != nil {
                vm.selectedTab = 0  // Force switch to trade tab
                vm.recordTabSelection("trade")
            }
        }
    }

    var body: some View {
        Group {
            if !priceModel.isReady {
                LoadingView(
                    identifier: "HomeTabsView - waiting for userModel & priceModel",
                    message: "Connecting to Solana"
                )
            }
            else {
                ZStack(alignment: .bottom) {
                    // Main content view
                    Group {
                        if vm.selectedTab == 0 {
                            TokenListView(tokenListModel: tokenListModel)
                        }
                        else if vm.selectedTab == 1 {
                            HistoryView()
                        }
                        else if vm.selectedTab == 2 {
                            AccountView()
                        }
                    }
                    .background(Color.black)
                    .frame(maxWidth: .infinity, maxHeight: .infinity)

                    // Custom Tab Bar
                    HStack {
                        Spacer()

                        // Trade Tab
                        Button(action: {
                            vm.selectedTab = 0
                            vm.recordTabSelection("trade")
                        }) {
                            VStack {
                                Image(systemName: "chart.line.uptrend.xyaxis")
                                    .font(.system(size: 24))
                                Text("Trade")
                                    .font(.sfRounded(size: .xs, weight: .regular))
                            }
                            .foregroundColor(
<<<<<<< HEAD
                                selectedTab == 0 ? color : Color.white.opacity(0.5)
=======
                                vm.selectedTab == 0 ? color : AppColors.white.opacity(0.5)
>>>>>>> e563ca90
                            )
                        }

                        Spacer()

                        // History Tab
                        Button(action: {
                            vm.selectedTab = 1
                            vm.recordTabSelection("history")
                        }) {
                            VStack {
                                Image(systemName: "clock")
                                    .font(.system(size: 24))
                                Text("History")
                                    .font(.sfRounded(size: .xs, weight: .regular))
                            }
                            .foregroundColor(
<<<<<<< HEAD
                                selectedTab == 1 ? color : Color.white.opacity(0.5)
=======
                                vm.selectedTab == 1 ? color : AppColors.white.opacity(0.5)
>>>>>>> e563ca90
                            )
                        }

                        Spacer()

                        // Account Tab
                        Button(action: {
                            vm.selectedTab = 2
                            vm.recordTabSelection("account")
                        }) {
                            VStack {
                                Image(systemName: "person")
                                    .font(.system(size: 24))
                                Text("Account")
                                    .font(.sfRounded(size: .xs, weight: .regular))
                            }
                            .foregroundColor(
<<<<<<< HEAD
                                selectedTab == 2 ? color : Color.white.opacity(0.5)
=======
                                vm.selectedTab == 2 ? color : AppColors.white.opacity(0.5)
>>>>>>> e563ca90
                            )
                        }

                        Spacer()
                    }
                    .background(Color.black)
                    .ignoresSafeArea(.keyboard)
                }
            }
        }.frame(maxWidth: .infinity, maxHeight: .infinity)
            .ignoresSafeArea(.keyboard)
            .onChange(of: userModel.userId) { _, newUserId in
                if newUserId != nil {
                    vm.selectedTab = 0  // Force switch to trade tab
                    vm.recordTabSelection("trade")
                }
            }
    }
}<|MERGE_RESOLUTION|>--- conflicted
+++ resolved
@@ -136,11 +136,7 @@
                                     .font(.sfRounded(size: .xs, weight: .regular))
                             }
                             .foregroundColor(
-<<<<<<< HEAD
-                                selectedTab == 0 ? color : Color.white.opacity(0.5)
-=======
-                                vm.selectedTab == 0 ? color : AppColors.white.opacity(0.5)
->>>>>>> e563ca90
+                                vm.selectedTab == 0 ? color : Color.white.opacity(0.5)
                             )
                         }
 
@@ -158,11 +154,7 @@
                                     .font(.sfRounded(size: .xs, weight: .regular))
                             }
                             .foregroundColor(
-<<<<<<< HEAD
-                                selectedTab == 1 ? color : Color.white.opacity(0.5)
-=======
-                                vm.selectedTab == 1 ? color : AppColors.white.opacity(0.5)
->>>>>>> e563ca90
+                                vm.selectedTab == 1 ? color : Color.white.opacity(0.5)
                             )
                         }
 
@@ -180,11 +172,7 @@
                                     .font(.sfRounded(size: .xs, weight: .regular))
                             }
                             .foregroundColor(
-<<<<<<< HEAD
-                                selectedTab == 2 ? color : Color.white.opacity(0.5)
-=======
-                                vm.selectedTab == 2 ? color : AppColors.white.opacity(0.5)
->>>>>>> e563ca90
+                                vm.selectedTab == 2 ? color : Color.white.opacity(0.5)
                             )
                         }
 
