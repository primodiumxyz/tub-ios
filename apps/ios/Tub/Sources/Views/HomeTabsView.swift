--- conflicted
+++ resolved
@@ -52,7 +52,6 @@
 
         // Record selection of new tab
         Task {
-<<<<<<< HEAD
             try? await Network.shared.recordClientEvent(
                 event: ClientEvent(
                     eventName: "tab_selected",
@@ -60,17 +59,6 @@
                     metadata: [
                         ["tab_name": tabName]
                     ]
-=======
-            do {
-                try await Network.shared.recordClientEvent(
-                    event: Network.ClientEvent(
-                        eventName: "tab_selected",
-                        source: "home_tabs_view",
-                        metadata: [
-                            ["tab_name": tabName]
-                        ]
-                    )
->>>>>>> 3287cee4
                 )
             )
         }
