//
//  HomeTabView.swift
//  Tub
//
//  Created by Emerson Hsieh on 2024/9/24.
//

import SwiftUI

struct HomeTabsView: View {
    var color = Color(red: 0.43, green: 0.97, blue: 0.98)
    @StateObject private var userModel: UserModel
    @AppStorage("userId") private var userId: String = ""
    @State private var selectedTab: Int = 0 // Track the selected tab

    init() {
        _userModel = StateObject(wrappedValue: UserModel(userId: UserDefaults.standard.string(forKey: "userId") ?? ""))
    }

    var body: some View {
        Group {
            if userModel.isLoading {
                LoadingView()
            } else {
                TabView(selection: $selectedTab) { // Bind the selected tab
                    TokenListView()
                        .tabItem {
                            Label("Explore", systemImage: "safari")
                        }
                        .tag(0) // Assign a tag for the tab

                    HistoryView()
                        .tabItem {
                            Label("History", systemImage: "clock")
                        }
                        .tag(1) // Assign a tag for the tab
                    
<<<<<<< HEAD
                    AccountView()
                        .tabItem {
                            Label("Account", systemImage: "person")
                        }
                        .tag(2) // Assign a tag for the tab
                    
                    MockTokenView()
                        .tabItem {
                            Label("Mock", systemImage: "testtube.2")
                        }
                        .tag(3) // Assign a tag for the tab
=======
                    AccountView().tabItem {
                        Label("Account", systemImage: "person")
                    }
>>>>>>> 6265f96f
                }
                .background(.black)
                .foregroundColor(.white)
                .accentColor(color)
                .onAppear {
                    UITabBar.appearance().unselectedItemTintColor = UIColor.white.withAlphaComponent(0.5)
                }
            }
        }
        .environmentObject(userModel)
    }
}

#Preview {
    HomeTabsView()
}<|MERGE_RESOLUTION|>--- conflicted
+++ resolved
@@ -35,23 +35,9 @@
                         }
                         .tag(1) // Assign a tag for the tab
                     
-<<<<<<< HEAD
-                    AccountView()
-                        .tabItem {
-                            Label("Account", systemImage: "person")
-                        }
-                        .tag(2) // Assign a tag for the tab
-                    
-                    MockTokenView()
-                        .tabItem {
-                            Label("Mock", systemImage: "testtube.2")
-                        }
-                        .tag(3) // Assign a tag for the tab
-=======
                     AccountView().tabItem {
                         Label("Account", systemImage: "person")
                     }
->>>>>>> 6265f96f
                 }
                 .background(.black)
                 .foregroundColor(.white)
