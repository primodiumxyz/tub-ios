--- conflicted
+++ resolved
@@ -83,7 +83,6 @@
 
     var body: some View {
         Group {
-<<<<<<< HEAD
             if let error = userModel.error {
                 LoginErrorView(
                     errorMessage: error,
@@ -96,12 +95,6 @@
             } 
             else if userModel.isLoading  {
                 LoadingView(identifier: "HomeTabsView - waiting for userModel & priceModel", message: "Loading user data")
-=======
-            if userModel.isLoading {
-                LoadingView(
-                    identifier: "HomeTabsView - waiting for userModel & priceModel",
-                    message: "loading player data")
->>>>>>> 952e852f
             } else {
                 ZStack(alignment: .bottom) {
                     // Main content view
