//
//  HomeTabView.swift
//  Tub
//
//  Created by Emerson Hsieh on 2024/9/24.
//

import SwiftUI

struct HomeTabsView: View {
    var color = Color(red: 0.43, green: 0.97, blue: 0.98)
    @StateObject private var priceModel : SolPriceModel
    @StateObject private var userModel : UserModel
    @State private var selectedTab: Int = 0 // Track the selected tab
    
    init(userId: String) {
        _priceModel = StateObject(wrappedValue: SolPriceModel())
        _userModel = StateObject(wrappedValue: UserModel(userId: userId))
    }
    
    var body: some View {
        Group {
            if userModel.isLoading || !priceModel.isReady {
                LoadingView()
            } else {
<<<<<<< HEAD
                ZStack(alignment: .bottom) {
                    // Main content view
                    Group {
                        if selectedTab == 0 {
                            TokenListView()
                        } else if selectedTab == 1 {
                            HistoryView()
                        } else if selectedTab == 2 {
                            AccountView()
                        }
                    }
                    .frame(maxWidth: .infinity, maxHeight: .infinity)
                    .background(AppColors.black)
=======
                TabView(selection: $selectedTab) { // Bind the selected tab
                    TokenListView()
                        .tabItem {
                            Label("Explore", systemImage: "safari")
                        }
                        .tag(0)
                    
                    HistoryView()
                        .tabItem {
                            Label("History", systemImage: "clock")
                        }
                        .tag(1)
>>>>>>> 69d8644e
                    
                    // Custom Tab Bar
                    HStack {
                        Spacer()
                        
                        // Explore Tab
                        Button(action: { selectedTab = 0 }) {
                            VStack {
                                Image(systemName: "safari")
                                    .font(.system(size: 24))
                                Text("Explore")
                                    .font(.sfRounded(size: .xs, weight: .regular))
                            }
                            .foregroundColor(selectedTab == 0 ? color : AppColors.white.opacity(0.5))
                        }
                        
                        Spacer()
                        
                        // History Tab
                        Button(action: { selectedTab = 1 }) {
                            VStack {
                                Image(systemName: "clock")
                                    .font(.system(size: 24))
                                Text("History")
                                    .font(.sfRounded(size: .xs, weight: .regular))
                            }
                            .foregroundColor(selectedTab == 1 ? color : AppColors.white.opacity(0.5))
                        }
                        
                        Spacer()
                        
                        // Account Tab
                        Button(action: { selectedTab = 2 }) {
                            VStack {
                                Image(systemName: "person")
                                    .font(.system(size: 24))
                                Text("Account")
                                    .font(.sfRounded(size: .xs, weight: .regular))
                            }
                            .foregroundColor(selectedTab == 2 ? color : AppColors.white.opacity(0.5))
                        }
                        
                        Spacer()
                    }
<<<<<<< HEAD
                    .background(AppColors.black)
=======
                    .tag(2)
>>>>>>> 69d8644e
                }
                .onAppear {
                    UITabBar.appearance().unselectedItemTintColor = UIColor.white.withAlphaComponent(0.5)
                    
                }
            }
        }
        .environmentObject(userModel)
        .environmentObject(priceModel)
    }
}

#Preview {
    @Previewable @State var userId : String? = nil
    Group {
        if userId == nil {
            LoadingView()
        } else {
            HomeTabsView(userId: userId!)
        }
    }.onAppear {
        Task {
            do {
                userId = try await privy.refreshSession().user.id
                print(userId)
            } catch {
                print("error in preview: \(error)")
            }
        }
    }
}<|MERGE_RESOLUTION|>--- conflicted
+++ resolved
@@ -23,7 +23,6 @@
             if userModel.isLoading || !priceModel.isReady {
                 LoadingView()
             } else {
-<<<<<<< HEAD
                 ZStack(alignment: .bottom) {
                     // Main content view
                     Group {
@@ -37,20 +36,6 @@
                     }
                     .frame(maxWidth: .infinity, maxHeight: .infinity)
                     .background(AppColors.black)
-=======
-                TabView(selection: $selectedTab) { // Bind the selected tab
-                    TokenListView()
-                        .tabItem {
-                            Label("Explore", systemImage: "safari")
-                        }
-                        .tag(0)
-                    
-                    HistoryView()
-                        .tabItem {
-                            Label("History", systemImage: "clock")
-                        }
-                        .tag(1)
->>>>>>> 69d8644e
                     
                     // Custom Tab Bar
                     HStack {
@@ -95,11 +80,7 @@
                         
                         Spacer()
                     }
-<<<<<<< HEAD
                     .background(AppColors.black)
-=======
-                    .tag(2)
->>>>>>> 69d8644e
                 }
                 .onAppear {
                     UITabBar.appearance().unselectedItemTintColor = UIColor.white.withAlphaComponent(0.5)
