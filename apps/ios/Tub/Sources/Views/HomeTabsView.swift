--- conflicted
+++ resolved
@@ -88,20 +88,8 @@
                     identifier: "HomeTabsView - waiting priceModel",
                     message: "Connecting to Solana"
                 )
-<<<<<<< HEAD
             }
             else {
-                TabView(selection: $vm.selectedTab) {
-                    // Trade Tab
-                    TokenListView()
-                        .tabItem {
-                            VStack {
-                                Image(systemName: "chart.line.uptrend.xyaxis")
-                                    .font(.system(size: 24))
-                                Text("Trade")
-                                    .font(.system(size: 12))
-=======
-            } else {
                 ZStack {
                     // Main content with TabView
                     TabView(selection: $vm.selectedTab) {
@@ -114,7 +102,6 @@
                                     Text("Trade")
                                         .font(.system(size: 12))
                                 }
->>>>>>> 18c92214
                             }
                             .tag(0)
 
@@ -168,7 +155,7 @@
             }
         }
     }
-    
+
     private func handleTabSelection(oldTab: Int, newTab: Int) {
         let tabName: String
         switch newTab {
@@ -195,7 +182,8 @@
                         .onTapGesture {
                             if selectedTab == index {
                                 onSameTabTapped()
-                            } else {
+                            }
+                            else {
                                 selectedTab = index
                             }
                         }
