//
//  Chart.swift
//  Tub
//
//  Created by Henry on 9/27/24.
//

import Charts
import Combine
import SwiftUI

struct ChartView: View {
    @EnvironmentObject var priceModel: SolPriceModel
    @EnvironmentObject private var userModel: UserModel
    @Binding var animate: Bool
    let rawPrices: [Price]
    let timeframeSecs: Double
    let height: CGFloat

    var purchasePriceUsd: Double? {
        if let purchaseData = userModel.purchaseData {
            return priceModel.lamportsToUsd(lamports: purchaseData.price)
        }
        else {
            return nil
        }
    }

    @State private var currentTime = Date().timeIntervalSince1970
    @State private var prices: [Price] = []

    init(
        prices: [Price],
        animate: Binding<Bool> = Binding.constant(false),
        timeframeSecs: Double = CHART_INTERVAL,
        height: CGFloat = 330
    ) {
        self.rawPrices = prices
        self._animate = animate
        self.timeframeSecs = timeframeSecs
        self.height = height
    }

    private func updatePrices() {
        let dataPointCount = Int(timeframeSecs / PRICE_UPDATE_INTERVAL)
        let startingIndex = rawPrices.count - dataPointCount
        prices = startingIndex < 0 ? rawPrices : Array(rawPrices[startingIndex...])
    }

    private var dashedLineColor: Color {
        guard let purchasePriceUsd,
            let currentPriceUsd = prices.last?.priceUsd
        else { return AppColors.white }
        if currentPriceUsd == purchasePriceUsd {
            return AppColors.white
        }
        return currentPriceUsd < purchasePriceUsd ? AppColors.lightRed : AppColors.lightGreen
    }

    private var change: Double? {
        guard let purchasePriceUsd,
            let currentPriceUsd = prices.last?.priceUsd
        else { return nil }
        return (currentPriceUsd - purchasePriceUsd)
    }

    private var yDomain: ClosedRange<Double> {
        if prices.isEmpty { return 0...100 }

        var pricesWithPurchase = prices
        if let data = userModel.purchaseData, let purchasePriceUsd {
            let price = Price(timestamp: data.timestamp, priceUsd: purchasePriceUsd)
            pricesWithPurchase.append(price)
        }

        let minPriceUsd = pricesWithPurchase.min { $0.priceUsd < $1.priceUsd }?.priceUsd ?? 0
        let maxPriceUsd = pricesWithPurchase.max { $0.priceUsd < $1.priceUsd }?.priceUsd ?? 100
        let range = maxPriceUsd - minPriceUsd
        let padding = range * 0.10

        return (minPriceUsd - padding)...(maxPriceUsd + padding)
    }
    private var xDomain: ClosedRange<Date> {
        let min = Date(timeIntervalSinceNow: -timeframeSecs - 1)
        var padding = 1.0
        if let currentPrice = prices.last?.priceUsd {
            let pillContent = priceModel.formatPrice(usd: abs(currentPrice), maxDecimals: 9, minDecimals: 2)
            padding = Double(pillContent.count) * 1.5
        }

        let max = Date(timeIntervalSinceNow: padding)
        return min...max
    }

    var body: some View {
        Chart {
            ForEach(prices.dropLast()) { price in
                LineMark(
                    x: .value("Date", price.timestamp),
                    y: .value("Price", price.priceUsd)
                )
                .foregroundStyle(AppColors.aquaBlue.opacity(0.8))
                .lineStyle(StrokeStyle(lineWidth: 4))
                .interpolationMethod(.cardinal(tension: 0.8))
            }

            if let currentPrice = prices.last, prices.count >= 2 {
                LineMark(
                    x: .value("Date", currentPrice.timestamp),
                    y: .value("Price", currentPrice.priceUsd)
                )
                .foregroundStyle(AppColors.aquaBlue.opacity(0.8))
                .lineStyle(StrokeStyle(lineWidth: 4))
                .interpolationMethod(.cardinal(tension: 0.8))

                PointMark(
                    x: .value("Date", currentPrice.timestamp),
                    y: .value("Price", currentPrice.priceUsd)
                )
                .foregroundStyle(.white.opacity(0.5))

                PointMark(
                    x: .value("Date", currentPrice.timestamp),
                    y: .value("Price", currentPrice.priceUsd)
                )
                .annotation(position: .top, spacing: 4) {
                    if userModel.purchaseData?.timestamp == currentPrice.timestamp {
                        EmptyView()
                    }
                    else {
                        PillView(
                            value:
                                "\(priceModel.formatPrice(usd: abs(currentPrice.priceUsd), maxDecimals: 9, minDecimals: 2))",
                            color: dashedLineColor,
                            foregroundColor: AppColors.black
                        )
                    }
                }
            }

            if let data = userModel.purchaseData, let purchasePriceUsd {
                // Calculate x position as max of purchase time and earliest chart time
                let xPosition = max(
                    data.timestamp,
                    prices.first?.timestamp ?? data.timestamp
                )

                // Add horizontal dashed line
                RuleMark(y: .value("Purchase Price", purchasePriceUsd))
                    .foregroundStyle(AppColors.primaryPink.opacity(0.8))
                    .lineStyle(StrokeStyle(lineWidth: 2, dash: [5, 5]))

                PointMark(
                    x: .value("Date", xPosition),  // Updated x-value
                    y: .value("Price", purchasePriceUsd)
                )
                .foregroundStyle(AppColors.primaryPink)
                .symbolSize(100)
                .symbol(.circle)
                .annotation(position: .bottom, spacing: 0) {
                    PillView(
                        value: "\(priceModel.formatPrice(usd: purchasePriceUsd, maxDecimals: 9, minDecimals: 2))",
                        color: AppColors.primaryPink.opacity(0.8),
                        foregroundColor: AppColors.white
                    )
                }
            }
        }
<<<<<<< HEAD
        .if(animate) { view in view.animation(.linear(duration: 0.5), value: prices)
=======
        .conditionalModifier(condition: false) { chart in
            chart.animation(.linear(duration: PRICE_UPDATE_INTERVAL), value: prices)
>>>>>>> 1450b887
        }
        .chartYScale(domain: yDomain)
        .chartYAxis(.hidden)
        .chartXAxis(.hidden)
<<<<<<< HEAD
        .frame(maxWidth: .infinity, maxHeight: height)
=======
        .frame(maxWidth: .infinity, minHeight: height, maxHeight: height)
>>>>>>> 1450b887
        .onChange(of: rawPrices) {
            updatePrices()
        }
    }
}

struct PillView: View {
    let value: String
    let color: Color
    let foregroundColor: Color

    var body: some View {
        Text(value)
            .font(.caption)
            .foregroundColor(foregroundColor)
            .padding(.horizontal, 8)
            .padding(.vertical, 4)
            .background(color)
            .font(.sfRounded(size: .lg))
            .fontWeight(.bold)
            .clipShape(Capsule())
    }
}

struct Triangle: Shape {
    func path(in rect: CGRect) -> Path {
        var path = Path()
        path.move(to: CGPoint(x: rect.midX, y: rect.maxY))
        path.addLine(to: CGPoint(x: rect.minX, y: rect.minY))
        path.addLine(to: CGPoint(x: rect.maxX, y: rect.minY))
        path.closeSubpath()
        return path
    }
}<|MERGE_RESOLUTION|>--- conflicted
+++ resolved
@@ -166,21 +166,12 @@
                 }
             }
         }
-<<<<<<< HEAD
-        .if(animate) { view in view.animation(.linear(duration: 0.5), value: prices)
-=======
-        .conditionalModifier(condition: false) { chart in
-            chart.animation(.linear(duration: PRICE_UPDATE_INTERVAL), value: prices)
->>>>>>> 1450b887
+        .if(animate) { view in view.animation(.linear(duration: PRICE_UPDATE_INTERVAL), value: prices)
         }
         .chartYScale(domain: yDomain)
         .chartYAxis(.hidden)
         .chartXAxis(.hidden)
-<<<<<<< HEAD
-        .frame(maxWidth: .infinity, maxHeight: height)
-=======
         .frame(maxWidth: .infinity, minHeight: height, maxHeight: height)
->>>>>>> 1450b887
         .onChange(of: rawPrices) {
             updatePrices()
         }
