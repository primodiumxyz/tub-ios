//
//  Chart.swift
//  Tub
//
//  Created by Henry on 9/27/24.
//

import SwiftUI
import Charts
import Combine

struct ChartView: View {
    @EnvironmentObject var priceModel: SolPriceModel
    let rawPrices: [Price]
    let timeframeSecs: Double
    let purchaseData: PurchaseData?
    let height: CGFloat
    
    init(prices: [Price], timeframeSecs: Double = CHART_INTERVAL, purchaseData: PurchaseData? = nil, height: CGFloat = 330) {
        self.rawPrices = prices
        self.timeframeSecs = timeframeSecs
        self.purchaseData = purchaseData
        self.height = height
    }
    
<<<<<<< HEAD
=======
    @State private var currentTime = Date().timeIntervalSince1970
    
    @State private var timerCancellable: Cancellable?
    @State private var timer: Timer.TimerPublisher = Timer.publish(every: 0.1, on: .main, in: .common)
    
>>>>>>> 4a3bdaa3
    private var dashedLineColor: Color {
        guard let purchasePrice = purchaseData?.price,
              let currentPrice = prices.last?.price else { return AppColors.white }
        if currentPrice == purchasePrice {
            return AppColors.white
        }
        return currentPrice < purchasePrice ? AppColors.lightRed : AppColors.lightGreen
    }
    
    private var change: Int? {
        guard let purchasePrice = purchaseData?.price,
              let currentPrice = prices.last?.price else { return nil }
        return (currentPrice - purchasePrice)
    }
    
    private var yDomain: ClosedRange<Int> {
        if prices.isEmpty { return 0...100 }
        
        var pricesWithPurchase = prices
        if let data = purchaseData {
            let price = Price(timestamp: data.timestamp, price: data.price)
            pricesWithPurchase.append(price)
        }
        
        let minPrice = pricesWithPurchase.min { $0.price < $1.price }?.price ?? 0
        let maxPrice = pricesWithPurchase.max { $0.price < $1.price }?.price ?? 100
        let range = maxPrice - minPrice
        let padding = Int(Double(range) * 0.25)
        
        return (minPrice - padding)...(maxPrice + padding)
    }
    
    private var prices: [Price] {
        let cutoffTime = Date().addingTimeInterval(-timeframeSecs).timeIntervalSince1970
        if let firstValidIndex = rawPrices.firstIndex(where: { $0.timestamp.timeIntervalSince1970 >= cutoffTime }) {
            let slice = Array(rawPrices[firstValidIndex...])
            // If we have enough points in the time window, return them
            if slice.count >= 2 {
                return slice
            }
        }
        
        // If we don't have enough points in the time window,
        // return at least the last 2 points from rawPrices
        if rawPrices.count >= 2 {
            return Array(rawPrices.suffix(2))
        }
        
        return rawPrices
    }
    
    
    var body: some View {
        if prices.count < 2 {
            RoundedRectangle(cornerRadius: 8)
                .fill(.white.opacity(0.1))
                .frame(width: .infinity, height: 300)
                .padding(.bottom, 18)
                .shimmering()
        } else {
            Chart {
                // Historical lines (all points except the last two)
                ForEach(prices.dropLast(1)) { price in
                    LineMark(
                        x: .value("Date", price.timestamp),
                        y: .value("Price", price.price)
                    )
                    .foregroundStyle(AppColors.aquaBlue.opacity(0.8))
                    .shadow(color: AppColors.aquaBlue, radius: 3, x: 2, y: 2)
                    .lineStyle(StrokeStyle(lineWidth: 3))
                    .interpolationMethod(.cardinal(tension: 0.7))
                }
               
                if let point = prices.last {
                    LineMark(
                        x: .value("Date", point.timestamp),
                        y: .value("Price", point.price)
                    )
                    .foregroundStyle(AppColors.aquaBlue.opacity(0.8))
                    .shadow(color: AppColors.aquaBlue, radius: 3, x: 2, y: 2)
                    .lineStyle(StrokeStyle(lineWidth: 3))
                }
                
                if let currentPrice = prices.last {
                    PointMark(
                        x: .value("Date", currentPrice.timestamp),
                        y: .value("Price", currentPrice.price)
                    )
                    .foregroundStyle(.white.opacity(0.5)) // Transparent fill
                    .symbolSize(100)
                    
                    PointMark(
                        x: .value("Date", currentPrice.timestamp),
                        y: .value("Price", currentPrice.price)
                    )
                    .annotation(position: .top, spacing: 4) {
                        if purchaseData?.timestamp == currentPrice.timestamp {
                            EmptyView()
                        } else {
                            PillView(
                                value: "\(priceModel.formatPrice(lamports: abs(currentPrice.price)))",
                                color: dashedLineColor,
                                foregroundColor: AppColors.black
                            )
                        }
                    }
                }
                
                if let data = purchaseData {
                    // Calculate x position as max of purchase time and earliest chart time
                    let xPosition = max(
                        data.timestamp,
                        prices.first?.timestamp ?? data.timestamp
                    )
                    
                    // Add horizontal dashed line
                    RuleMark(y: .value("Purchase Price", data.price))
                        .foregroundStyle(AppColors.primaryPink.opacity(0.8))
                        .lineStyle(StrokeStyle(lineWidth: 2, dash: [5, 5]))
                    
                    PointMark(
                        x: .value("Date", xPosition),  // Updated x-value
                        y: .value("Price", data.price)
                    )
                    .foregroundStyle(AppColors.primaryPink)
                    .symbolSize(100)
                    .symbol(.circle)
                    
                    .annotation(position: .bottom, spacing: 0) {
                        PillView(
                            value: "\(priceModel.formatPrice(lamports: data.price))",
                            color: AppColors.primaryPink.opacity(0.8), foregroundColor: AppColors.white)
                    }
                }
            }
<<<<<<< HEAD
            .chartYScale(domain: yDomain)
            .chartYAxis(.hidden)
            .chartXAxis(.hidden)
            .animation(.easeInOut, value: prices)
            .frame(width: .infinity, height: height)
=======
        }
        .chartYScale(domain: yDomain)
        .chartYAxis(.hidden)
        .chartXAxis(.hidden)
        .frame(width: .infinity, height: height)
        .onAppear {
            timerCancellable = timer.connect()
        }
        .onDisappear {
            timerCancellable?.cancel()
        }
        .onReceive(timer) { _ in
            currentTime = Date().timeIntervalSince1970
>>>>>>> 4a3bdaa3
        }
    }
}

struct PillView: View {
    let value: String
    let color: Color
    let foregroundColor : Color
    
    var body: some View {
        Text(value)
            .font(.caption)
            .foregroundColor(foregroundColor)
            .padding(.horizontal, 8)
            .padding(.vertical, 4)
            .background(color)
            .font(.sfRounded(size: .lg))
            .fontWeight(.bold)
            .clipShape(Capsule())
    }
}

struct Triangle: Shape {
    func path(in rect: CGRect) -> Path {
        var path = Path()
        path.move(to: CGPoint(x: rect.midX, y: rect.maxY))
        path.addLine(to: CGPoint(x: rect.minX, y: rect.minY))
        path.addLine(to: CGPoint(x: rect.maxX, y: rect.minY))
        path.closeSubpath()
        return path
    }
}<|MERGE_RESOLUTION|>--- conflicted
+++ resolved
@@ -23,14 +23,6 @@
         self.height = height
     }
     
-<<<<<<< HEAD
-=======
-    @State private var currentTime = Date().timeIntervalSince1970
-    
-    @State private var timerCancellable: Cancellable?
-    @State private var timer: Timer.TimerPublisher = Timer.publish(every: 0.1, on: .main, in: .common)
-    
->>>>>>> 4a3bdaa3
     private var dashedLineColor: Color {
         guard let purchasePrice = purchaseData?.price,
               let currentPrice = prices.last?.price else { return AppColors.white }
@@ -166,27 +158,11 @@
                     }
                 }
             }
-<<<<<<< HEAD
             .chartYScale(domain: yDomain)
             .chartYAxis(.hidden)
             .chartXAxis(.hidden)
             .animation(.easeInOut, value: prices)
             .frame(width: .infinity, height: height)
-=======
-        }
-        .chartYScale(domain: yDomain)
-        .chartYAxis(.hidden)
-        .chartXAxis(.hidden)
-        .frame(width: .infinity, height: height)
-        .onAppear {
-            timerCancellable = timer.connect()
-        }
-        .onDisappear {
-            timerCancellable?.cancel()
-        }
-        .onReceive(timer) { _ in
-            currentTime = Date().timeIntervalSince1970
->>>>>>> 4a3bdaa3
         }
     }
 }
