--- conflicted
+++ resolved
@@ -27,22 +27,9 @@
 
     @State private var currentTime = Date().timeIntervalSince1970
     @State private var prices: [Price] = []
-<<<<<<< HEAD
-
-    init(
-        prices: [Price],
-        animate: Binding<Bool>,
-        timeframeSecs: Double = CHART_INTERVAL,
-        height: CGFloat = 330
-    ) {
-        self.rawPrices = prices
-        self._animate = animate
-        self.timeframeSecs = timeframeSecs
-=======
     
     init(prices: [Price], height: CGFloat = 330) {
         self.rawPrices = prices
->>>>>>> bf77024a
         self.height = height
     }
 
@@ -114,15 +101,9 @@
                     x: .value("Date", currentPrice.timestamp),
                     y: .value("Price", currentPrice.priceUsd)
                 )
-<<<<<<< HEAD
-                .foregroundStyle(AppColors.aquaBlue.opacity(0.8))
-                .lineStyle(StrokeStyle(lineWidth: 4))
-                .interpolationMethod(.cardinal(tension: 0.8))
-=======
                 .foregroundStyle(Color("aquaBlue").opacity(0.8))
                 .lineStyle(StrokeStyle(lineWidth: 3))
-                .interpolationMethod(.catmullRom)
->>>>>>> bf77024a
+                .interpolationMethod(.cardinal(tension: 0.8))
 
                 PointMark(
                     x: .value("Date", currentPrice.timestamp),
