--- conflicted
+++ resolved
@@ -76,7 +76,6 @@
     
     
     var body: some View {
-<<<<<<< HEAD
         Chart {
             ForEach(prices) { price in
                 LineMark(
@@ -138,95 +137,21 @@
                     PillView(
                         value: "\(priceModel.formatPrice(usd: data.priceUsd))",
                         color: AppColors.primaryPink.opacity(0.8), foregroundColor: AppColors.white)
-=======
-        if prices.count < 2 {
-            RoundedRectangle(cornerRadius: 8)
-                .fill(.white.opacity(0.1))
-                .frame(width: .infinity, height: 300)
-                .padding(.bottom, 18)
-                .shimmering()
-        } else {
-            Chart {
-                // Historical lines (all points except the last two)
-                ForEach(prices.dropLast(1)) { price in
-                    LineMark(
-                        x: .value("Date", price.timestamp),
-                        y: .value("Price", price.price)
-                    )
-                    .foregroundStyle(AppColors.aquaBlue.opacity(0.8))
-                    .shadow(color: AppColors.aquaBlue, radius: 3, x: 2, y: 2)
-                    .lineStyle(StrokeStyle(lineWidth: 3))
-                    .interpolationMethod(.cardinal(tension: 0.7))
-                }
-               
-                if let point = prices.last {
-                    LineMark(
-                        x: .value("Date", point.timestamp),
-                        y: .value("Price", point.price)
-                    )
-                    .foregroundStyle(AppColors.aquaBlue.opacity(0.8))
-                    .shadow(color: AppColors.aquaBlue, radius: 3, x: 2, y: 2)
-                    .lineStyle(StrokeStyle(lineWidth: 3))
-                }
-                
-                if let currentPrice = prices.last {
-                    PointMark(
-                        x: .value("Date", currentPrice.timestamp),
-                        y: .value("Price", currentPrice.price)
-                    )
-                    .foregroundStyle(.white.opacity(0.5)) // Transparent fill
-                    .symbolSize(100)
-                    
-                    PointMark(
-                        x: .value("Date", currentPrice.timestamp),
-                        y: .value("Price", currentPrice.price)
-                    )
-                    .annotation(position: .top, spacing: 4) {
-                        if purchaseData?.timestamp == currentPrice.timestamp {
-                            EmptyView()
-                        } else {
-                            PillView(
-                                value: "\(priceModel.formatPrice(lamports: abs(currentPrice.price)))",
-                                color: dashedLineColor,
-                                foregroundColor: AppColors.black
-                            )
-                        }
-                    }
-                }
-                
-                if let data = purchaseData {
-                    // Calculate x position as max of purchase time and earliest chart time
-                    let xPosition = max(
-                        data.timestamp,
-                        prices.first?.timestamp ?? data.timestamp
-                    )
-                    
-                    // Add horizontal dashed line
-                    RuleMark(y: .value("Purchase Price", data.price))
-                        .foregroundStyle(AppColors.primaryPink.opacity(0.8))
-                        .lineStyle(StrokeStyle(lineWidth: 2, dash: [5, 5]))
-                    
-                    PointMark(
-                        x: .value("Date", xPosition),  // Updated x-value
-                        y: .value("Price", data.price)
-                    )
-                    .foregroundStyle(AppColors.primaryPink)
-                    .symbolSize(100)
-                    .symbol(.circle)
-                    
-                    .annotation(position: .bottom, spacing: 0) {
-                        PillView(
-                            value: "\(priceModel.formatPrice(lamports: data.price))",
-                            color: AppColors.primaryPink.opacity(0.8), foregroundColor: AppColors.white)
-                    }
->>>>>>> 841df467
                 }
             }
-            .chartYScale(domain: yDomain)
-            .chartYAxis(.hidden)
-            .chartXAxis(.hidden)
-            .animation(.easeInOut, value: prices)
-            .frame(width: .infinity, height: height)
+        }
+        .chartYScale(domain: yDomain)
+        .chartYAxis(.hidden)
+        .chartXAxis(.hidden)
+        .frame(width: .infinity, height: height)
+        .onAppear {
+            timerCancellable = timer.connect()
+        }
+        .onDisappear {
+            timerCancellable?.cancel()
+        }
+        .onReceive(timer) { _ in
+            currentTime = Date().timeIntervalSince1970
         }
     }
 }
