//
//  Chart.swift
//  Tub
//
//  Created by Henry on 9/27/24.
//

import Charts
import Combine
import SwiftUI

struct ChartView: View {
    @EnvironmentObject var priceModel: SolPriceModel
    @EnvironmentObject private var userModel: UserModel
    @Binding var animate: Bool
    let rawPrices: [Price]
    let height: CGFloat

    var purchasePriceUsd: Double? {
        if let purchaseData = userModel.purchaseData {
            return priceModel.usdcToUsd(usdc: purchaseData.priceUsdc)
        }
        else {
            return nil
        }
    }

    @State private var currentTime = Date().timeIntervalSince1970
    @State private var prices: [Price] = []

<<<<<<< HEAD
    init(prices: [Price], height: CGFloat = 330) {
=======
    init(prices: [Price], animate: Binding<Bool>, height: CGFloat = 330) {
>>>>>>> 3642c62d
        self.rawPrices = prices
        self._animate = animate
        self.height = height
    }

    private func updatePrices() {
        let dataPointCount = Int(Timespan.live.seconds / PRICE_UPDATE_INTERVAL)
        let startingIndex = rawPrices.count - dataPointCount
        prices = startingIndex < 0 ? rawPrices : Array(rawPrices[startingIndex...])
    }

    private var dashedLineColor: Color {
        guard let purchasePriceUsd,
            let currentPriceUsd = prices.last?.priceUsd
        else { return Color.white }
        if currentPriceUsd == purchasePriceUsd {
            return Color.white
        }
        return currentPriceUsd < purchasePriceUsd ? Color("redLight") : Color("greenLight")
    }

    private var change: Double? {
        guard let purchasePriceUsd,
            let currentPriceUsd = prices.last?.priceUsd
        else { return nil }
        return (currentPriceUsd - purchasePriceUsd)
    }

    private var yDomain: ClosedRange<Double> {
        if prices.isEmpty { return 0...100 }

        var pricesWithPurchase = prices
        if let data = userModel.purchaseData, let purchasePriceUsd {
            let price = Price(timestamp: data.timestamp, priceUsd: purchasePriceUsd)
            pricesWithPurchase.append(price)
        }

        let minPriceUsd = pricesWithPurchase.min { $0.priceUsd < $1.priceUsd }?.priceUsd ?? 0
        let maxPriceUsd = pricesWithPurchase.max { $0.priceUsd < $1.priceUsd }?.priceUsd ?? 100
        let range = maxPriceUsd - minPriceUsd
        let padding = range * 0.10

        return (minPriceUsd - padding)...(maxPriceUsd + padding)
    }
    private var xDomain: ClosedRange<Date> {
        let min = Date(timeIntervalSinceNow: -Timespan.live.seconds - 1)
        var padding = 1.0
        if let currentPrice = prices.last?.priceUsd {
            let pillContent = priceModel.formatPrice(usd: abs(currentPrice), maxDecimals: 9, minDecimals: 2)
            padding = Double(pillContent.count) * 1.5
        }

        let max = Date(timeIntervalSinceNow: padding)
        return min...max
    }

    var body: some View {
        Chart {
            ForEach(prices.dropLast()) { price in
                LineMark(
                    x: .value("Date", price.timestamp),
                    y: .value("Price", price.priceUsd)
                )
                .foregroundStyle(Color("aquaBlue").opacity(0.8))
                .lineStyle(StrokeStyle(lineWidth: 3))
                .interpolationMethod(.cardinal(tension: 0.8))
            }

            if let currentPrice = prices.last, prices.count >= 2 {
                LineMark(
                    x: .value("Date", currentPrice.timestamp),
                    y: .value("Price", currentPrice.priceUsd)
                )
                .foregroundStyle(Color("aquaBlue").opacity(0.8))
                .lineStyle(StrokeStyle(lineWidth: 3))
                .interpolationMethod(.cardinal(tension: 0.8))

                PointMark(
                    x: .value("Date", currentPrice.timestamp),
                    y: .value("Price", currentPrice.priceUsd)
                )
                .foregroundStyle(Color.white.opacity(0.5))

                PointMark(
                    x: .value("Date", currentPrice.timestamp),
                    y: .value("Price", currentPrice.priceUsd)
                )
                .annotation(position: .top, spacing: 4) {
                    if userModel.purchaseData?.timestamp == currentPrice.timestamp {
                        EmptyView()
                    }
                    else {
                        PillView(
                            value:
                                "\(priceModel.formatPrice(usd: abs(currentPrice.priceUsd), maxDecimals: 9, minDecimals: 2))",
                            color: dashedLineColor,
                            foregroundColor: Color.black
                        )
                    }
                }
            }

            if let data = userModel.purchaseData, let purchasePriceUsd {
                // Calculate x position as max of purchase time and earliest chart time
                let xPosition = max(
                    data.timestamp,
                    prices.first?.timestamp ?? data.timestamp
                )

                // Add horizontal dashed line
                RuleMark(y: .value("Purchase Price", purchasePriceUsd))
                    .foregroundStyle(Color("pink").opacity(0.8))
                    .lineStyle(StrokeStyle(lineWidth: 2, dash: [5, 5]))

                PointMark(
                    x: .value("Date", xPosition),  // Updated x-value
                    y: .value("Price", purchasePriceUsd)
                )
                .foregroundStyle(Color("pink"))
                .symbolSize(100)
                .symbol(.circle)
                .annotation(position: .bottom, spacing: 0) {
                    PillView(
                        value: "\(priceModel.formatPrice(usd: purchasePriceUsd, maxDecimals: 9, minDecimals: 2))",
                        color: Color("pink").opacity(0.8),
                        foregroundColor: Color.white
                    )
                }
            }
        }
        .if(animate) { view in view.animation(.linear(duration: PRICE_UPDATE_INTERVAL), value: prices)
        }
        .chartYScale(domain: yDomain)
        .chartYAxis(.hidden)
        .chartXAxis(.hidden)
        .frame(maxWidth: .infinity, minHeight: height, maxHeight: height)
        .onChange(of: rawPrices) {
            updatePrices()
        }
    }
}

struct PillView: View {
    let value: String
    let color: Color
    let foregroundColor: Color

    var body: some View {
        Text(value)
            .font(.caption)
            .foregroundColor(foregroundColor)
            .padding(.horizontal, 8)
            .padding(.vertical, 4)
            .background(color)
            .font(.sfRounded(size: .lg))
            .fontWeight(.bold)
            .clipShape(Capsule())
    }
}

struct Triangle: Shape {
    func path(in rect: CGRect) -> Path {
        var path = Path()
        path.move(to: CGPoint(x: rect.midX, y: rect.maxY))
        path.addLine(to: CGPoint(x: rect.minX, y: rect.minY))
        path.addLine(to: CGPoint(x: rect.maxX, y: rect.minY))
        path.closeSubpath()
        return path
    }
}<|MERGE_RESOLUTION|>--- conflicted
+++ resolved
@@ -28,11 +28,7 @@
     @State private var currentTime = Date().timeIntervalSince1970
     @State private var prices: [Price] = []
 
-<<<<<<< HEAD
-    init(prices: [Price], height: CGFloat = 330) {
-=======
     init(prices: [Price], animate: Binding<Bool>, height: CGFloat = 330) {
->>>>>>> 3642c62d
         self.rawPrices = prices
         self._animate = animate
         self.height = height
