--- conflicted
+++ resolved
@@ -105,18 +105,12 @@
     }
 
     private func xAxisConfig() -> some AxisContent {
-<<<<<<< HEAD
         AxisMarks(values: .stride(by: .minute, count: 4)) { value in
             // show the first 6 labels (after that it gets cutoff
             if value.index <= 6 {
                 AxisValueLabel(format: .dateTime.hour().minute())
                     .foregroundStyle(.white.opacity(0.5))
             }
-=======
-        AxisMarks(values: .stride(by: .minute, count: Int(floor(timeframeMins / 4)))) { value in
-            AxisValueLabel(format: .dateTime.hour().minute())
-                .foregroundStyle(Color.white.opacity(0.5))
->>>>>>> afa2a6ff
         }
     }
 }