//
//  TokenListView.swift
//  Tub
//
//  Created by Henry on 10/2/24.
//

import SwiftUI
import Apollo
import TubAPI
import UIKit

struct TokenListView: View {
    @EnvironmentObject private var userModel: UserModel
    
    @State private var availableTokens: [Token] = []
    @State private var currentToken: Token?

    @State private var isLoading = true
    @State private var subscription: Cancellable?
    @State private var errorMessage: String?
    
    @State private var currentTokenIndex: Int = 0
    @StateObject private var tokenModel: TokenModel
    
    // chevron animation
    @State private var chevronOffset: CGFloat = 0.0
    @State private var isMovingUp: Bool = true
    
    // swipe animation
    @State private var offset: CGFloat = 0
    @State private var activeOffset: CGFloat = 0
    @State private var dragging = false
    
    // show info card
    @State private var showInfoCard = false
    @State var activeTab: String = "buy"
    
    init() {
        self._tokenModel = StateObject(wrappedValue: TokenModel(userId: UserDefaults.standard.string(forKey: "userId") ?? ""))
    }
    
    private func updateTokenModel(tokenId: String) {
        DispatchQueue.main.async {
            tokenModel.initialize(with: tokenId)
        }
    }
    
    var pinkStops = [
        Gradient.Stop(color: Color(red: 0.77, green: 0.38, blue: 0.6).opacity(0.4), location: 0.00),
        Gradient.Stop(color: .black.opacity(0), location: 0.37),
    ]
    
    var purpleStops = [
        Gradient.Stop(color: Color(red: 0.43, green: 0, blue: 1).opacity(0.4), location: 0.0),
        Gradient.Stop(color: .black, location: 0.37),
    ]
    
    
    var body: some View {
        ZStack {
            // Background gradient
            LinearGradient(
                stops: activeTab == "buy" ? purpleStops : pinkStops,
                startPoint: UnitPoint(x: 0.5, y: activeTab == "buy" ? 1 : 0),
                endPoint: UnitPoint(x: 0.5, y: activeTab == "buy" ? 0 : 1)
            )
            .ignoresSafeArea()
            
            VStack(spacing: 0) {
                // Account balance view
                VStack(alignment: .leading) {
                    Text("Account Balance")
                        .font(.sfRounded(size: .sm, weight: .bold))
                        .opacity(0.7)
                        .kerning(-1)
                    
<<<<<<< HEAD
                    Text("\(PriceFormatter.formatPrice(userModel.balance.total + tokenModel.tokenBalance.total * (tokenModel.prices.last?.price ?? 0))) SOL")
=======
                    let tokenValue = tokenModel.tokenBalance.total * (tokenModel.prices.last?.price ?? 0)
                    let totalBalance = userModel.balance.total + tokenValue
                    Text("\(totalBalance, specifier: "%.2f") SOL")
>>>>>>> 87ae179e
                        .font(.sfRounded(size: .xl3))
                        .fontWeight(.bold)
                    
                    let adjustedChange = userModel.balanceChange + tokenValue
                    HStack {
                        Text(adjustedChange >= 0 ? "+" : "-")
                        Text("\(abs(adjustedChange), specifier: "%.2f") SOL")
                        
                        let adjustedPercentage = (adjustedChange / userModel.initialBalance) * 100
                        Text("(\(abs(adjustedPercentage), specifier: "%.1f")%)")
                        
                        // Format time elapsed
                        Text("\(formatTimeElapsed(userModel.timeElapsed))")
                            .foregroundColor(.gray)
                    }
                    .font(.sfRounded(size: .sm, weight: .semibold))
                    .foregroundColor(adjustedChange >= 0 ? .green : .red)
                }
                .padding()
                .padding(.top, 35)
                .frame(maxWidth: .infinity, alignment: .leading)
                .background(dragging ? AppColors.black : nil)
                .ignoresSafeArea()
                .zIndex(2)
                
                // Rest of the content
                if isLoading {
                    LoadingView()
                } else if currentToken == nil {
                    Text("No tokens found").foregroundColor(.red)
                } else {
                    GeometryReader { geometry in
                        VStack(spacing: 10) {
                              // TODO: remove the previous token but keep a good layout
                              TokenView(tokenModel: tokenModel, activeTab: $activeTab)
                                .frame(height: geometry.size.height)
                                .opacity(dragging ? 1 : 0)
                            TokenView(tokenModel: tokenModel, activeTab: $activeTab)
                                .frame(height: geometry.size.height)
                            TokenView(tokenModel: getNextTokenModel(), activeTab: Binding.constant("buy"))
                                .frame(height: geometry.size.height)
                                .opacity(dragging ? 0.2 : 0)
                        }
                        .padding(.horizontal)
                        .zIndex(1)
                        .offset(y: -geometry.size.height - 40 + offset + activeOffset)
                        .gesture(
                            DragGesture()
                                .onChanged { value in
                                    if activeTab != "sell" {
                                        dragging = true
                                        offset = value.translation.height
                                    }
                                }
                                .onEnded { value in
                                    if activeTab != "sell" {
                                        let threshold: CGFloat = -50
                                        if value.translation.height < threshold {
                                            loadNextToken()
                                            withAnimation {
                                                activeOffset -= geometry.size.height
                                            }
                                        }
                                        withAnimation {
                                            offset = 0
                                        }
                                        // Delay setting dragging to false to allow for smooth animation
                                        DispatchQueue.main.asyncAfter(deadline: .now() + 0.3) {
                                            dragging = false
                                        }
                                    }
                                }
                        ).zIndex(1)
                    }
                }
                
                if showInfoCard {
                    TokenInfoCardView(tokenModel: tokenModel, isVisible: $showInfoCard)
                        .transition(.move(edge: .bottom))
                }
            }
        }
        .foregroundColor(.white)
        .background(Color.black)
        .onAppear {
            fetchTokens()
        }
        // Remove onDisappear as we no longer need to stop balance updates
    }
    
    private func getRandomToken(excluding currentId: String? = nil) -> Token? {
        guard !availableTokens.isEmpty else { return nil }
        var newToken: Token
        repeat {
            let randomIndex = Int.random(in: 0..<availableTokens.count)
            newToken = availableTokens[randomIndex]
        } while newToken.id == currentId

        return newToken
    }
    
    private func loadNextToken() {
        if let newToken = getRandomToken(excluding: currentToken?.id) {
            currentToken = newToken
            updateTokenModel(tokenId: newToken.id)
            DispatchQueue.main.asyncAfter(deadline: .now() + 0.3) {
                self.activeOffset = 0
            }
        }
    }
    
    private func getNextTokenModel() -> TokenModel {
        if let nextToken = getRandomToken(excluding: currentToken?.id) {
            return TokenModel(userId: UserDefaults.standard.string(forKey: "userId") ?? "", tokenId: nextToken.id)
        }
        return tokenModel // Return current model if no new token is available
    }
    
    private func fetchTokens() {
        subscription = Network.shared.apollo.subscribe(subscription: SubFilteredTokensSubscription(
            since: Date().addingTimeInterval(-30).ISO8601Format(),
            minTrades: "10",
            minIncreasePct: "5"
        )) { result in
            DispatchQueue.main.async {
                self.isLoading = false
                switch result {
                case .success(let graphQLResult):
                    if let errorr = graphQLResult.errors {
                        self.errorMessage = "Error: \(errorr)"
                    }
                    if let tokens = graphQLResult.data?.getFormattedTokens {
                        let newTokens = tokens.map { elem in 
                            Token(id: elem.token_id, name: elem.name, symbol: elem.symbol, imageUri: nil)
                        }
                        self.availableTokens = newTokens
                        if self.currentToken == nil {
                            self.initRandomToken()
                        }
                    }
                case .failure(let error):
                    self.errorMessage = "Error: \(error.localizedDescription)"
                }
            }
        }
    }
    
<<<<<<< HEAD
    private func initRandomToken() {
        guard !availableTokens.isEmpty else { return }
        if currentToken == nil {
            let randomIndex = Int.random(in: 0..<availableTokens.count)
            currentToken = availableTokens[randomIndex]
            updateTokenModel(tokenId: currentToken!.id)
=======
    private func formatTimeElapsed(_ timeInterval: TimeInterval) -> String {
        let hours = Int(timeInterval) / 3600
        let minutes = (Int(timeInterval) % 3600) / 60

        if hours > 1 {
            return "past \(hours) hours"
        } else if hours > 0 {
            return "past hour"
        } else if minutes > 1 {
            return "past \(minutes) minutes"
        } else  {
            return "past minute"
>>>>>>> 87ae179e
        }
    }
}

#Preview {
    @Previewable @AppStorage("userId") var userId: String = ""
    TokenListView()
        .environmentObject(UserModel(userId: userId))
}<|MERGE_RESOLUTION|>--- conflicted
+++ resolved
@@ -75,13 +75,8 @@
                         .opacity(0.7)
                         .kerning(-1)
                     
-<<<<<<< HEAD
-                    Text("\(PriceFormatter.formatPrice(userModel.balance.total + tokenModel.tokenBalance.total * (tokenModel.prices.last?.price ?? 0))) SOL")
-=======
                     let tokenValue = tokenModel.tokenBalance.total * (tokenModel.prices.last?.price ?? 0)
-                    let totalBalance = userModel.balance.total + tokenValue
-                    Text("\(totalBalance, specifier: "%.2f") SOL")
->>>>>>> 87ae179e
+                    Text("\(PriceFormatter.formatPrice(userModel.balance.total + tokenValue)) SOL")
                         .font(.sfRounded(size: .xl3))
                         .fontWeight(.bold)
                     
@@ -229,14 +224,15 @@
         }
     }
     
-<<<<<<< HEAD
     private func initRandomToken() {
         guard !availableTokens.isEmpty else { return }
         if currentToken == nil {
             let randomIndex = Int.random(in: 0..<availableTokens.count)
             currentToken = availableTokens[randomIndex]
             updateTokenModel(tokenId: currentToken!.id)
-=======
+        }
+    }
+    
     private func formatTimeElapsed(_ timeInterval: TimeInterval) -> String {
         let hours = Int(timeInterval) / 3600
         let minutes = (Int(timeInterval) % 3600) / 60
@@ -249,7 +245,6 @@
             return "past \(minutes) minutes"
         } else  {
             return "past minute"
->>>>>>> 87ae179e
         }
     }
 }
