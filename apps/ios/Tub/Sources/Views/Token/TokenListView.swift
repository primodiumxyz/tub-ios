//
//  TokenListView.swift
//  Tub
//
//  Created by Henry on 10/2/24.
//

import SwiftUI
import TubAPI
import UIKit

struct TokenListView: View {
    @EnvironmentObject private var userModel: UserModel
    @EnvironmentObject private var notificationHandler: NotificationHandler
    @StateObject private var tokenManager = CodexTokenManager.shared

    // chevron animation
    @State private var chevronOffset: CGFloat = 0.0

    private let SCROLL_DURATION = 0.3
    // swipe animation
    @State private var offset: CGFloat = 0
    @State private var activeOffset: CGFloat = 0
    @State private var dragging = false
    @State private var isDragStarting = true

    let OFFSET: Double = -15

    var activeTab: String {
        let balance: Int = userModel.tokenBalanceLamps ?? 0
        return balance > 0 ? "sell" : "buy"
    }

    @StateObject var tokenListModel = TokenListModel.shared
    @StateObject private var animationState = TokenAnimationState.shared

<<<<<<< HEAD
    @State private var isLoading = false

    private enum SwipeDirection {
        case up
        case down
=======
    private var background: LinearGradient {
        if tokenListModel.isLoading || tokenListModel.tokens.count == 0 {
            return LinearGradient(colors: [.clear], startPoint: .top, endPoint: .bottom)
        }
        return activeTab == "sell"
            ? AppColors.primaryPinkGradient
            : AppColors.primaryPurpleGradient
    }
    private func canSwipe(value: DragGesture.Value) -> Bool {
        return activeTab != "sell"
            // not trying to swipe up from the first token
            && !(value.translation.height > 0 && tokenListModel.currentTokenIndex == 0)
            // not trying to swipe down when there is only one token available (the current one)
            && !(value.translation.height < 0 && !tokenListModel.isNextTokenAvailable)
>>>>>>> bf77024a
    }

    private func canSwipe(direction: SwipeDirection) -> Bool {
        if activeTab == "sell" { return false }
        if direction == .up {
            return tokenListModel.currentTokenIndex != 0
        }
        return true
    }

    private func loadToken(_ geometry: GeometryProxy, _ direction: SwipeDirection) {
        if direction == .up {
            withAnimation {
                activeOffset += geometry.size.height
            }
        }
        else {
            withAnimation {
                activeOffset -= geometry.size.height
            }
        }

        DispatchQueue.main.asyncAfter(deadline: .now() + SCROLL_DURATION) {
            // this adds a one frame delay apparently
            DispatchQueue.main.async {
                if direction == .up {
                    tokenListModel.loadPreviousToken()
                }
                else {
                    tokenListModel.loadNextToken()
                }

                activeOffset = 0
                dragging = false
            }
        }
    }

    var body: some View {

        ZStack(alignment: .top) {
            background
                .animation(.easeInOut(duration: 0.3), value: activeTab)

            AccountBalanceView(
                userModel: userModel,
                currentTokenModel: tokenListModel.currentTokenModel
            )
            .zIndex(3)

<<<<<<< HEAD
            if !tokenListModel.isReady {
                LoadingTokenView()
            }
            else {
                ZStack(alignment: .top) {
                    // Main content
                    ZStack {
                        (activeTab == "sell"
                            ? AppColors.primaryPinkGradient
                            : LinearGradient(colors: [.clear], startPoint: .top, endPoint: .bottom))
                            .ignoresSafeArea()

                        VStack(spacing: 0) {
                            // Rest of the content
                            if tokenListModel.totalTokenCount == 0 {
                                TokenLoadErrorView()
                            }
                            else {
                                GeometryReader { geometry in
                                    VStack(spacing: 10) {
                                        // PREVIOUS TOKEN
                                        if let previousTokenModel = tokenListModel.previousTokenModel, dragging {
                                            TokenView(tokenModel: previousTokenModel, animate: Binding.constant(false))
                                                .frame(height: geometry.size.height)
                                        }
                                        else {
                                            LoadingTokenView()
                                                .frame(height: geometry.size.height)
                                                .opacity(dragging ? 0.8 : 0)
                                        }

                                        // CURRENT TOKEN
                                        TokenView(
                                            tokenModel: tokenListModel.currentTokenModel,
                                            animate: Binding.constant(true),
                                            onSellSuccess: {
                                                withAnimation {
                                                    notificationHandler.show(
                                                        "Successfully sold tokens!",
                                                        type: .success
                                                    )
                                                }
                                            }
                                        )
                                        .frame(height: geometry.size.height - 25)

                                        // NEXT TOKEN
                                        if let nextToken = tokenListModel.nextTokenModel, dragging {
                                            TokenView(tokenModel: nextToken, animate: Binding.constant(false))
                                                .frame(height: geometry.size.height)
                                        }
                                        else {
                                            LoadingTokenView()
                                                .frame(height: geometry.size.height)
                                                .opacity(dragging ? 0.8 : 0)
                                        }
=======
            if tokenListModel.isLoading {

                GeometryReader { geometry in
                    TokenView(tokenModel: TokenModel())
                        .frame(height: geometry.size.height)
                        .offset(y: OFFSET)
                }
            }
            else {
                // Main content

                VStack(spacing: 0) {
                    // Rest of the content
                    if tokenListModel.tokens.count == 0 {
                        Spacer()
                        Text("Failed to load tokens.")
                            .foregroundColor(Color.aquaBlue)
                            .multilineTextAlignment(.center)
                            .padding(.bottom, 24)
                        Button(action: {
                            Task {
                                await tokenManager.refreshToken(hard: true)
                                await tokenListModel.startTokenSubscription()
                            }
                        }) {
                            Text("Retry")
                                .font(.sfRounded(size: .lg, weight: .semibold))
                                .foregroundColor(Color.white)
                                .frame(maxWidth: 300)
                                .padding(.horizontal, 16)
                                .padding(.vertical, 12)
                                .background(Color.purple)
                                .cornerRadius(30)
                                .overlay(
                                    RoundedRectangle(cornerRadius: 30)
                                        .inset(by: 0.5)
                                        .stroke(Color.purple, lineWidth: 1)
                                )
                        }
                        Spacer()
                    }
                }
                // Bubbles effect
                if animationState.showSellBubbles {
                    BubbleEffect(isActive: $animationState.showSellBubbles)
                        .zIndex(10)
                }
            }

            if tokenListModel.tokens.count > 0 {
                GeometryReader { geometry in
                    VStack(spacing: 0) {
                        LoadingTokenView()
                            .frame(height: geometry.size.height)
                            .opacity(dragging ? 0.8 : 0)
                        TokenView(
                            tokenModel: tokenListModel.currentTokenModel,
                            onSellSuccess: {
                                withAnimation {
                                    notificationHandler.show(
                                        "Successfully sold tokens!",
                                        type: .success
                                    )
                                }
                            }
                        )
                        .frame(height: geometry.size.height)
>>>>>>> bf77024a

                        LoadingTokenView()
                            .frame(height: geometry.size.height)
                            .opacity(dragging ? 0.8 : 0)

                    }
                    .zIndex(1)
                    .offset(y: -geometry.size.height + OFFSET + offset + activeOffset)
                    .gesture(
                        DragGesture()
                            .onChanged { value in
                                if canSwipe(value: value) {
                                    if isDragStarting {
                                        isDragStarting = false
                                        // todo: show the next token
                                    }
<<<<<<< HEAD
                                    .zIndex(1)
                                    .offset(y: -geometry.size.height - 35 + offset + activeOffset)
                                    .gesture(
                                        DragGesture()
                                            .onChanged { value in
                                                let direction =
                                                    value.translation.height > 0
                                                    ? SwipeDirection.up : SwipeDirection.down
                                                if !canSwipe(direction: direction) { return }
                                                if isDragStarting {
                                                    isDragStarting = false
                                                    // todo: show the next token
                                                }

                                                dragging = true
                                                offset = value.translation.height
                                            }
                                            .onEnded { value in
                                                isDragStarting = true

                                                let direction =
                                                    value.translation.height > 0
                                                    ? SwipeDirection.up : SwipeDirection.down
                                                if canSwipe(direction: direction) {
                                                    let threshold: CGFloat = 50
                                                    if value.translation.height > threshold {
                                                        loadToken(geometry, .up)
                                                    }
                                                    else if value.translation.height < -threshold {
                                                        loadToken(geometry, .down)
                                                    }
                                                    withAnimation {
                                                        offset = 0
                                                    }
                                                }
                                            }
                                    ).zIndex(1)
=======

                                    dragging = true
                                    offset = value.translation.height
>>>>>>> bf77024a
                                }
                            }
                            .onEnded { value in
                                isDragStarting = true

                                if canSwipe(value: value) {
                                    let threshold: CGFloat = 50
                                    if value.translation.height > threshold {
                                        loadToken(geometry, "previous")
                                    }
                                    else if value.translation.height < -threshold {
                                        loadToken(geometry, "next")
                                    }
                                    withAnimation {
                                        offset = 0
                                    }
                                    // Delay setting dragging to false to allow for smooth animation
                                    DispatchQueue.main.asyncAfter(deadline: .now() + 0.3) {
                                        dragging = false
                                    }
                                }
                            }
                    )
                }.zIndex(1)
            }
        }.onAppear {

            Task {
                await tokenListModel.startTokenSubscription()
            }
        }
        .onDisappear {
            tokenListModel.stopTokenSubscription()
        }
    }
<<<<<<< HEAD
}
struct TokenLoadErrorView: View {
    @StateObject var tokenManager = CodexTokenManager.shared
    @StateObject var tokenListModel = TokenListModel.shared

    var body: some View {
        VStack {
            Spacer()
            Text("Failed to load tokens.")
                .foregroundColor(AppColors.lightYellow)
                .multilineTextAlignment(.center)
                .padding(.bottom, 24)
            Button(action: {
                Task {
                    await tokenManager.refreshToken(hard: true)
                    await tokenListModel.startTokenSubscription()
                }
            }) {
                Text("Retry")
                    .font(.sfRounded(size: .lg, weight: .semibold))
                    .foregroundColor(AppColors.white)
                    .frame(maxWidth: 300)
                    .padding(.horizontal, 16)
                    .padding(.vertical, 12)
                    .background(AppColors.primaryPurple)
                    .cornerRadius(30)
                    .overlay(
                        RoundedRectangle(cornerRadius: 30)
                            .inset(by: 0.5)
                            .stroke(AppColors.primaryPurple, lineWidth: 1)
                    )
            }
            Spacer()
        }
    }
=======

>>>>>>> bf77024a
}<|MERGE_RESOLUTION|>--- conflicted
+++ resolved
@@ -34,13 +34,11 @@
     @StateObject var tokenListModel = TokenListModel.shared
     @StateObject private var animationState = TokenAnimationState.shared
 
-<<<<<<< HEAD
     @State private var isLoading = false
 
     private enum SwipeDirection {
         case up
         case down
-=======
     private var background: LinearGradient {
         if tokenListModel.isLoading || tokenListModel.tokens.count == 0 {
             return LinearGradient(colors: [.clear], startPoint: .top, endPoint: .bottom)
@@ -49,13 +47,7 @@
             ? AppColors.primaryPinkGradient
             : AppColors.primaryPurpleGradient
     }
-    private func canSwipe(value: DragGesture.Value) -> Bool {
-        return activeTab != "sell"
-            // not trying to swipe up from the first token
-            && !(value.translation.height > 0 && tokenListModel.currentTokenIndex == 0)
-            // not trying to swipe down when there is only one token available (the current one)
-            && !(value.translation.height < 0 && !tokenListModel.isNextTokenAvailable)
->>>>>>> bf77024a
+
     }
 
     private func canSwipe(direction: SwipeDirection) -> Bool {
@@ -100,117 +92,33 @@
             background
                 .animation(.easeInOut(duration: 0.3), value: activeTab)
 
+            if animationState.showSellBubbles {
+                BubbleEffect(isActive: $animationState.showSellBubbles)
+                    .zIndex(10)
+                }
             AccountBalanceView(
                 userModel: userModel,
                 currentTokenModel: tokenListModel.currentTokenModel
             )
             .zIndex(3)
 
-<<<<<<< HEAD
-            if !tokenListModel.isReady {
-                LoadingTokenView()
+            if tokenListModel.isLoading {
+
+                GeometryReader { geometry in
+                    TokenView(tokenModel: TokenModel())
+                        .frame(height: geometry.size.height)
+                        .offset(y: OFFSET)
+                }
             }
             else {
-                ZStack(alignment: .top) {
-                    // Main content
-                    ZStack {
-                        (activeTab == "sell"
-                            ? AppColors.primaryPinkGradient
-                            : LinearGradient(colors: [.clear], startPoint: .top, endPoint: .bottom))
-                            .ignoresSafeArea()
+                // Main content
 
                         VStack(spacing: 0) {
                             // Rest of the content
                             if tokenListModel.totalTokenCount == 0 {
                                 TokenLoadErrorView()
                             }
-                            else {
-                                GeometryReader { geometry in
-                                    VStack(spacing: 10) {
-                                        // PREVIOUS TOKEN
-                                        if let previousTokenModel = tokenListModel.previousTokenModel, dragging {
-                                            TokenView(tokenModel: previousTokenModel, animate: Binding.constant(false))
-                                                .frame(height: geometry.size.height)
-                                        }
-                                        else {
-                                            LoadingTokenView()
-                                                .frame(height: geometry.size.height)
-                                                .opacity(dragging ? 0.8 : 0)
-                                        }
-
-                                        // CURRENT TOKEN
-                                        TokenView(
-                                            tokenModel: tokenListModel.currentTokenModel,
-                                            animate: Binding.constant(true),
-                                            onSellSuccess: {
-                                                withAnimation {
-                                                    notificationHandler.show(
-                                                        "Successfully sold tokens!",
-                                                        type: .success
-                                                    )
-                                                }
-                                            }
-                                        )
-                                        .frame(height: geometry.size.height - 25)
-
-                                        // NEXT TOKEN
-                                        if let nextToken = tokenListModel.nextTokenModel, dragging {
-                                            TokenView(tokenModel: nextToken, animate: Binding.constant(false))
-                                                .frame(height: geometry.size.height)
-                                        }
-                                        else {
-                                            LoadingTokenView()
-                                                .frame(height: geometry.size.height)
-                                                .opacity(dragging ? 0.8 : 0)
-                                        }
-=======
-            if tokenListModel.isLoading {
-
-                GeometryReader { geometry in
-                    TokenView(tokenModel: TokenModel())
-                        .frame(height: geometry.size.height)
-                        .offset(y: OFFSET)
-                }
-            }
-            else {
-                // Main content
-
-                VStack(spacing: 0) {
-                    // Rest of the content
-                    if tokenListModel.tokens.count == 0 {
-                        Spacer()
-                        Text("Failed to load tokens.")
-                            .foregroundColor(Color.aquaBlue)
-                            .multilineTextAlignment(.center)
-                            .padding(.bottom, 24)
-                        Button(action: {
-                            Task {
-                                await tokenManager.refreshToken(hard: true)
-                                await tokenListModel.startTokenSubscription()
-                            }
-                        }) {
-                            Text("Retry")
-                                .font(.sfRounded(size: .lg, weight: .semibold))
-                                .foregroundColor(Color.white)
-                                .frame(maxWidth: 300)
-                                .padding(.horizontal, 16)
-                                .padding(.vertical, 12)
-                                .background(Color.purple)
-                                .cornerRadius(30)
-                                .overlay(
-                                    RoundedRectangle(cornerRadius: 30)
-                                        .inset(by: 0.5)
-                                        .stroke(Color.purple, lineWidth: 1)
-                                )
-                        }
-                        Spacer()
-                    }
-                }
-                // Bubbles effect
-                if animationState.showSellBubbles {
-                    BubbleEffect(isActive: $animationState.showSellBubbles)
-                        .zIndex(10)
-                }
+                
             }
 
             if tokenListModel.tokens.count > 0 {
@@ -231,7 +139,6 @@
                             }
                         )
                         .frame(height: geometry.size.height)
->>>>>>> bf77024a
 
                         LoadingTokenView()
                             .frame(height: geometry.size.height)
@@ -248,49 +155,9 @@
                                         isDragStarting = false
                                         // todo: show the next token
                                     }
-<<<<<<< HEAD
-                                    .zIndex(1)
-                                    .offset(y: -geometry.size.height - 35 + offset + activeOffset)
-                                    .gesture(
-                                        DragGesture()
-                                            .onChanged { value in
-                                                let direction =
-                                                    value.translation.height > 0
-                                                    ? SwipeDirection.up : SwipeDirection.down
-                                                if !canSwipe(direction: direction) { return }
-                                                if isDragStarting {
-                                                    isDragStarting = false
-                                                    // todo: show the next token
-                                                }
-
-                                                dragging = true
-                                                offset = value.translation.height
-                                            }
-                                            .onEnded { value in
-                                                isDragStarting = true
-
-                                                let direction =
-                                                    value.translation.height > 0
-                                                    ? SwipeDirection.up : SwipeDirection.down
-                                                if canSwipe(direction: direction) {
-                                                    let threshold: CGFloat = 50
-                                                    if value.translation.height > threshold {
-                                                        loadToken(geometry, .up)
-                                                    }
-                                                    else if value.translation.height < -threshold {
-                                                        loadToken(geometry, .down)
-                                                    }
-                                                    withAnimation {
-                                                        offset = 0
-                                                    }
-                                                }
-                                            }
-                                    ).zIndex(1)
-=======
 
                                     dragging = true
                                     offset = value.translation.height
->>>>>>> bf77024a
                                 }
                             }
                             .onEnded { value in
@@ -317,7 +184,6 @@
                 }.zIndex(1)
             }
         }.onAppear {
-
             Task {
                 await tokenListModel.startTokenSubscription()
             }
@@ -326,7 +192,7 @@
             tokenListModel.stopTokenSubscription()
         }
     }
-<<<<<<< HEAD
+
 }
 struct TokenLoadErrorView: View {
     @StateObject var tokenManager = CodexTokenManager.shared
@@ -362,7 +228,4 @@
             Spacer()
         }
     }
-=======
-
->>>>>>> bf77024a
 }