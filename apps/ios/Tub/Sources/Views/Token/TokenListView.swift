--- conflicted
+++ resolved
@@ -66,79 +66,18 @@
             )
             .ignoresSafeArea()
             
-<<<<<<< HEAD
             // Content
             VStack(alignment: .leading, spacing: 0) {
                 // Add this SafeAreaInset
                 Spacer()
                     .frame(height: 20)
-                    .background(Color.clear)
+                    .background(.clear)
                 
                 VStack(alignment: .leading) {
                     Text("Account Balance")
                         .font(.sfRounded(size: .sm, weight: .bold))
                         .opacity(0.7)
                         .kerning(-1)
-=======
-            if isLoading {
-                VStack {
-                    LoadingView()
-                }
-            } else if tokens.isEmpty {
-                Text("No tokens found").foregroundColor(AppColors.red)
-            } else {
-                TokenView(tokenModel: tokenModel) // Pass as Binding
-                    .listRowInsets(.init(top: 10, leading: 0, bottom: 10, trailing: 10))
-                    .transition(.move(edge: .top))
-                    .offset(y: dragOffset)
-                    .gesture(
-                        DragGesture()
-                        .onChanged { value in
-                            // Update offset as the user drags
-                            dragOffset = value.translation.height
-                        }
-                        .onEnded { value in
-                            let threshold: CGFloat = 100
-                            let verticalAmount = value.translation.height
-                            
-                            if verticalAmount < -threshold && !animatingSwipe {
-                                
-                                // Swipe Up (Next token)
-                                withAnimation(.easeInOut(duration: 0.4)) {
-                                    dragOffset = -UIScreen.main.bounds.height
-                                    swipeDirection = -1
-                                }
-                                animatingSwipe = true
-                                DispatchQueue.main.asyncAfter(deadline: .now() + 0.4) {
-                                    loadNextToken()
-                                    resetDragOffset()
-                                }
-                            } else if verticalAmount > threshold && !animatingSwipe {
-                                
-                                // Swipe Down (Previous token)
-                                withAnimation(.easeInOut(duration: 0.4)) {
-                                    dragOffset = UIScreen.main.bounds.height
-                                    swipeDirection = 1
-                                }
-                                animatingSwipe = true
-                                DispatchQueue.main.asyncAfter(deadline: .now() + 0.4) {
-                                    loadPreviousToken()
-                                    resetDragOffset()
-                                }
-                            } else {
-                                withAnimation {
-                                    dragOffset = 0 // Reset if not enough swipe
-                                }
-                            }
-                        }
-                    )
-                
-                VStack(alignment: .center) {
-                    Image(systemName: "chevron.down")
-                        .font(.title2)
-                        .foregroundColor(AppColors.gray)
-                        .offset(y: chevronOffset)
->>>>>>> d5b8fb27
                     
                     Text("\(userModel.balance.total + tokenModel.tokenBalance.total * (tokenModel.prices.last?.price ?? 0), specifier: "%.2f") SOL")
                         .font(.sfRounded(size: .xl3))
@@ -205,25 +144,10 @@
             }
             .padding()
         }
-<<<<<<< HEAD
         .foregroundColor(.white)
         .background(Color.black)
         .onAppear {
             fetchTokens()
-=======
-        .foregroundColor(AppColors.white)
-        .padding()
-        .background(AppColors.black)
-    }
-    
-    // Chevron Animation
-    private func startChevronAnimation() {
-        Timer.scheduledTimer(withTimeInterval: 1, repeats: true) { _ in
-            withAnimation(.easeInOut(duration: 1.5)) {
-                chevronOffset = isMovingUp ? 12 : -12
-            }
-            isMovingUp.toggle() 
->>>>>>> d5b8fb27
         }
     }
     
