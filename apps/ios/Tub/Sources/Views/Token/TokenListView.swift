--- conflicted
+++ resolved
@@ -95,13 +95,9 @@
                                     .multilineTextAlignment(.center)
                                     .padding(.bottom, 24)
                                 Button(action: {
-<<<<<<< HEAD
-                                    tokenListModel.fetchTokens(setLoading: true)
-=======
                                     Task {
-                                        try? await viewModel.subscribeTokens()
+                                        try? await tokenListModel.subscribeTokens()
                                     }
->>>>>>> e89f9767
                                 }) {
                                     Text("Retry")
                                         .font(.sfRounded(size: .lg, weight: .semibold))
@@ -149,7 +145,6 @@
                                             .onChanged { value in
                                                 if canSwipe(value: value) {
                                                     if isDragStarting {
-                                                        print("Drag started")
                                                         isDragStarting = false
                                                         // todo: show the next token
                                                     }
@@ -191,18 +186,15 @@
                 }
                 .foregroundColor(.white)
             }
-<<<<<<< HEAD
         }.onAppear {
-            tokenListModel.subscribeTokens()
+            do {
+                try tokenListModel.subscribeTokens()
+            } catch {
+                notificationHandler.show("Failed to fetch tokens", type: .error)
+            }
         }
         .onDisappear {
             tokenListModel.unsubscribeTokens()
-=======
-        } .onAppear {
-            Task {
-                try? await viewModel.subscribeTokens()
-            }
->>>>>>> e89f9767
         }
     }
 }
