//
//  TokenListView.swift
//  Tub
//
//  Created by Henry on 10/2/24.
//

import SwiftUI
import Apollo
import TubAPI
import UIKit

struct TokenListView: View {
    @EnvironmentObject private var userModel: UserModel
    
    @State private var tokens: [Token] = []
    @State private var isLoading = true
    @State private var subscription: Cancellable?
    @State private var errorMessage: String?
    
    @State private var currentTokenIndex: Int = 0
    @StateObject private var tokenModel: TokenModel
    
    // chevron animation
    @State private var chevronOffset: CGFloat = 0.0
    @State private var isMovingUp: Bool = true
    
    // swipe animation
    @State private var offset: CGFloat = 0
    @State private var activeOffset: CGFloat = 0
    @State private var dragging = false
    
    // show info card
    @State private var showInfoCard = false
    @State var activeTab: String = "buy"
    
    @State private var previousTokenModel: TokenModel?
    @State private var nextTokenModel: TokenModel?
    
    init() {
        self._tokenModel = StateObject(wrappedValue: TokenModel(userId: UserDefaults.standard.string(forKey: "userId") ?? ""))
    }
    
    private func updateTokenModel(tokenId: String) {
        DispatchQueue.main.async {
            tokenModel.initialize(with: tokenId)
        }
    }
    
    var pinkStops = [
        Gradient.Stop(color: Color(red: 0.77, green: 0.38, blue: 0.6).opacity(0.4), location: 0.00),
        Gradient.Stop(color: .black.opacity(0), location: 0.37),
    ]
    
    var purpleStops = [
        Gradient.Stop(color: Color(red: 0.43, green: 0, blue: 1).opacity(0.4), location: 0.0),
        Gradient.Stop(color: .black, location: 0.37),
    ]
    
    
    var body: some View {
        ZStack {
            // Background gradient
            LinearGradient(
                stops: activeTab == "buy" ? purpleStops : pinkStops,
                startPoint: UnitPoint(x: 0.5, y: activeTab == "buy" ? 1 : 0),
                endPoint: UnitPoint(x: 0.5, y: activeTab == "buy" ? 0 : 1)
            )
            .ignoresSafeArea()
            
            VStack(spacing: 0) {
                // Account balance view
                VStack(alignment: .leading) {
                    Text("Account Balance")
                        .font(.sfRounded(size: .sm, weight: .bold))
                        .opacity(0.7)
                        .kerning(-1)
                    
                    let totalBalance = userModel.balance.total + tokenModel.tokenBalance.total * (tokenModel.prices.last?.price ?? 0)
                    Text("\(totalBalance, specifier: "%.2f") SOL")
                        .font(.sfRounded(size: .xl3))
                        .fontWeight(.bold)
<<<<<<< HEAD
                    
                    let changeAmount = totalBalance - userModel.lastHourBalance
                    let changePercentage = userModel.lastHourBalance != 0 ? (changeAmount / userModel.lastHourBalance) * 100 : 0
                    HStack {
                        
                        Text(changeAmount >= 0 ? "+" : "-")
                        Text("\(abs(changeAmount), specifier: "%.2f") SOL")
                        Text("(\(changePercentage, specifier: "%.1f")%)")
                        Text("last hour")
                            .foregroundColor(.gray)
                    }
                    .font(.sfRounded(size: .sm, weight: .semibold))
                    .foregroundColor(changeAmount >= 0 ? .green : .red)
                }.padding(.bottom)
                
                // todo: add gains
=======
                }
                .padding()
                .padding(.top, 35)
                .frame(maxWidth: .infinity, alignment: .leading)
                .background(AppColors.black)
                .ignoresSafeArea()
                .zIndex(2)
>>>>>>> a6e35a75
                
                // Rest of the content
                if isLoading {
                    LoadingView()
                } else if tokens.isEmpty {
                    Text("No tokens found").foregroundColor(.red)
                } else {
                    GeometryReader { geometry in
                        VStack(spacing: 10) {
                            TokenView(tokenModel: previousTokenModel ?? getPreviousTokenModel(), activeTab: $activeTab)
                                .frame(height: geometry.size.height)
                                .opacity(dragging ? 1 : 0)
                            TokenView(tokenModel: tokenModel, activeTab: $activeTab)
                                .frame(height: geometry.size.height)
                            TokenView(tokenModel: nextTokenModel ?? getNextTokenModel(), activeTab: Binding.constant("buy"))
                                .frame(height: geometry.size.height)
                                .opacity(dragging ? 1 : 0.2)
                        }
                        .padding(.horizontal)
                        .zIndex(1)
                        .offset(y: -geometry.size.height - 40 + offset + activeOffset)
                        .gesture(
                            DragGesture()
                                .onChanged { value in
                                    if activeTab != "sell" {
                                        dragging = true
                                        offset = value.translation.height
                                    }
                                }
                                .onEnded { value in
                                    if activeTab != "sell" {
                                        let threshold: CGFloat = 50
                                        if value.translation.height > threshold {
                                            loadPreviousToken()
                                            withAnimation {
                                                activeOffset += geometry.size.height
                                            }
                                        } else if value.translation.height < -threshold {
                                            loadNextToken()
                                            withAnimation {
                                                activeOffset -= geometry.size.height
                                            }
                                        }
                                        withAnimation {
                                            offset = 0
                                        }
                                        // Delay setting dragging to false to allow for smooth animation
                                        DispatchQueue.main.asyncAfter(deadline: .now() + 0.3) {
                                            dragging = false
                                        }
                                    }
                                }
                        ).zIndex(1) 
                    }
                }
                
                if showInfoCard {
                    TokenInfoCardView(tokenModel: tokenModel, isVisible: $showInfoCard)
                        .transition(.move(edge: .bottom))
                }
            }
        }
        .foregroundColor(.white)
        .background(Color.black)
        .onAppear {
            fetchTokens()
            userModel.startBalanceUpdates()
        }
        .onDisappear {
            userModel.stopBalanceUpdates()
        }
    }
    
    private func getPreviousTokenModel() -> TokenModel {
        let previousIndex = (currentTokenIndex - 1 + tokens.count) % tokens.count
        return TokenModel(userId: UserDefaults.standard.string(forKey: "userId") ?? "", tokenId: tokens[previousIndex].id)
    }
    
    private func getNextTokenModel() -> TokenModel {
        let nextIndex = (currentTokenIndex + 1) % tokens.count
        return TokenModel(userId: UserDefaults.standard.string(forKey: "userId") ?? "", tokenId: tokens[nextIndex].id)
    }
    
    private func loadNextToken() {
        currentTokenIndex = (currentTokenIndex + 1) % tokens.count
        previousTokenModel = tokenModel
        updateTokenModel(tokenId: tokens[currentTokenIndex].id)
        nextTokenModel = getNextTokenModel()
        DispatchQueue.main.asyncAfter(deadline: .now() + 0.3) {
            activeOffset = 0
        }
    }
    
    private func loadPreviousToken() {
        currentTokenIndex = (currentTokenIndex - 1 + tokens.count) % tokens.count
        nextTokenModel = tokenModel
        updateTokenModel(tokenId: tokens[currentTokenIndex].id)
        previousTokenModel = getPreviousTokenModel()
        DispatchQueue.main.asyncAfter(deadline: .now() + 0.3) {
            activeOffset = 0
        }
    }
    
    private func fetchTokens() {
        subscription = Network.shared.apollo.subscribe(subscription: SubLatestMockTokensSubscription()) { result in
            DispatchQueue.global(qos: .background).async {
                DispatchQueue.main.async {
                    self.isLoading = false
                    switch result {
                    case .success(let graphQLResult):
                        if let tokens = graphQLResult.data?.token {
                            self.tokens = tokens.map { elem in Token(id: elem.id, name: elem.name, symbol: elem.symbol) }
                            updateTokenModel(tokenId: tokens[0].id)
                            previousTokenModel = getPreviousTokenModel()
                            nextTokenModel = getNextTokenModel()
                        }
                    case .failure(let error):
                        self.errorMessage = "Error: \(error.localizedDescription)"
                    }
                }
            }
        }
    }
}

#Preview {
    @Previewable @AppStorage("userId") var userId: String = ""
    TokenListView()
        .environmentObject(UserModel(userId: userId))
}<|MERGE_RESOLUTION|>--- conflicted
+++ resolved
@@ -80,7 +80,6 @@
                     Text("\(totalBalance, specifier: "%.2f") SOL")
                         .font(.sfRounded(size: .xl3))
                         .fontWeight(.bold)
-<<<<<<< HEAD
                     
                     let changeAmount = totalBalance - userModel.lastHourBalance
                     let changePercentage = userModel.lastHourBalance != 0 ? (changeAmount / userModel.lastHourBalance) * 100 : 0
@@ -94,10 +93,8 @@
                     }
                     .font(.sfRounded(size: .sm, weight: .semibold))
                     .foregroundColor(changeAmount >= 0 ? .green : .red)
-                }.padding(.bottom)
                 
                 // todo: add gains
-=======
                 }
                 .padding()
                 .padding(.top, 35)
@@ -105,7 +102,6 @@
                 .background(AppColors.black)
                 .ignoresSafeArea()
                 .zIndex(2)
->>>>>>> a6e35a75
                 
                 // Rest of the content
                 if isLoading {
