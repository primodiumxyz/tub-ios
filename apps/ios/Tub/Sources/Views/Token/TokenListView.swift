--- conflicted
+++ resolved
@@ -40,7 +40,7 @@
         }
         return activeTab == "sell"
             ? AppColors.primaryPinkGradient
-            : AppColors.primaryPurpleGradient
+            : LinearGradient(colors: [.clear], startPoint: .top, endPoint: .bottom)
     }
     private func canSwipe(value: DragGesture.Value) -> Bool {
         return activeTab != "sell"
@@ -72,8 +72,9 @@
     var body: some View {
 
         ZStack(alignment: .top) {
-            background
-                .animation(.easeInOut(duration: 0.3), value: activeTab)
+//            background
+//                .ignoresSafeArea()
+//                .animation(.easeInOut(duration: 0.3), value: activeTab)
 
             AccountBalanceView(
                 userModel: userModel,
@@ -90,43 +91,6 @@
                 }
             }
             else {
-<<<<<<< HEAD
-                ZStack(alignment: .top) {
-                    // Main content
-                    ZStack {
-                        (activeTab == "sell"
-                            ? AppColors.primaryPinkGradient
-                            : LinearGradient(colors: [.clear], startPoint: .top, endPoint: .bottom))
-                            .ignoresSafeArea()
-
-                        VStack(spacing: 0) {
-                            // Rest of the content
-                            if tokenListModel.tokens.count == 0 {
-                                Spacer()
-                                Text("Failed to load tokens.")
-                                    .foregroundStyle(.accent)
-                                    .multilineTextAlignment(.center)
-                                    .padding(.bottom, 24)
-                                Button(action: {
-                                    Task {
-                                        await tokenManager.refreshToken(hard: true)
-                                        await tokenListModel.startTokenSubscription()
-                                    }
-                                }) {
-                                    Text("Retry")
-                                        .font(.sfRounded(size: .lg, weight: .semibold))
-                                        .foregroundStyle(Color.primary)
-                                        .frame(maxWidth: 300)
-                                        .padding(.horizontal, 16)
-                                        .padding(.vertical, 12)
-                                        .background(Color("purple"))
-                                        .cornerRadius(30)
-                                        .overlay(
-                                            RoundedRectangle(cornerRadius: 30)
-                                                .inset(by: 0.5)
-                                                .stroke(Color("purple"), lineWidth: 1)
-                                        )
-=======
                 // Main content
 
                 VStack(spacing: 0) {
@@ -134,7 +98,7 @@
                     if tokenListModel.tokens.count == 0 {
                         Spacer()
                         Text("Failed to load tokens.")
-                            .foregroundColor(Color.aquaBlue)
+                            .foregroundStyle(.accent)
                             .multilineTextAlignment(.center)
                             .padding(.bottom, 24)
                         Button(action: {
@@ -145,7 +109,7 @@
                         }) {
                             Text("Retry")
                                 .font(.sfRounded(size: .lg, weight: .semibold))
-                                .foregroundColor(Color.white)
+                                .foregroundStyle(.primary)
                                 .frame(maxWidth: 300)
                                 .padding(.horizontal, 16)
                                 .padding(.vertical, 12)
@@ -181,7 +145,6 @@
                                         "Successfully sold tokens!",
                                         type: .success
                                     )
->>>>>>> 785a9763
                                 }
                             }
                         )
@@ -210,15 +173,6 @@
                             .onEnded { value in
                                 isDragStarting = true
 
-<<<<<<< HEAD
-                    // Bubbles effect
-                    if animationState.showSellBubbles {
-                        BubbleEffect(isActive: $animationState.showSellBubbles)
-                            .zIndex(998)
-                    }
-                }
-                .foregroundStyle(Color.primary)
-=======
                                 if canSwipe(value: value) {
                                     let threshold: CGFloat = 50
                                     if value.translation.height > threshold {
@@ -238,7 +192,6 @@
                             }
                     )
                 }.zIndex(1)
->>>>>>> 785a9763
             }
         }.onAppear {
 
