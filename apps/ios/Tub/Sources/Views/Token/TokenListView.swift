--- conflicted
+++ resolved
@@ -30,10 +30,10 @@
     
     private func canSwipe(value: DragGesture.Value) -> Bool {
         return activeTab != "sell" &&
-            // not trying to swipe up from the first token
-            !(value.translation.height > 0 && viewModel.currentTokenIndex == 0) &&
-            // not trying to swipe down when there is only one token available (the current one)
-            !(value.translation.height < 0 && !viewModel.isNextTokenAvailable)
+        // not trying to swipe up from the first token
+        !(value.translation.height > 0 && viewModel.currentTokenIndex == 0) &&
+        // not trying to swipe down when there is only one token available (the current one)
+        !(value.translation.height < 0 && !viewModel.isNextTokenAvailable)
     }
     
     init(walletAddress: String) {
@@ -62,55 +62,27 @@
     var body: some View {
         Group {
             if viewModel.isLoading {
-                LoadingView(identifier: "TokenListView - loading")
+                VStack(spacing: 0) {
+                    AccountBalanceView(
+                        userModel: userModel,
+                        currentTokenModel: viewModel.currentTokenModel
+                    )
+                    .padding(.horizontal, 10)
+                    .background(dragging ? AppColors.black : nil)
+                    .zIndex(2)
+                    DummyTokenView(height: 400)
+                        .frame(height: .infinity)
+                }
+                
             } else {
                 ZStack(alignment: .top) {
                     // Main content
                     ZStack {
-                        (activeTab == "sell" ? 
-                            AppColors.primaryPinkGradient :
+                        (activeTab == "sell" ?
+                         AppColors.primaryPinkGradient :
                             LinearGradient(colors: [.clear], startPoint: .top, endPoint: .bottom))
-                            .ignoresSafeArea()
+                        .ignoresSafeArea()
                         
-<<<<<<< HEAD
-                        // Rest of the content
-                        if viewModel.tokens.count == 0 {
-                            Spacer()
-                            Text("An unexpected error occurred. Please come back later.")
-                                .foregroundColor(AppColors.lightYellow)
-                                .multilineTextAlignment(.center)
-                            Spacer()
-                        } else {
-                            GeometryReader { geometry in
-                                VStack(spacing: 10) {
-                                    DummyTokenView(height: geometry.size.height)
-                                        .frame(height: geometry.size.height)
-                                        .opacity(dragging ? 0.4 : 0)
-                                    TokenView(tokenModel: viewModel.currentTokenModel, activeTab: $activeTab)
-                                        .frame(height: geometry.size.height)
-                                    DummyTokenView(height: geometry.size.height)
-                                        .frame(height: geometry.size.height)
-                                        .opacity(dragging ? 0.4 : 0)
-                                }
-                                .zIndex(1)
-                                .offset(y: -geometry.size.height - 40 + offset + activeOffset)
-                                .gesture(
-                                    DragGesture()
-                                        .onChanged { value in
-                                            if canSwipe(value: value) {
-                                                dragging = true
-                                                offset = value.translation.height
-                                            }
-                                        }
-                                        .onEnded { value in
-                                            if canSwipe(value: value) {
-                                                let threshold: CGFloat = 50
-                                                if value.translation.height > threshold {
-                                                    loadToken(geometry, "previous")
-                                                } else if value.translation.height < -threshold {
-                                                    loadToken(geometry, "next")
-                                                }
-=======
                         VStack(spacing: 0) {
                             AccountBalanceView(
                                 userModel: userModel,
@@ -130,27 +102,24 @@
                             } else {
                                 GeometryReader { geometry in
                                     VStack(spacing: 10) {
-                                        TokenView(tokenModel: viewModel.previousTokenModel ?? viewModel.createTokenModel(), activeTab: $activeTab, onSellSuccess: {})
+                                        DummyTokenView(height: geometry.size.height)
                                             .frame(height: geometry.size.height)
-                                            .opacity(dragging ? 0.2 : 0)
+                                            .opacity(dragging ? 0.8 : 0)
                                         TokenView(
                                             tokenModel: viewModel.currentTokenModel,
                                             activeTab: $activeTab,
                                             onSellSuccess: {
->>>>>>> 9ad5942c
                                                 withAnimation {
                                                     showNotification = true
                                                 }
                                             }
                                         )
+                                        .frame(height: geometry.size.height)
+                                        DummyTokenView(height: geometry.size.height)
                                             .frame(height: geometry.size.height)
-                                        TokenView(
-                                            tokenModel: viewModel.nextTokenModel ?? viewModel.createTokenModel(),
-                                            activeTab: Binding.constant("buy"),
-                                            onSellSuccess: {}
-                                        )
-                                            .frame(height: geometry.size.height)
-                                            .opacity(dragging ? 0.2 : 0)
+                                            .opacity(dragging ? 0.8 : 0)
+                                        
+                                        
                                     }
                                     .zIndex(1)
                                     .offset(y: -geometry.size.height - 35 + offset + activeOffset)
@@ -205,7 +174,7 @@
                 .background(Color.black)
             }
         } .onAppear {
-                viewModel.subscribeTokens()
+            viewModel.subscribeTokens()
         }
     }
 }
