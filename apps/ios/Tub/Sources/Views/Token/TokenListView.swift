--- conflicted
+++ resolved
@@ -49,22 +49,13 @@
             ? AppColors.primaryPinkGradient
             : AppColors.primaryPurpleGradient
     }
-<<<<<<< HEAD
-    private func canSwipe(value: DragGesture.Value) -> Bool {
-        return activeTab != .sell
-            // not trying to swipe up from the first token
-            && !(value.translation.height > 0 && tokenListModel.currentTokenIndex == 0)
-            // not trying to swipe down when there is only one token available (the current one)
-            && !(value.translation.height < 0 && !tokenListModel.isNextTokenAvailable)
-=======
 
     private func canSwipe(direction: SwipeDirection) -> Bool {
-        if activeTab == "sell" { return false }
+        if activeTab == .sell { return false }
         if direction == .up {
             return tokenListModel.currentTokenIndex != 0
         }
         return true
->>>>>>> 3642c62d
     }
 
     private func loadToken(_ geometry: GeometryProxy, _ direction: SwipeDirection) {
