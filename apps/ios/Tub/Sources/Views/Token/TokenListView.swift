--- conflicted
+++ resolved
@@ -62,10 +62,6 @@
     var body: some View {
         Group {
             if viewModel.isLoading {
-<<<<<<< HEAD
-                // TODO: replace this with dummy token view
-                LoadingView(identifier: "TokenListView - loading", message: "loading view model")
-=======
                 VStack(spacing: 0) {
                     AccountBalanceView(
                         userModel: userModel,
@@ -78,7 +74,6 @@
                         .frame(height: .infinity)
                 }
                 
->>>>>>> 42e601a6
             } else {
                 ZStack(alignment: .top) {
                     // Main content
