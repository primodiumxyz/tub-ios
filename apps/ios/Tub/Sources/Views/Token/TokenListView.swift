--- conflicted
+++ resolved
@@ -165,7 +165,6 @@
     }
 
     private func fetchTokens() {
-<<<<<<< HEAD
         subscription = Network.shared.apollo.subscribe(subscription: GetLatestMockTokensSubscription()) { result in
             DispatchQueue.global(qos: .background).async {
                 DispatchQueue.main.async {
@@ -178,16 +177,6 @@
                         }
                     case .failure(let error):
                         self.errorMessage = "Error: \(error.localizedDescription)"
-=======
-        subscription = Network.shared.apollo.subscribe(subscription: SubLatestMockTokensSubscription()) { result in
-            DispatchQueue.main.async {
-                self.isLoading = false
-                switch result {
-                case .success(let graphQLResult):
-                    if let tokens = graphQLResult.data?.token {
-                        self.tokens = tokens.map { elem in Token(id: elem.id, name: elem.name, symbol: elem.symbol) }
-                        updateTokenModel(tokenId: tokens[0].id)
->>>>>>> a5f20abf
                     }
                 }
             }
