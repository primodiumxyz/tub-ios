--- conflicted
+++ resolved
@@ -17,14 +17,10 @@
     @State private var showInfoCard = false
     @State private var selectedTimespan: Timespan = .live
     @State private var showBuySheet: Bool = false
-<<<<<<< HEAD
     @State private var defaultAmount: Double = 50.0
-=======
-
-   // TODO: make the interval be updated on the UI, and close the timer on unmount
+
     @State private var priceChangeInterval: TimeInterval = 0
     @State private var priceChangeTimer: Timer?
->>>>>>> 805ac188
     
     enum Timespan: String {
         case live = "LIVE"
