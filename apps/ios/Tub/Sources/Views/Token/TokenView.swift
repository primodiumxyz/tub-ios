//
//  TokenView.swift
//  Tub
//
//  Created by Emerson Hsieh on 2024/9/26.
//

import SwiftUI
import Combine
import TubAPI

enum TubError: LocalizedError {
    case insufficientBalance
    
    var errorDescription: String? {
        switch self {
        case .insufficientBalance:
            return "Insufficient Balance"
        }
    }
}

enum Timespan: String, CaseIterable {
    case live = "LIVE"
    case thirtyMin = "30M"
    
    var timeframeSecs: Double {
        switch self {
        case .live: return CHART_INTERVAL
        case .thirtyMin: return 30 * 60
        }
    }
}



struct TokenView : View {
    @ObservedObject var tokenModel: TokenModel
    @EnvironmentObject var priceModel: SolPriceModel
    @EnvironmentObject private var userModel: UserModel
    @EnvironmentObject private var notificationHandler: NotificationHandler
    
    @State private var showInfoCard = false
    @State private var selectedTimespan: Timespan = .live
    @State private var showBuySheet: Bool = false
    @State private var defaultAmount: Double = 50.0
    @State private var keyboardHeight: CGFloat = 0
    
    var onSellSuccess: (() -> Void)?
    
    var activeTab: String {
        let balance: Int = userModel.tokenBalanceLamps ?? 0
        return balance > 0 ? "sell" : "buy"
    }
    
    
    init(tokenModel: TokenModel, onSellSuccess: (() -> Void)? = nil) {
        self.tokenModel = tokenModel
        self.onSellSuccess = onSellSuccess
    }
    
<<<<<<< HEAD
    func handleBuy(amount: Double) {
        guard let balance = userModel.balanceLamps, let lastPrice = tokenModel.prices.last
        else {
            let error = NSError(domain: "TokenView", code: 1, userInfo: [NSLocalizedDescriptionKey: "Something went wrong. Please try again."])
            notificationHandler.show(
                error.localizedDescription,
                type: .error
            )
            return
        }
        
=======
    func handleBuy(amount: Double, priceModel: SolPriceModel) {
>>>>>>> e89f9767
        let buyAmountLamps = priceModel.usdToLamports(usd: amount)
        if buyAmountLamps > balance {
            notificationHandler.show(
                "Insufficient balance",
                type: .error
            )
            return
        }
<<<<<<< HEAD
        
        userModel.buyTokens(buyAmountLamps: buyAmountLamps, price: lastPrice.price) { result in
=======
        tokenModel.buyTokens(buyAmountLamps: buyAmountLamps, priceModel: priceModel) { result in
>>>>>>> e89f9767
            switch result {
            case .failure(let error):
                print("failed to buy")
                print(error)
                notificationHandler.show(
                    error.localizedDescription,
                    type: .error
                )
            default:
                showBuySheet = false
            }
        }
    }
    
    var body: some View {
        NavigationStack {
            ZStack {
                // Main content
                VStack(alignment: .leading, spacing: 0) {
                    VStack(alignment: .leading, spacing: 4) {
                        Spacer().frame(height:20)
                        tokenInfoView
                        chartView
                            .padding(.top, 5)
                        intervalButtons
                            .padding(.bottom, 8)
                            .padding(.top, 5)
                    }
                    
                    Spacer()
                    
                    VStack(spacing: 0) {
                        infoCardLowOpacity
                            .opacity(0.8)
                            .padding(.horizontal, 8)
                        BuySellForm(
                            tokenModel: tokenModel,
                            showBuySheet: $showBuySheet,
                            defaultAmount: $defaultAmount,
                            handleBuy: handleBuy,
                            onSellSuccess: onSellSuccess
                        )
                        .equatable()
                    }
                }
                .frame(maxWidth: .infinity)
                .foregroundColor(AppColors.white)
                
                infoCardOverlay
                buySheetOverlay
            }
            .frame(maxWidth: .infinity, maxHeight: .infinity)
            .dismissKeyboardOnTap()
            .background(.black)
            .navigationBarBackButtonHidden(true)
        }
        .background(.black)
    }
    
    private var tokenInfoView: some View {
<<<<<<< HEAD
        HStack(alignment: .center) {
            // Image column
            if tokenModel.token.imageUri != "" {
                ImageView(imageUri: tokenModel.token.imageUri, size: 90)
                    .clipShape(RoundedRectangle(cornerRadius: 8))
                    .overlay(
                        RoundedRectangle(cornerRadius: 8)
                            .stroke(AppColors.white.opacity(0.5), lineWidth: 1)
                    )
=======
        VStack(alignment: .leading, spacing: 4) {
            HStack {
                if tokenModel.token.imageUri != "" {
                    ImageView(imageUri: tokenModel.token.imageUri, size: 20)
                }
                Text("$\(tokenModel.token.symbol)")
                    .font(.sfRounded(size: .lg, weight: .semibold))
            }
            HStack(alignment: .center, spacing: 6) {
                if tokenModel.loading {
                    LoadingPrice()
                } else {
                    Text(priceModel.formatPrice(usd: tokenModel.prices.last?.priceUsd ?? 0, maxDecimals: 9, minDecimals: 2))
                        .font(.sfRounded(size: .xl4, weight: .bold))
                    Image(systemName: "info.circle.fill")
                        .frame(width: 16, height: 16)
                }
>>>>>>> e89f9767
            }
            
            // Text column
            VStack(alignment: .leading, spacing: 0) {
                Text("$\(tokenModel.token.symbol)")
                    .font(.sfRounded(size: .lg, weight: .semibold)).opacity(0.7)
                
                HStack(alignment: .center, spacing: 6) {
                    if tokenModel.isReady {
                        let price = priceModel.formatPrice(lamports: tokenModel.prices.last?.price ?? 0, maxDecimals: 9, minDecimals: 2)
                        Text(price)
                            .font(.sfRounded(size: .xl4, weight: .bold))
                        Image(systemName: "info.circle.fill")
                            .frame(width: 16, height: 16)
                    } else {
                        LoadingBox(width: 200, height: 40)
                    }
                }
                
                let price = priceModel.formatPrice(lamports: tokenModel.priceChange.amountLamps, showSign: true)
                HStack {
<<<<<<< HEAD
                    Text(price)
=======
                    Text(priceModel.formatPrice(usd: tokenModel.priceChange.amountUsd, maxDecimals: 9, minDecimals: 2))
>>>>>>> e89f9767
                    Text("(\(tokenModel.priceChange.percentage, specifier: "%.1f")%)")
                    Text("\(formatDuration(tokenModel.currentTimeframe.timeframeSecs))").foregroundColor(.gray)
                }
                .font(.sfRounded(size: .sm, weight: .semibold))
                .foregroundColor(tokenModel.priceChange.amountUsd >= 0 ? .green : .red)
            }
        }
        .padding(.horizontal)
        .onTapGesture {
            withAnimation(.easeInOut) {
                showInfoCard.toggle()
            }
        }
    }
    
    let height = UIScreen.main.bounds.height * 0.38
    
    private var chartView: some View {
        Group {
            if !tokenModel.isReady {
                LoadingBox(height: 350)
            } else if selectedTimespan == .live {
                ChartView(
                    prices: tokenModel.prices,
                    timeframeSecs: selectedTimespan.timeframeSecs,
                    //                    purchaseData: tokenModel.purchaseData,
                    purchaseData: nil,
                    height: height
                )
            } else {
                CandleChartView(
                    candles: tokenModel.candles,
                    timeframeMins: 30,
                    height: height
                )
                .id(tokenModel.prices.count)
            }
        }
    }
    
    /* ---------------------------- Interval Buttons ---------------------------- */
    
    private var intervalButtons: some View {
        HStack {
            Spacer()
            HStack(spacing: 4) {
                intervalButton(for: .live)
                intervalButton(for: .thirtyMin)
            }
            Spacer()
        }
        .padding(.horizontal)
    }
    
    private func intervalButton(for timespan: Timespan) -> some View {
        Button {
            withAnimation {
                selectedTimespan = timespan
                tokenModel.updateHistoryInterval(timespan)
            }
        } label: {
            HStack(spacing: 4) {
                if timespan == .live {
                    Circle()
                        .fill(AppColors.red)
                        .frame(width: 7, height: 7)
                }
                Text(timespan.rawValue)
                    .font(.sfRounded(size: .sm, weight: .medium))
            }
            .padding(.horizontal, 10)
            .padding(.vertical, 6)
            .frame(width: 65)
            .background(selectedTimespan == timespan ? AppColors.aquaBlue : Color.clear)
            .foregroundColor(selectedTimespan == timespan ? AppColors.black : AppColors.white)
            .cornerRadius(20)
        }
    }
    
    /* ------------------------------ Info Overlays ----------------------------- */
    
    private var stats: [(String, StatValue)] {
        var stats = [(String, StatValue)]()
        
<<<<<<< HEAD
        if let purchaseData = userModel.purchaseData, let price = tokenModel.prices.last?.price, price > 0, activeTab == "sell" {
            // Calculate current value in lamports
            let tokenBalance = userModel.tokenBalanceLamps ?? 0
            let currentValueLamps = Int(Double(tokenBalance) / 1e9 * Double(price))
=======
        if let purchaseData = tokenModel.purchaseData, let price = tokenModel.prices.last?.priceUsd, price > 0, activeTab == "sell" {
            // Calculate current value in lamports
            let currentValueLamps = Int(Double(tokenModel.balanceLamps) * Double(priceModel.usdToLamports(usd: price)) / 1e9)
>>>>>>> e89f9767
            
            // Calculate profit
            let initialValueUsd = priceModel.lamportsToUsd(lamports: purchaseData.amount)
            let currentValueUsd = priceModel.lamportsToUsd(lamports: currentValueLamps)
            let gains = currentValueUsd - initialValueUsd
            
            
            
            if purchaseData.amount > 0, initialValueUsd > 0 {
                let percentageGain = gains / initialValueUsd * 100
                stats += [
                    ("Gains", StatValue(
                        text: "\(priceModel.formatPrice(usd: gains, showSign: true)) (\(String(format: "%.2f", percentageGain))%)",
                        color: gains >= 0 ? AppColors.green : AppColors.red
                    ))
                ]
            }
            
            // Add position stats
            stats += [
<<<<<<< HEAD
                ("You Own", StatValue(
                    text: "\(priceModel.formatPrice(lamports: currentValueLamps, maxDecimals: 2, minDecimals: 2)) (\(priceModel.formatPrice(lamports: tokenBalance, showUnit: false)) \(tokenModel.token.symbol))",
=======
                ("You own", StatValue(
                    text: "\(priceModel.formatPrice(lamports: currentValueLamps, maxDecimals: 2, minDecimals: 2)) (\(formatLargeNumber(Double(tokenModel.balanceLamps) / 1e9)) \(tokenModel.token.symbol))",
>>>>>>> e89f9767
                    color: nil
                ))
            ]
        } else {
            stats += tokenModel.getTokenStats(priceModel: priceModel).map {
                ($0.0, StatValue(text: $0.1 ?? "", color: nil))
            }
        }
        return stats
    }
    
    private var infoCardLowOpacity: some View {
        VStack(alignment: .leading, spacing: 0) {
            if activeTab == "sell" {
                ForEach(stats.prefix(3), id: \.0) { stat in
                    VStack(spacing: 2) {
                        HStack(spacing: 0) {
                            Text(stat.0)
                                .font(.sfRounded(size: .xs, weight: .regular))
                                .foregroundColor(AppColors.white.opacity(0.7))
                                .fixedSize(horizontal: true, vertical: false)
                            
                            Text(stat.1.text)
                                .font(.sfRounded(size: .base, weight: .semibold))
                                .foregroundColor(stat.1.color ?? AppColors.white)
                                .frame(maxWidth: .infinity, alignment: .topTrailing)
                        }
                        .frame(maxWidth: .infinity, alignment: .leading)
                        
                        Rectangle()
                            .foregroundColor(.clear)
                            .frame(height: 0.5)
                            .background(AppColors.gray.opacity(0.5))
                            .padding(.top, 2)
                    }
                    .padding(.vertical, 4)
                }
            }
            
            // Then show remaining stats in two columns
            ForEach(0..<((stats.count - (activeTab == "sell" ? 3 : 0) + 1) / 2), id: \.self) { rowIndex in
                HStack(spacing: 20) {
                    ForEach(0..<2) { columnIndex in
                        let statIndex = (activeTab == "sell" ? 3 : 0) + rowIndex * 2 + columnIndex
                        if statIndex < stats.count {
                            let stat = stats[statIndex]
                            VStack(spacing: 2) {
                                HStack(spacing: 0) {
                                    Text(stat.0)
                                        .font(.sfRounded(size: .xs, weight: .regular))
                                        .foregroundColor(AppColors.white.opacity(0.7))
                                        .fixedSize(horizontal: true, vertical: false)
                                    
                                    Text(stat.1.text)
                                        .font(.sfRounded(size: .base, weight: .semibold))
                                        .foregroundColor(AppColors.white)
                                        .frame(maxWidth: .infinity, alignment: .topTrailing)
                                }
                                .frame(maxWidth: .infinity, alignment: .leading)
                                
                                Rectangle()
                                    .foregroundColor(.clear)
                                    .frame(height: 0.5)
                                    .background(AppColors.gray.opacity(0.5))
                                    .padding(.top, 2)
                            }
                        }
                    }
                }
                .padding(.vertical, 4)
            }
        }
        .padding(.horizontal, 16)
        .padding(.top, 16)
        .frame(maxWidth: .infinity, maxHeight: 110, alignment: .topLeading)
        .background(AppColors.darkGrayGradient)
        .cornerRadius(16)
        .onTapGesture {
            withAnimation(.easeInOut) {
                showInfoCard.toggle()
            }
        }
    }
    
    private var infoCardOverlay: some View {
        Group {
            if showInfoCard {
                // Fullscreen tap dismiss
                AppColors.black.opacity(0.2)
                    .ignoresSafeArea()
                    .onTapGesture {
                        withAnimation(.easeInOut) {
                            showInfoCard = false // Close the card
                        }
                    }
                VStack {
                    Spacer()
                    TokenInfoCardView(tokenModel: tokenModel, isVisible: $showInfoCard)
                }
                .transition(.move(edge: .bottom))
                .zIndex(1) // Ensure it stays on top
            }
        }
    }
    
    
    private var buySheetOverlay: some View {
        guard showBuySheet else {
            return   AnyView(EmptyView())
        }
        return AnyView (
            Group {
                AppColors.black.opacity(0.4)
                    .ignoresSafeArea()
                    .onTapGesture {
                        withAnimation(.easeInOut(duration: 0.3)) {
                            showBuySheet = false
                        }
                    }
                
                BuyForm(isVisible: $showBuySheet, defaultAmount: $defaultAmount, tokenModel: tokenModel, onBuy: handleBuy)
                    .transition(.move(edge: .bottom))
                    .offset(y: -keyboardHeight)
                    .zIndex(2)
                    .onAppear {
                        setupKeyboardNotifications()
                    }
                    .onDisappear {
                        removeKeyboardNotifications()
                    }
            }
        )
    }
    
    private func setupKeyboardNotifications() {
        NotificationCenter.default.addObserver(forName: UIResponder.keyboardWillShowNotification, object: nil, queue: .main) { notification in
            if let keyboardFrame = notification.userInfo?[UIResponder.keyboardFrameEndUserInfoKey] as? CGRect {
                withAnimation(.easeOut(duration: 0.16)) {
                    self.keyboardHeight = keyboardFrame.height / 2
                }
            }
        }
        
        NotificationCenter.default.addObserver(forName: UIResponder.keyboardWillHideNotification, object: nil, queue: .main) { _ in
            withAnimation(.easeOut(duration: 0.16)) {
                self.keyboardHeight = 0
            }
        }
    }
    
    private func removeKeyboardNotifications() {
        NotificationCenter.default.removeObserver(self, name: UIResponder.keyboardWillShowNotification, object: nil)
        NotificationCenter.default.removeObserver(self, name: UIResponder.keyboardWillHideNotification, object: nil)
    }
}<|MERGE_RESOLUTION|>--- conflicted
+++ resolved
@@ -59,7 +59,6 @@
         self.onSellSuccess = onSellSuccess
     }
     
-<<<<<<< HEAD
     func handleBuy(amount: Double) {
         guard let balance = userModel.balanceLamps, let lastPrice = tokenModel.prices.last
         else {
@@ -71,9 +70,6 @@
             return
         }
         
-=======
-    func handleBuy(amount: Double, priceModel: SolPriceModel) {
->>>>>>> e89f9767
         let buyAmountLamps = priceModel.usdToLamports(usd: amount)
         if buyAmountLamps > balance {
             notificationHandler.show(
@@ -82,12 +78,9 @@
             )
             return
         }
-<<<<<<< HEAD
         
-        userModel.buyTokens(buyAmountLamps: buyAmountLamps, price: lastPrice.price) { result in
-=======
-        tokenModel.buyTokens(buyAmountLamps: buyAmountLamps, priceModel: priceModel) { result in
->>>>>>> e89f9767
+        let priceLamps = priceModel.usdToLamports(usd: lastPrice.priceUsd)
+        userModel.buyTokens(buyAmountLamps: buyAmountLamps, price: priceLamps) { result in
             switch result {
             case .failure(let error):
                 print("failed to buy")
@@ -148,7 +141,6 @@
     }
     
     private var tokenInfoView: some View {
-<<<<<<< HEAD
         HStack(alignment: .center) {
             // Image column
             if tokenModel.token.imageUri != "" {
@@ -158,25 +150,6 @@
                         RoundedRectangle(cornerRadius: 8)
                             .stroke(AppColors.white.opacity(0.5), lineWidth: 1)
                     )
-=======
-        VStack(alignment: .leading, spacing: 4) {
-            HStack {
-                if tokenModel.token.imageUri != "" {
-                    ImageView(imageUri: tokenModel.token.imageUri, size: 20)
-                }
-                Text("$\(tokenModel.token.symbol)")
-                    .font(.sfRounded(size: .lg, weight: .semibold))
-            }
-            HStack(alignment: .center, spacing: 6) {
-                if tokenModel.loading {
-                    LoadingPrice()
-                } else {
-                    Text(priceModel.formatPrice(usd: tokenModel.prices.last?.priceUsd ?? 0, maxDecimals: 9, minDecimals: 2))
-                        .font(.sfRounded(size: .xl4, weight: .bold))
-                    Image(systemName: "info.circle.fill")
-                        .frame(width: 16, height: 16)
-                }
->>>>>>> e89f9767
             }
             
             // Text column
@@ -186,7 +159,7 @@
                 
                 HStack(alignment: .center, spacing: 6) {
                     if tokenModel.isReady {
-                        let price = priceModel.formatPrice(lamports: tokenModel.prices.last?.price ?? 0, maxDecimals: 9, minDecimals: 2)
+                        let price = priceModel.formatPrice(usd: tokenModel.prices.last?.priceUsd ?? 0, maxDecimals: 9, minDecimals: 2)
                         Text(price)
                             .font(.sfRounded(size: .xl4, weight: .bold))
                         Image(systemName: "info.circle.fill")
@@ -196,13 +169,9 @@
                     }
                 }
                 
-                let price = priceModel.formatPrice(lamports: tokenModel.priceChange.amountLamps, showSign: true)
+                let price = priceModel.formatPrice(usd: tokenModel.priceChange.amountUsd, showSign: true)
                 HStack {
-<<<<<<< HEAD
                     Text(price)
-=======
-                    Text(priceModel.formatPrice(usd: tokenModel.priceChange.amountUsd, maxDecimals: 9, minDecimals: 2))
->>>>>>> e89f9767
                     Text("(\(tokenModel.priceChange.percentage, specifier: "%.1f")%)")
                     Text("\(formatDuration(tokenModel.currentTimeframe.timeframeSecs))").foregroundColor(.gray)
                 }
@@ -287,23 +256,14 @@
     private var stats: [(String, StatValue)] {
         var stats = [(String, StatValue)]()
         
-<<<<<<< HEAD
-        if let purchaseData = userModel.purchaseData, let price = tokenModel.prices.last?.price, price > 0, activeTab == "sell" {
+        if let purchaseData = userModel.purchaseData, let priceUsd = tokenModel.prices.last?.priceUsd, priceUsd > 0, activeTab == "sell" {
             // Calculate current value in lamports
             let tokenBalance = userModel.tokenBalanceLamps ?? 0
-            let currentValueLamps = Int(Double(tokenBalance) / 1e9 * Double(price))
-=======
-        if let purchaseData = tokenModel.purchaseData, let price = tokenModel.prices.last?.priceUsd, price > 0, activeTab == "sell" {
-            // Calculate current value in lamports
-            let currentValueLamps = Int(Double(tokenModel.balanceLamps) * Double(priceModel.usdToLamports(usd: price)) / 1e9)
->>>>>>> e89f9767
             
+            let tokenBalanceUsd = priceModel.lamportsToUsd(lamports: tokenBalance) * (tokenModel.prices.last?.priceUsd ?? 0)
             // Calculate profit
             let initialValueUsd = priceModel.lamportsToUsd(lamports: purchaseData.amount)
-            let currentValueUsd = priceModel.lamportsToUsd(lamports: currentValueLamps)
-            let gains = currentValueUsd - initialValueUsd
-            
-            
+            let gains = tokenBalanceUsd - initialValueUsd
             
             if purchaseData.amount > 0, initialValueUsd > 0 {
                 let percentageGain = gains / initialValueUsd * 100
@@ -317,13 +277,8 @@
             
             // Add position stats
             stats += [
-<<<<<<< HEAD
-                ("You Own", StatValue(
-                    text: "\(priceModel.formatPrice(lamports: currentValueLamps, maxDecimals: 2, minDecimals: 2)) (\(priceModel.formatPrice(lamports: tokenBalance, showUnit: false)) \(tokenModel.token.symbol))",
-=======
                 ("You own", StatValue(
-                    text: "\(priceModel.formatPrice(lamports: currentValueLamps, maxDecimals: 2, minDecimals: 2)) (\(formatLargeNumber(Double(tokenModel.balanceLamps) / 1e9)) \(tokenModel.token.symbol))",
->>>>>>> e89f9767
+                    text: "\(priceModel.formatPrice(usd: tokenBalanceUsd, maxDecimals: 2, minDecimals: 2)) (\(priceModel.formatPrice(lamports: tokenBalance, showUnit: false)) \(tokenModel.token.symbol))",
                     color: nil
                 ))
             ]
