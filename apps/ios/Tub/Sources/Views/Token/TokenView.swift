--- conflicted
+++ resolved
@@ -271,150 +271,4 @@
             }
         }
     }
-<<<<<<< HEAD
-
-    /* ------------------------------ Info Overlays ----------------------------- */
-
-    private var sellStats: [(String, StatValue)]? {
-        guard
-            tokenModel.isReady,
-            let purchaseData = userModel.purchaseData,
-            let priceUsd = tokenModel.prices.last?.priceUsd,
-            priceUsd > 0,
-            activeTab == .sell
-        else {
-            return nil
-        }
-        var stats = [(String, StatValue)]()
-        // Calculate current value
-        let tokenBalance = Double(userModel.balanceToken ?? 0) / 1e9
-        let tokenBalanceUsd = tokenBalance * (tokenModel.prices.last?.priceUsd ?? 0)
-        let initialValueUsd = priceModel.usdcToUsd(usdc: purchaseData.amountUsdc)
-
-        // Calculate profit
-        let gains = tokenBalanceUsd - initialValueUsd
-
-        if purchaseData.amountUsdc > 0, initialValueUsd > 0 {
-            let percentageGain = gains / initialValueUsd * 100
-            stats += [
-                (
-                    "Gains",
-                    StatValue(
-                        text:
-                            "\(priceModel.formatPrice(usd: gains, showSign: true)) (\(String(format: "%.2f", percentageGain))%)",
-                        color: gains >= 0 ? Color.green : Color.red
-                    )
-                )
-            ]
-        }
-
-        // Add position stats
-        stats += [
-            (
-                "You own",
-                StatValue(
-                    text:
-                        "\(priceModel.formatPrice(usd: tokenBalanceUsd, maxDecimals: 2, minDecimals: 2)) (\(formatLargeNumber(tokenBalance)) \(tokenModel.token.symbol))",
-                    color: nil
-                )
-            )
-        ]
-        return stats
-    }
-
-    private var generalStats: [(String, StatValue)] {
-        guard tokenModel.isReady else { return [] }
-        return tokenModel.getTokenStats(priceModel: priceModel).map {
-            ($0.0, StatValue(text: $0.1 ?? "", color: nil))
-        }
-    }
-
-    private var infoCardLowOpacity: some View {
-        VStack(alignment: .leading, spacing: 0) {
-            if activeTab == .sell, let sellStats {
-                ForEach(sellStats.prefix(3), id: \.0) { stat in
-                    VStack(spacing: 0) {
-                        HStack(spacing: 0) {
-                            Text(stat.0)
-                                .font(.sfRounded(size: .xs, weight: .regular))
-                                .foregroundStyle(Color.white.opacity(0.7))
-                                .fixedSize(horizontal: true, vertical: false)
-
-                            Text(stat.1.text)
-                                .font(.sfRounded(size: .base, weight: .semibold))
-                                .foregroundStyle(stat.1.color ?? Color.white)
-                                .frame(maxWidth: .infinity, alignment: .topTrailing)
-                        }
-                        .frame(maxWidth: .infinity, alignment: .leading)
-
-                        Rectangle()
-                            .foregroundStyle(Color.clear)
-                            .frame(height: 0.5)
-                            .background(Color.gray.opacity(0.5))
-                            .padding(.top, 2)
-                    }
-                    .padding(.vertical, 4)
-                }
-            }
-            else {
-                ForEach(0..<(generalStats.count + 1) / 2, id: \.self) { rowIndex in
-                    HStack(spacing: 20) {
-                        ForEach(0..<2) { columnIndex in
-                            let statIndex = (activeTab == .sell ? 3 : 0) + rowIndex * 2 + columnIndex
-                            if statIndex < generalStats.count {
-                                let stat = generalStats[statIndex]
-                                VStack(spacing: 0) {
-                                    HStack(spacing: 0) {
-                                        Text(stat.0)
-                                            .font(.sfRounded(size: .xs, weight: .regular))
-                                            .foregroundStyle(Color.white.opacity(0.7))
-                                            .fixedSize(horizontal: true, vertical: false)
-
-                                        Text(stat.1.text)
-                                            .font(.sfRounded(size: .base, weight: .semibold))
-                                            .foregroundStyle(Color.white)
-                                            .frame(maxWidth: .infinity, alignment: .topTrailing)
-                                    }
-                                    .frame(maxWidth: .infinity, alignment: .leading)
-                                }
-                            }
-                        }
-                    }
-                    .padding(.vertical, 4)
-                }
-            }
-        }
-        .padding(.horizontal, 16)
-        .padding(.top, 16)
-        .frame(maxWidth: .infinity, maxHeight: 80, alignment: .topLeading)
-        .background(AppColors.darkGrayGradient)
-        .cornerRadius(16)
-        .onTapGesture {
-            withAnimation(.easeInOut) {
-                showInfoCard.toggle()
-            }
-        }
-    }
-
-    private var infoCardOverlay: some View {
-        Group {
-            if showInfoCard {
-                // Fullscreen tap dismiss
-                Color.black.opacity(0.2)
-                    .onTapGesture {
-                        withAnimation(.easeInOut) {
-                            showInfoCard = false  // Close the card
-                        }
-                    }
-                VStack {
-                    Spacer()
-                    TokenInfoCardView(tokenModel: tokenModel, isVisible: $showInfoCard)
-                }
-                .transition(.move(edge: .bottom))
-                .zIndex(1)  // Ensure it stays on top
-            }
-        }
-    }
-=======
->>>>>>> f83bcff9
 }