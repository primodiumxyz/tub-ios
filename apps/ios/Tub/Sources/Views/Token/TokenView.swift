--- conflicted
+++ resolved
@@ -260,48 +260,20 @@
             let purchaseData = userModel.purchaseData,
             let priceUsd = tokenModel.prices.last?.priceUsd,
             priceUsd > 0,
-            activeTab == "sell"
+            activeTab == .sell
         else {
             return nil
         }
         var stats = [(String, StatValue)]()
         // Calculate current value
-        let tokenBalance = Double(userModel.tokenBalanceLamps ?? 0) / 1e9
+        let tokenBalance = Double(userModel.balanceToken ?? 0) / 1e9
         let tokenBalanceUsd = tokenBalance * (tokenModel.prices.last?.priceUsd ?? 0)
-        let initialValueUsd = priceModel.lamportsToUsd(lamports: purchaseData.amount)
-
-<<<<<<< HEAD
-        if let purchaseData = userModel.purchaseData, let priceUsd = tokenModel.prices.last?.priceUsd,
-            priceUsd > 0,
-            activeTab == .sell
-        {
-            // Calculate current value
-            let tokenBalance = Double(userModel.balanceToken ?? 0) / 1e9
-            let tokenBalanceUsd = tokenBalance * (tokenModel.prices.last?.priceUsd ?? 0)
-            let initialValueUsd = priceModel.usdcToUsd(usdc: purchaseData.amountUsdc)
-
-            // Calculate profit
-            let gains = tokenBalanceUsd - initialValueUsd
-
-            if purchaseData.amountUsdc > 0, initialValueUsd > 0 {
-                let percentageGain = gains / initialValueUsd * 100
-                stats += [
-                    (
-                        "Gains",
-                        StatValue(
-                            text:
-                                "\(priceModel.formatPrice(usd: gains, showSign: true)) (\(String(format: "%.2f", percentageGain))%)",
-                            color: gains >= 0 ? Color.green : Color.red
-                        )
-                    )
-                ]
-            }
-=======
+        let initialValueUsd = priceModel.usdcToUsd(usdc: purchaseData.amountUsdc)
+
         // Calculate profit
         let gains = tokenBalanceUsd - initialValueUsd
->>>>>>> 3642c62d
-
-        if purchaseData.amount > 0, initialValueUsd > 0 {
+
+        if purchaseData.amountUsdc > 0, initialValueUsd > 0 {
             let percentageGain = gains / initialValueUsd * 100
             stats += [
                 (
@@ -338,13 +310,8 @@
 
     private var infoCardLowOpacity: some View {
         VStack(alignment: .leading, spacing: 0) {
-<<<<<<< HEAD
-            if activeTab == .sell {
-                ForEach(stats.prefix(3), id: \.0) { stat in
-=======
-            if let sellStats, activeTab == "sell" {
-                ForEach(sellStats, id: \.0) { stat in
->>>>>>> 3642c62d
+            if activeTab == .sell, let sellStats {
+                ForEach(sellStats.prefix(3), id: \.0) { stat in
                     VStack(spacing: 0) {
                         HStack(spacing: 0) {
                             Text(stat.0)
@@ -368,32 +335,11 @@
                     .padding(.vertical, 4)
                 }
             }
-<<<<<<< HEAD
-
-            // Then show remaining stats in two columns
-            ForEach(0..<(stats.count + 1) / 2, id: \.self) { rowIndex in
-                HStack(spacing: 20) {
-                    ForEach(0..<2) { columnIndex in
-                        let statIndex = (activeTab == .sell ? 3 : 0) + rowIndex * 2 + columnIndex
-                        if statIndex < stats.count {
-                            let stat = stats[statIndex]
-                            VStack(spacing: 0) {
-                                HStack(spacing: 0) {
-                                    Text(stat.0)
-                                        .font(.sfRounded(size: .xs, weight: .regular))
-                                        .foregroundStyle(Color.white.opacity(0.7))
-                                        .fixedSize(horizontal: true, vertical: false)
-
-                                    Text(stat.1.text)
-                                        .font(.sfRounded(size: .base, weight: .semibold))
-                                        .foregroundStyle(Color.white)
-                                        .frame(maxWidth: .infinity, alignment: .topTrailing)
-=======
             else {
                 ForEach(0..<(generalStats.count + 1) / 2, id: \.self) { rowIndex in
                     HStack(spacing: 20) {
                         ForEach(0..<2) { columnIndex in
-                            let statIndex = (activeTab == "sell" ? 3 : 0) + rowIndex * 2 + columnIndex
+                            let statIndex = (activeTab == .sell ? 3 : 0) + rowIndex * 2 + columnIndex
                             if statIndex < generalStats.count {
                                 let stat = generalStats[statIndex]
                                 VStack(spacing: 0) {
@@ -409,7 +355,6 @@
                                             .frame(maxWidth: .infinity, alignment: .topTrailing)
                                     }
                                     .frame(maxWidth: .infinity, alignment: .leading)
->>>>>>> 3642c62d
                                 }
                             }
                         }
@@ -449,73 +394,4 @@
             }
         }
     }
-<<<<<<< HEAD
-
-    private var buySheetOverlay: some View {
-        Group {
-            if !showBuySheet {
-                EmptyView()
-            }
-            else {
-                Color.black.opacity(0.4)
-                    .onTapGesture {
-                        withAnimation(.easeInOut(duration: 0.3)) {
-                            showBuySheet = false
-                        }
-                    }
-
-                BuyForm(isVisible: $showBuySheet, tokenModel: tokenModel, onBuy: handleBuy)
-                    .transition(.move(edge: .bottom))
-                    .offset(y: -keyboardHeight)
-                    .zIndex(2)
-                    .onAppear {
-                        setupKeyboardNotifications()
-                    }
-                    .onDisappear {
-                        removeKeyboardNotifications()
-                    }
-            }
-        }
-    }
-
-    private func setupKeyboardNotifications() {
-        NotificationCenter.default.addObserver(
-            forName: UIResponder.keyboardWillShowNotification,
-            object: nil,
-            queue: .main
-        ) { notification in
-            if let keyboardFrame = notification.userInfo?[UIResponder.keyboardFrameEndUserInfoKey]
-                as? CGRect
-            {
-                withAnimation(.easeOut(duration: 0.16)) {
-                    self.keyboardHeight = keyboardFrame.height / 2
-                }
-            }
-        }
-
-        NotificationCenter.default.addObserver(
-            forName: UIResponder.keyboardWillHideNotification,
-            object: nil,
-            queue: .main
-        ) { _ in
-            withAnimation(.easeOut(duration: 0.16)) {
-                self.keyboardHeight = 0
-            }
-        }
-    }
-
-    private func removeKeyboardNotifications() {
-        NotificationCenter.default.removeObserver(
-            self,
-            name: UIResponder.keyboardWillShowNotification,
-            object: nil
-        )
-        NotificationCenter.default.removeObserver(
-            self,
-            name: UIResponder.keyboardWillHideNotification,
-            object: nil
-        )
-    }
-=======
->>>>>>> 3642c62d
 }