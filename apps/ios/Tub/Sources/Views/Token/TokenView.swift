//
//  ExploreView.swift
//  Tub
//
//  Created by Emerson Hsieh on 2024/9/26.
//

import SwiftUI
import Combine




struct LoadingView: View {
    var body: some View {
        VStack {
            ProgressView()
            Text("Loading...")
                .font(.sfRounded(size: .base))
                .padding(.top, 10)
        }
        .frame(maxWidth: .infinity, maxHeight: .infinity)
        .background(Color.black)
        .foregroundColor(.white)
    }
}

struct TokenView : View {
    @ObservedObject var tokenModel: TokenModel
    @EnvironmentObject private var userModel: UserModel
    @State private var showInfoCard = false
    @State private var selectedTimespan: Timespan = .live
    
    enum Timespan: String {
        case live = "LIVE"
        case thirtyMin = "30M"
        
        var seconds: Double {
            switch self {
            case .live: return 30
            case .thirtyMin: return 1800 // 30 minutes in seconds
            }
        }
    }
    
    init(tokenModel: TokenModel) {
        self.tokenModel = tokenModel
    }
    
    var body: some View {
        ZStack(alignment: .bottom) {
            VStack () {
                VStack (alignment: .leading) {
                    HStack {
                        Image(systemName: "bittokensign.circle")
                            .resizable()
                            .aspectRatio(contentMode: .fit)
                            .frame(width: 50, height: 50)
                            .foregroundColor(.white)
                            .clipShape(RoundedRectangle(cornerRadius: 10)) // This will round the corners
                        
                        VStack(alignment: .leading){
                            Text("$\(tokenModel.token.symbol) (\(tokenModel.token.name))") // Update this line
                                .font(.sfRounded(size: .base, weight: .bold))
                            Text("\(tokenModel.prices.last?.price ?? 0, specifier: "%.3f") SOL")
                                .font(.sfRounded(size: .xl3, weight: .bold))
                            
                            
                        }.foregroundColor(Color(red: 1, green: 0.92, blue: 0.52))
                    }.onTapGesture {
                        // Toggle the info card
                        withAnimation(.easeInOut) {
                            showInfoCard.toggle()
                        }
                    }
                    
                    ChartView(prices: tokenModel.prices)
                    HStack {
                        Spacer()
                        ForEach([Timespan.live, Timespan.thirtyMin], id: \.self) { timespan in
                            Button(action: {
                                selectedTimespan = timespan
                                tokenModel.updateHistoryTimespan(timespan: timespan.seconds)
                            }) {
                                HStack {
                                    if timespan == Timespan.live {
                                        Circle()
                                            .fill(Color.red)
                                            .frame(width: 10, height: 10)
                                    }
                                    Text(timespan.rawValue)
                                        .font(.sfRounded(size: .base, weight: .semibold))
                                }
                                .padding(.horizontal, 8)
                                .padding(.vertical, 6)
                                .background(selectedTimespan == timespan ? neonBlue : Color.clear)
                                .foregroundColor(selectedTimespan == timespan ? Color.black : Color.white)
                                .cornerRadius(6)
                            }
                        }
                        Spacer()
                    }
                    .padding(.vertical, 8)
                    
                    VStack(alignment: .leading) {
                        Text("Your \(tokenModel.token.symbol.uppercased()) Balance") // Update this line
                            .font(.sfRounded(size: .sm, weight: .bold))
                            .opacity(0.7)
                            .kerning(-1)
                        
                        Text("\(tokenModel.tokenBalance.total, specifier: "%.3f") \(tokenModel.token.symbol.uppercased())") // Update this line
                            .font(.sfRounded(size: .xl2, weight: .bold))
                    }
                    
                    BuySellForm(tokenModel: tokenModel)
                    
                }.padding(8)
            }
            .frame(maxWidth: .infinity)
            .background(.black)
            .foregroundColor(.white)
            
<<<<<<< HEAD
            ChartView(prices: tokenModel.prices, purchaseTime: tokenModel.purchaseTime, purchaseAmount: tokenModel.tokenBalance.total)
            VStack(alignment: .leading) {
               Text("Your \(tokenModel.token.symbol.uppercased()) Balance") // Update this line
                .font(.sfRounded(size: .sm, weight: .bold))
                    .opacity(0.7)
                    .kerning(-1)
=======
            // Info Card View (slide-up effect)
            if showInfoCard {
                // Fullscreen tap dismiss
                Color.black.opacity(0.4) // Semi-transparent background
                    .ignoresSafeArea()
                    .onTapGesture {
                        withAnimation(.easeInOut) {
                            showInfoCard = false // Close the card
                        }
                    }
>>>>>>> ba679b6e
                
                TokenInfoCardView(tokenModel: tokenModel, isVisible: $showInfoCard)
                    .transition(.move(edge: .bottom))
                    .zIndex(1) // Ensure it stays on top
                    
            }
        }
        .frame(maxWidth: .infinity, maxHeight: .infinity) // Full screen layout for ZStack
        .background(Color.black.ignoresSafeArea())
    }
}


#Preview {
    @Previewable @AppStorage("userId") var userId: String = ""
    TokenView(tokenModel: TokenModel(userId: userId, tokenId: mockTokenId))
        .environmentObject(UserModel(userId: userId))
}<|MERGE_RESOLUTION|>--- conflicted
+++ resolved
@@ -73,8 +73,8 @@
                             showInfoCard.toggle()
                         }
                     }
-                    
-                    ChartView(prices: tokenModel.prices)
+
+                    ChartView(prices: tokenModel.prices, purchaseTime: tokenModel.purchaseTime, purchaseAmount: tokenModel.tokenBalance.total)
                     HStack {
                         Spacer()
                         ForEach([Timespan.live, Timespan.thirtyMin], id: \.self) { timespan in
@@ -120,14 +120,6 @@
             .background(.black)
             .foregroundColor(.white)
             
-<<<<<<< HEAD
-            ChartView(prices: tokenModel.prices, purchaseTime: tokenModel.purchaseTime, purchaseAmount: tokenModel.tokenBalance.total)
-            VStack(alignment: .leading) {
-               Text("Your \(tokenModel.token.symbol.uppercased()) Balance") // Update this line
-                .font(.sfRounded(size: .sm, weight: .bold))
-                    .opacity(0.7)
-                    .kerning(-1)
-=======
             // Info Card View (slide-up effect)
             if showInfoCard {
                 // Fullscreen tap dismiss
@@ -138,7 +130,6 @@
                             showInfoCard = false // Close the card
                         }
                     }
->>>>>>> ba679b6e
                 
                 TokenInfoCardView(tokenModel: tokenModel, isVisible: $showInfoCard)
                     .transition(.move(edge: .bottom))
