//
//  TokenView.swift
//  Tub
//
//  Created by Emerson Hsieh on 2024/9/26.
//

import Combine
import SwiftUI
import TubAPI

struct TokenView: View {
    @ObservedObject var tokenModel: TokenModel
    @EnvironmentObject var priceModel: SolPriceModel
    @EnvironmentObject private var userModel: UserModel
    @EnvironmentObject private var notificationHandler: NotificationHandler
    @Environment(\.colorScheme) private var colorScheme

    @State private var showInfoCard = false
    @State private var showBuySheet: Bool = false
    @State private var keyboardHeight: CGFloat = 0

    var onSellSuccess: (() -> Void)?

    var activeTab: String {
        let balance: Int = userModel.tokenBalanceLamps ?? 0
        return balance > 0 ? "sell" : "buy"
    }

    init(tokenModel: TokenModel, onSellSuccess: (() -> Void)? = nil) {
        self.tokenModel = tokenModel
        self.onSellSuccess = onSellSuccess
    }

    func handleBuy(amountUsd: Double) async {
        guard let priceUsd = tokenModel.prices.last?.priceUsd
        else {
            notificationHandler.show(
                "Something went wrong. Please try again.",
                type: .error
            )
            return
        }

        let buyAmountLamps = priceModel.usdToLamports(usd: amountUsd)

        let priceLamps = priceModel.usdToLamports(usd: priceUsd)

        do {
            try await userModel.buyTokens(
                buyAmountLamps: buyAmountLamps,
                priceLamps: priceLamps,
                priceUsd: priceUsd
            )
            await MainActor.run {
                showBuySheet = false
                notificationHandler.show(
                    "Successfully bought tokens!",
                    type: .success
                )
            }
        }
        catch {
            notificationHandler.show(
                error.localizedDescription,
                type: .error
            )
        }
    }

    var body: some View {
        ZStack {
            // Main content
            VStack(alignment: .leading) {
                VStack(alignment: .leading, spacing: 4) {
                    Spacer().frame(height: 20)
                    tokenInfoView
                    chartView
                        .padding(.top, 5)
                    intervalButtons
                        .padding(.bottom, 12)
                        .padding(.top, 12)
                }
<<<<<<< HEAD
                .frame(maxWidth: .infinity)
                .foregroundStyle(Color.primary)
=======
>>>>>>> 785a9763

                VStack(spacing: 0) {
                    infoCardLowOpacity
                        .opacity(0.8)
                        .padding(.bottom, 12)
                    ActionButtonsView(
                        tokenModel: tokenModel,
                        showBuySheet: $showBuySheet,
                        handleBuy: handleBuy,
                        onSellSuccess: onSellSuccess
                    )
                    .equatable()
                }.padding(.horizontal, 8)
            }
<<<<<<< HEAD
            .frame(maxWidth: .infinity, maxHeight: .infinity)
            .dismissKeyboardOnTap()
            .background(Color(UIColor.systemBackground))
            .navigationBarBackButtonHidden(true)
        }
        .background(Color(UIColor.systemBackground))
=======
            .frame(maxWidth: .infinity)
            .foregroundColor(Color.white)
            infoCardOverlay
            buySheetOverlay
        }
        .dismissKeyboardOnTap()
>>>>>>> 785a9763
    }

    private var tokenInfoView: some View {
        HStack(alignment: .center) {
            // Image column
            if tokenModel.token.imageUri != "" {
                ImageView(imageUri: tokenModel.token.imageUri, size: 50)
                    .clipShape(RoundedRectangle(cornerRadius: 8))
            }
            else {
                LoadingBox(width: 50, height: 50)
            }

            // Text column
            VStack(alignment: .leading, spacing: 0) {
                if tokenModel.token.symbol != "" {
                    Text("$\(tokenModel.token.symbol)")
                        .font(.sfRounded(size: .lg, weight: .semibold)).opacity(0.7)
                }
                else {
                    LoadingBox(width: 100, height: 20)
                }

                if tokenModel.isReady {
                    HStack(alignment: .center, spacing: 6) {
                        let price = priceModel.formatPrice(
                            usd: tokenModel.prices.last?.priceUsd ?? 0,
                            maxDecimals: 9,
                            minDecimals: 2
                        )
                        Text(price)
                            .font(.sfRounded(size: .xl4, weight: .bold))
                        Image(systemName: "info.circle.fill")
                            .frame(width: 16, height: 16)
                    }

                }
                else {
                    LoadingBox(width: 200, height: 40).padding(.vertical, 4)
                }

                let price = priceModel.formatPrice(
                    usd: tokenModel.priceChange.amountUsd,
                    showSign: true,
                    maxDecimals: 9,
                    minDecimals: 2
                )

                HStack {

                    if tokenModel.isReady {
                        Text(price)
                        Text("(\(tokenModel.priceChange.percentage, specifier: "%.1f")%)")
                        Text("\(formatDuration(tokenModel.selectedTimespan.seconds))").foregroundColor(.gray)
                    }
                    else {
                        LoadingBox(width: 160, height: 12)
                    }
                }
                .font(.sfRounded(size: .sm, weight: .semibold))
                .foregroundStyle(tokenModel.priceChange.amountUsd >= 0 ? Color.green : Color.red)
            }
        }
        .padding(.horizontal)
        .onTapGesture {
            withAnimation(.easeInOut) {
                showInfoCard.toggle()
            }
        }
    }

    let height = UIScreen.main.bounds.height * 0.38

    private var chartView: some View {
        Group {
            if !tokenModel.isReady {
                LoadingBox(height: height)
            }
            else if tokenModel.selectedTimespan == .live {
                ChartView(
                    prices: tokenModel.prices,
                    height: height
                )
            }
            else {
                CandleChartView(
                    candles: tokenModel.candles,
                    timeframeMins: 30,
                    height: height
                )
                .id(tokenModel.prices.count)
            }
        }
    }

    /* ---------------------------- Interval Buttons ---------------------------- */

    private var intervalButtons: some View {
        Group {
            if tokenModel.isReady {
                HStack {
                    IntervalButton(
                        timespan: .live,
                        isSelected: tokenModel.selectedTimespan == .live,
                        action: {
                            withAnimation(.easeInOut(duration: 0.15)) {
                                tokenModel.selectedTimespan = .live
                            }
                        }
                    )
                    IntervalButton(
                        timespan: .candles,
                        isSelected: tokenModel.selectedTimespan == .candles,
                        action: {
                            withAnimation(.easeInOut(duration: 0.15)) {
                                tokenModel.selectedTimespan = .candles
                            }
                        }
                    )
                }
                .frame(height: 32)
                .padding(.horizontal)
            }
            else {
                Spacer().frame(height: 32)
            }
        }
    }

    /* ------------------------------ Info Overlays ----------------------------- */

    private var stats: [(String, StatValue)] {
        if !tokenModel.isReady {
            return []
        }
        var stats = [(String, StatValue)]()

        if let purchaseData = userModel.purchaseData, let priceUsd = tokenModel.prices.last?.priceUsd,
            priceUsd > 0,
            activeTab == "sell"
        {
            // Calculate current value
            let tokenBalance = Double(userModel.tokenBalanceLamps ?? 0) / 1e9
            let tokenBalanceUsd = tokenBalance * (tokenModel.prices.last?.priceUsd ?? 0)
            let initialValueUsd = priceModel.lamportsToUsd(lamports: purchaseData.amount)

            // Calculate profit
            let gains = tokenBalanceUsd - initialValueUsd

            if purchaseData.amount > 0, initialValueUsd > 0 {
                let percentageGain = gains / initialValueUsd * 100
                stats += [
                    (
                        "Gains",
                        StatValue(
                            text:
                                "\(priceModel.formatPrice(usd: gains, showSign: true)) (\(String(format: "%.2f", percentageGain))%)",
                            color: gains >= 0 ? Color.green : Color.red
                        )
                    )
                ]
            }

            // Add position stats
            stats += [
                (
                    "You own",
                    StatValue(
                        text:
                            "\(priceModel.formatPrice(usd: tokenBalanceUsd, maxDecimals: 2, minDecimals: 2)) (\(formatLargeNumber(tokenBalance)) \(tokenModel.token.symbol))",
                        color: nil
                    )
                )
            ]
        }
        else {
            stats += tokenModel.getTokenStats(priceModel: priceModel).map {
                ($0.0, StatValue(text: $0.1 ?? "", color: nil))
            }
        }
        return stats
    }

    private var infoCardLowOpacity: some View {
        VStack(alignment: .leading, spacing: 0) {
            if activeTab == "sell" {
                ForEach(stats.prefix(3), id: \.0) { stat in
                    VStack(spacing: 0) {
                        HStack(spacing: 0) {
                            Text(stat.0)
                                .font(.sfRounded(size: .xs, weight: .regular))
                                .foregroundStyle(Color.primary.opacity(0.7))
                                .fixedSize(horizontal: true, vertical: false)

                            Text(stat.1.text)
                                .font(.sfRounded(size: .base, weight: .semibold))
                                .foregroundStyle(stat.1.color ?? Color.primary)
                                .frame(maxWidth: .infinity, alignment: .topTrailing)
                        }
                        .frame(maxWidth: .infinity, alignment: .leading)

                        Rectangle()
                            .foregroundStyle(Color.clear)
                            .frame(height: 0.5)
                            .background(Color.gray.opacity(0.5))
                            .padding(.top, 2)
                    }
                    .padding(.vertical, 4)
                }
            }

            // Then show remaining stats in two columns
            ForEach(0..<(stats.count + 1) / 2, id: \.self) { rowIndex in
                HStack(spacing: 20) {
                    ForEach(0..<2) { columnIndex in
                        let statIndex = (activeTab == "sell" ? 3 : 0) + rowIndex * 2 + columnIndex
                        if statIndex < stats.count {
                            let stat = stats[statIndex]
                            VStack(spacing: 0) {
                                HStack(spacing: 0) {
                                    Text(stat.0)
                                        .font(.sfRounded(size: .xs, weight: .regular))
                                        .foregroundStyle(Color.primary.opacity(0.7))
                                        .fixedSize(horizontal: true, vertical: false)

                                    Text(stat.1.text)
                                        .font(.sfRounded(size: .base, weight: .semibold))
                                        .foregroundStyle(Color.primary)
                                        .frame(maxWidth: .infinity, alignment: .topTrailing)
                                }
                                .frame(maxWidth: .infinity, alignment: .leading)

                                Rectangle()
                                    .foregroundStyle(Color.clear)
                                    .frame(height: 0.5)
                                    .background(Color.gray.opacity(0.5))
                                    .padding(.top, 2)
                            }
                        }
                    }
                }
                .padding(.vertical, 4)
            }
        }
        .padding(.horizontal, 16)
        .padding(.top, 16)
        .frame(maxWidth: .infinity, maxHeight: 110, alignment: .topLeading)
        .background(colorScheme == .dark ? AppColors.darkGrayGradient : AppColors.lightGrayGradient)
        .cornerRadius(16)
        .onTapGesture {
            withAnimation(.easeInOut) {
                showInfoCard.toggle()
            }
        }
    }

    private var infoCardOverlay: some View {
        Group {
            if showInfoCard {
                // Fullscreen tap dismiss
<<<<<<< HEAD
                Color(UIColor.systemBackground).opacity(0.2)
                    .ignoresSafeArea()
=======
                Color.black.opacity(0.2)
>>>>>>> 785a9763
                    .onTapGesture {
                        withAnimation(.easeInOut) {
                            showInfoCard = false  // Close the card
                        }
                    }
                VStack {
                    Spacer()
                    TokenInfoCardView(tokenModel: tokenModel, isVisible: $showInfoCard)
                }
                .transition(.move(edge: .bottom))
                .zIndex(1)  // Ensure it stays on top
            }
        }
    }

    private var buySheetOverlay: some View {
        guard showBuySheet else {
            return AnyView(EmptyView())
        }
        return AnyView(
            Group {
<<<<<<< HEAD
                Color(UIColor.systemBackground).opacity(0.4)
                    .ignoresSafeArea()
=======
                Color.black.opacity(0.4)
>>>>>>> 785a9763
                    .onTapGesture {
                        withAnimation(.easeInOut(duration: 0.3)) {
                            showBuySheet = false
                        }
                    }

                BuyForm(isVisible: $showBuySheet, tokenModel: tokenModel, onBuy: handleBuy)
                    .transition(.move(edge: .bottom))
                    .offset(y: -keyboardHeight)
                    .zIndex(2)
                    .onAppear {
                        setupKeyboardNotifications()
                    }
                    .onDisappear {
                        removeKeyboardNotifications()
                    }
            }
        )
    }

    private func setupKeyboardNotifications() {
        NotificationCenter.default.addObserver(
            forName: UIResponder.keyboardWillShowNotification,
            object: nil,
            queue: .main
        ) { notification in
            if let keyboardFrame = notification.userInfo?[UIResponder.keyboardFrameEndUserInfoKey]
                as? CGRect
            {
                withAnimation(.easeOut(duration: 0.16)) {
                    self.keyboardHeight = keyboardFrame.height / 2
                }
            }
        }

        NotificationCenter.default.addObserver(
            forName: UIResponder.keyboardWillHideNotification,
            object: nil,
            queue: .main
        ) { _ in
            withAnimation(.easeOut(duration: 0.16)) {
                self.keyboardHeight = 0
            }
        }
    }

    private func removeKeyboardNotifications() {
        NotificationCenter.default.removeObserver(
            self,
            name: UIResponder.keyboardWillShowNotification,
            object: nil
        )
        NotificationCenter.default.removeObserver(
            self,
            name: UIResponder.keyboardWillHideNotification,
            object: nil
        )
    }
}<|MERGE_RESOLUTION|>--- conflicted
+++ resolved
@@ -73,24 +73,19 @@
             // Main content
             VStack(alignment: .leading) {
                 VStack(alignment: .leading, spacing: 4) {
-                    Spacer().frame(height: 20)
+                    Spacer().frame(height: 60)
                     tokenInfoView
                     chartView
                         .padding(.top, 5)
                     intervalButtons
-                        .padding(.bottom, 12)
                         .padding(.top, 12)
                 }
-<<<<<<< HEAD
                 .frame(maxWidth: .infinity)
                 .foregroundStyle(Color.primary)
-=======
->>>>>>> 785a9763
 
                 VStack(spacing: 0) {
                     infoCardLowOpacity
                         .opacity(0.8)
-                        .padding(.bottom, 12)
                     ActionButtonsView(
                         tokenModel: tokenModel,
                         showBuySheet: $showBuySheet,
@@ -100,21 +95,16 @@
                     .equatable()
                 }.padding(.horizontal, 8)
             }
-<<<<<<< HEAD
-            .frame(maxWidth: .infinity, maxHeight: .infinity)
+            .frame(maxWidth: .infinity)
             .dismissKeyboardOnTap()
             .background(Color(UIColor.systemBackground))
             .navigationBarBackButtonHidden(true)
-        }
-        .background(Color(UIColor.systemBackground))
-=======
-            .frame(maxWidth: .infinity)
-            .foregroundColor(Color.white)
+            
+            // Add these overlays
             infoCardOverlay
             buySheetOverlay
         }
-        .dismissKeyboardOnTap()
->>>>>>> 785a9763
+        .background(Color(UIColor.systemBackground))
     }
 
     private var tokenInfoView: some View {
@@ -216,6 +206,7 @@
         Group {
             if tokenModel.isReady {
                 HStack {
+                    Spacer()
                     IntervalButton(
                         timespan: .live,
                         isSelected: tokenModel.selectedTimespan == .live,
@@ -234,6 +225,7 @@
                             }
                         }
                     )
+                    Spacer()
                 }
                 .frame(height: 32)
                 .padding(.horizontal)
@@ -375,12 +367,8 @@
         Group {
             if showInfoCard {
                 // Fullscreen tap dismiss
-<<<<<<< HEAD
                 Color(UIColor.systemBackground).opacity(0.2)
                     .ignoresSafeArea()
-=======
-                Color.black.opacity(0.2)
->>>>>>> 785a9763
                     .onTapGesture {
                         withAnimation(.easeInOut) {
                             showInfoCard = false  // Close the card
@@ -402,12 +390,8 @@
         }
         return AnyView(
             Group {
-<<<<<<< HEAD
                 Color(UIColor.systemBackground).opacity(0.4)
                     .ignoresSafeArea()
-=======
-                Color.black.opacity(0.4)
->>>>>>> 785a9763
                     .onTapGesture {
                         withAnimation(.easeInOut(duration: 0.3)) {
                             showBuySheet = false
