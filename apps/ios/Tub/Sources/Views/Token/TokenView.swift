//
//  ExploreView.swift
//  Tub
//
//  Created by Emerson Hsieh on 2024/9/26.
//

import SwiftUI
import Combine

struct TokenView : View {
    @EnvironmentObject private var errorHandler: ErrorHandler
    @ObservedObject var tokenModel: TokenModel
    @EnvironmentObject var priceModel: SolPriceModel
    @EnvironmentObject private var userModel: UserModel
    @Binding var activeTab: String
    
    @State private var showInfoCard = false
    @State private var selectedTimespan: Timespan = .live
    @State private var showBuySheet: Bool = false
<<<<<<< HEAD
    @State private var defaultAmount: Double = 50.0
    
=======
    @State private var defaultAmount: Double = 10.0

>>>>>>> b2bf235c
    @State private var priceChangeInterval: TimeInterval = 0
    @State private var priceChangeTimer: Timer?
    
    //placeholder
    let stats = [
            ("Market Cap", "$144M"),
            ("Volume", "1.52M"),
            ("Holders", "53.3K"),
            ("Supply", "989M")
    ]
    
    enum Timespan: String {
        case live = "LIVE"
        case thirtyMin = "30M"
        
        var interval: Double {
            switch self {
            case .live: return 120.0
            case .thirtyMin: return 30.0 * 60.0
            }
        }
    }
    
    init(tokenModel: TokenModel, activeTab: Binding<String>) {
        self.tokenModel = tokenModel
        self._activeTab = activeTab
    }
    
    func handleBuy(amount: Double) {
        let buyAmountLamps = priceModel.usdToLamports(usd: amount)
        tokenModel.buyTokens(buyAmountLamps: buyAmountLamps) { result in
            switch result {
            case .success:
                withAnimation(.easeInOut(duration: 0.3)) {
                    showBuySheet = false
                    activeTab = "sell" //  Switch tab after successful buy
                }
            case .failure(let error):
                print("failed to buy")
                print(error)
                errorHandler.show(error)
            }
        }
    }
    
    private func startPriceChangeTimer() {
        priceChangeTimer?.invalidate()
        priceChangeTimer = Timer.scheduledTimer(withTimeInterval: 1.0, repeats: true) { _ in
            if let refTime = self.tokenModel.priceRef?.timestamp {
                self.priceChangeInterval = Date().timeIntervalSince(refTime)
            }
        }
    }
    
    var body: some View {
        ZStack {
            // Main content
            VStack(alignment: .leading, spacing: 4) {
                tokenInfoView
                chartView
                timespanButtons
                infoCardLowOpacity
                    .opacity(0.5) // Adjust opacity here
                    .padding(.horizontal, 8)
                    .padding(.bottom, -4)

                BuySellForm(
                    tokenModel: tokenModel,
                    activeTab: $activeTab,
                    showBuySheet: $showBuySheet,
                    defaultAmount: $defaultAmount,
                    handleBuy: handleBuy
                )
                .equatable() // Add this modifier
            }
            .frame(maxWidth: .infinity)
            .foregroundColor(AppColors.white)
            
            infoCardOverlay
            buySheetOverlay
        }
        .frame(maxWidth: .infinity, maxHeight: .infinity)
        .onAppear {
            startPriceChangeTimer()
        }
        .onDisappear {
            priceChangeTimer?.invalidate()
            priceChangeTimer = nil
        }
    }
    
    private var tokenInfoView: some View {
        VStack(alignment: .leading, spacing: 4) {
            HStack {
                if tokenModel.token.imageUri != nil {
                    ImageView(imageUri: tokenModel.token.imageUri!, size: 20)
                }
                Text("$\(tokenModel.token.symbol ?? "")")
                    .font(.sfRounded(size: .lg, weight: .semibold))
            }
            HStack(alignment: .center, spacing: 6) {
                Text(priceModel.formatPrice(lamports: tokenModel.prices.last?.price ?? 0, maxDecimals: 9, minDecimals: 2))
                    .font(.sfRounded(size: .xl4, weight: .bold))
                Image(systemName: "info.circle.fill")
                    .frame(width: 16, height: 16)
            }
            .frame(maxWidth: .infinity, alignment: .leading)
            
            HStack {
                Text(priceModel.formatPrice(lamports: tokenModel.priceChange.amountLamps, showSign: true))
                Text("(\(tokenModel.priceChange.percentage, specifier: "%.1f")%)")
                
                Text(formatTimeElapsed(self.priceChangeInterval)).foregroundColor(.gray)
            }
            .font(.sfRounded(size: .sm, weight: .semibold))
            .foregroundColor(tokenModel.priceChange.amountLamps >= 0 ? .green : .red)
        }
        .padding(.horizontal)
        .onTapGesture {
            // Toggle the info card
            withAnimation(.easeInOut) {
                showInfoCard.toggle()
            }
        }
    }
    
    private var chartView: some View {
        Group {
            if selectedTimespan == .live {
                ChartView(prices: tokenModel.prices, timeframeSecs: 90.0, purchaseTime: tokenModel.purchaseTime, purchaseAmount: tokenModel.balanceLamps)
            } else {
                CandleChartView(prices: tokenModel.prices, intervalSecs: 90, timeframeMins: 30)
                    .id(tokenModel.prices.count)
            }
        }
    }
    
    private var timespanButtons: some View {
        HStack {
            Spacer()
            HStack {
                ForEach([Timespan.live, Timespan.thirtyMin], id: \.self) { timespan in
                    Button(action: {
                        selectedTimespan = timespan
                        tokenModel.updateHistoryTimeframe(timespan.interval)
                    }) {
                        HStack(spacing: 4) {
                            if timespan == Timespan.live {
                                Circle()
                                    .fill(AppColors.red)
                                    .frame(width: 7, height: 7)
                            }
                            Text(timespan.rawValue)
                                .font(.sfRounded(size: .sm, weight: .semibold))
                        }
                        .padding(.horizontal, 10)
                        .padding(.vertical, 6)
                        .background(selectedTimespan == timespan ? AppColors.aquaBlue : Color.clear)
                        .foregroundColor(selectedTimespan == timespan ? AppColors.black : AppColors.white)
                        .cornerRadius(20)
                    }
                }
            }
            Spacer()
        }
        .padding(.horizontal)
    }
    
    private var infoCardLowOpacity: some View {
        
        VStack(alignment: .leading, spacing: 0) {
            
            Text("Stats")
                .font(.sfRounded(size: .xl, weight: .semibold))
                .foregroundColor(AppColors.white)
                .frame(maxWidth: .infinity, alignment: .topLeading)
            
            // grid
            ForEach(0..<stats.count/2, id: \.self) { index in
                HStack(alignment: .top, spacing: 20) {
                    ForEach(0..<2) { subIndex in
                        let stat = stats[index * 2 + subIndex]
                        VStack {
                            HStack(alignment: .center)  {
                                Text(stat.0)
                                    .font(.sfRounded(size: .sm, weight: .regular))
                                    .foregroundColor(AppColors.gray)
                                    .fixedSize(horizontal: true, vertical: false)
                                
                                Text(stat.1)
                                    .font(.sfRounded(size: .base, weight: .semibold))
                                    .frame(maxWidth: .infinity, alignment: .topTrailing)
                                    .foregroundColor(AppColors.white)
                            }
                            .frame(maxWidth: .infinity, alignment: .leading)
                            
                            //divider
                            Rectangle()
                                .foregroundColor(.clear)
                                .frame(height: 0.5)
                                .background(AppColors.gray.opacity(0.5))
                        }
                    }
                }
                .padding(.top,8)
                .padding(.horizontal,8)
            }
        }
        .padding(.horizontal,24)
        .padding(.vertical,16)
        .frame(maxWidth: .infinity, maxHeight: 95 ,alignment: .topLeading)
        .background(AppColors.darkGrayGradient)
        .cornerRadius(12)
        .onTapGesture {
            withAnimation(.easeInOut) {
                showInfoCard.toggle()
            }
        }
    }
    
    private var infoCardOverlay: some View {
        Group {
            if showInfoCard {
                // Fullscreen tap dismiss
                AppColors.black.opacity(0.2)
                    .ignoresSafeArea()
                    .onTapGesture {
                        withAnimation(.easeInOut) {
                            showInfoCard = false // Close the card
                        }
                    }
                VStack {
                    Spacer()
                    TokenInfoCardView(tokenModel: tokenModel, isVisible: $showInfoCard)
                }
                .transition(.move(edge: .bottom))
                .zIndex(1) // Ensure it stays on top
            }
        }
    }
    
    
    private var buySheetOverlay: some View {
        Group {
            if showBuySheet {
                AppColors.black.opacity(0.4)
                    .ignoresSafeArea()
                    .onTapGesture {
                        withAnimation(.easeInOut(duration: 0.3)) {
                            print("CLOSING")
                            showBuySheet = false
                        }
                    }
                
                BuyForm(isVisible: $showBuySheet, defaultAmount: $defaultAmount, tokenModel: tokenModel, onBuy: handleBuy)
                    .transition(.move(edge: .bottom))
                    .offset(y:40)
                    .zIndex(2) // Ensure it stays on top
            }
        }
    }
    
    private func formatTimeElapsed(_ timeInterval: TimeInterval) -> String {
        let hours = Int(timeInterval) / 3600
        let minutes = (Int(timeInterval) % 3600) / 60
        let seconds = Int(timeInterval) % 60
        
        if hours > 1 {
            return "\(hours)h"
        } else if hours > 0 {
            return "\(hours)h"
        } else if minutes > 1 {
            return "\(minutes)m"
        } else  {
            return "\(seconds)s"
        }
    }
}
<|MERGE_RESOLUTION|>--- conflicted
+++ resolved
@@ -18,13 +18,8 @@
     @State private var showInfoCard = false
     @State private var selectedTimespan: Timespan = .live
     @State private var showBuySheet: Bool = false
-<<<<<<< HEAD
     @State private var defaultAmount: Double = 50.0
     
-=======
-    @State private var defaultAmount: Double = 10.0
-
->>>>>>> b2bf235c
     @State private var priceChangeInterval: TimeInterval = 0
     @State private var priceChangeTimer: Timer?
     
