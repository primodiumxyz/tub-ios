//
//  ExploreView.swift
//  Tub
//
//  Created by Emerson Hsieh on 2024/9/26.
//

import SwiftUI
import Combine




struct LoadingView: View {
    var body: some View {
        VStack {
            ProgressView()
            Text("Loading...")
                .font(.sfRounded(size: .base))
                .padding(.top, 10)
        }
        .frame(maxWidth: .infinity, maxHeight: .infinity)
        .background(Color.black)
        .foregroundColor(.white)
    }
}

struct TokenView : View {
    @ObservedObject var tokenModel: TokenModel
    @EnvironmentObject private var userModel: UserModel
<<<<<<< HEAD
    @State private var showInfoCard = false
=======
    @State private var selectedTimespan: Timespan = .live
    
    enum Timespan: String {
        case live = "LIVE"
        case thirtyMin = "30M"
        
        var seconds: Double {
            switch self {
            case .live: return 30
            case .thirtyMin: return 1800 // 30 minutes in seconds
            }
        }
    }
>>>>>>> dc1063dd
    
    init(tokenModel: TokenModel) {
        self.tokenModel = tokenModel
    }
    
    var body: some View {
<<<<<<< HEAD
        ZStack(alignment: .bottom) {
            VStack () {
                VStack (alignment: .leading) {
                    HStack {
                        Image(systemName: "bittokensign.circle")
                            .resizable()
                            .aspectRatio(contentMode: .fit)
                            .frame(width: 50, height: 50)
                            .foregroundColor(.white)
                            .clipShape(RoundedRectangle(cornerRadius: 10)) // This will round the corners
                        
                        VStack(alignment: .leading){
                            Text("$\(tokenModel.token.symbol) (\(tokenModel.token.name))") // Update this line
                                .font(.sfRounded(size: .base, weight: .bold))
                            Text("\(tokenModel.prices.last?.price ?? 0, specifier: "%.3f") SOL")
                                .font(.sfRounded(size: .xl3, weight: .bold))
                            
                            
                        }.foregroundColor(Color(red: 1, green: 0.92, blue: 0.52))
                    }.onTapGesture {
                        // Toggle the info card
                        withAnimation(.easeInOut) {
                            showInfoCard.toggle()
                        }
                    }
                    
                    ChartView(prices: tokenModel.prices)
                    VStack(alignment: .leading) {
                        Text("Your \(tokenModel.token.symbol.uppercased()) Balance") // Update this line
                            .font(.sfRounded(size: .sm, weight: .bold))
                            .opacity(0.7)
                            .kerning(-1)
                        
                        Text("\(tokenModel.tokenBalance.total, specifier: "%.3f") \(tokenModel.token.symbol.uppercased())") // Update this line
                            .font(.sfRounded(size: .xl2, weight: .bold))
                    }
                    
                    BuySellForm(tokenModel: tokenModel)
                    
                }.padding(8)
            }
            .frame(maxWidth: .infinity)
            .background(.black)
            .foregroundColor(.white)
            
            // Info Card View (slide-up effect)
            if showInfoCard {
                // Fullscreen tap dismiss
                Color.black.opacity(0.4) // Semi-transparent background
                    .ignoresSafeArea()
                    .onTapGesture {
                        withAnimation(.easeInOut) {
                            showInfoCard = false // Close the card
                        }
                    }
                
                TokenInfoCardView(tokenModel: tokenModel, isVisible: $showInfoCard)
                    .transition(.move(edge: .bottom))
                    .zIndex(1) // Ensure it stays on top
                    
            }
        }
        .frame(maxWidth: .infinity, maxHeight: .infinity) // Full screen layout for ZStack
        .background(Color.black.ignoresSafeArea())
=======
        VStack () {
            VStack (alignment: .leading) {
                HStack {
                    Image(systemName: "bittokensign.circle")
                        .resizable()
                        .aspectRatio(contentMode: .fit)
                        .frame(width: 50, height: 50)
                        .foregroundColor(.white)
                        .clipShape(RoundedRectangle(cornerRadius: 10)) // This will round the corners
                    
                    VStack(alignment: .leading){
                        Text("$\(tokenModel.token.symbol) (\(tokenModel.token.name))") // Update this line
                            .font(.sfRounded(size: .base, weight: .bold))
                        Text("\(tokenModel.prices.last?.price ?? 0, specifier: "%.3f") SOL")
                            .font(.sfRounded(size: .xl3, weight: .bold))
                        
                        
                    }.foregroundColor(Color(red: 1, green: 0.92, blue: 0.52))
                }
                
                ChartView(prices: tokenModel.prices)
                
                HStack {
                    Spacer()
                    ForEach([Timespan.live, Timespan.thirtyMin], id: \.self) { timespan in
                        Button(action: {
                            selectedTimespan = timespan
                            tokenModel.updateHistoryTimespan(timespan: timespan.seconds)
                        }) {
                            HStack {
                                if timespan == Timespan.live {
                                    Circle()
                                        .fill(Color.red)
                                        .frame(width: 10, height: 10)
                                }
                                Text(timespan.rawValue)
                                    .font(.sfRounded(size: .base, weight: .semibold))
                            }
                            .padding(.horizontal, 8)
                            .padding(.vertical, 6)
                            .background(selectedTimespan == timespan ? neonBlue : Color.clear)
                            .foregroundColor(selectedTimespan == timespan ? Color.black : Color.white)
                            .cornerRadius(6)
                        }
                    }
                    Spacer()
                }
                .padding(.vertical, 8)
                
                VStack(alignment: .leading) {
                    Text("Your \(tokenModel.token.symbol.uppercased()) Balance") // Update this line
                        .font(.sfRounded(size: .sm, weight: .bold))
                        .opacity(0.7)
                        .kerning(-1)
                    
                    Text("\(tokenModel.tokenBalance.total, specifier: "%.3f") \(tokenModel.token.symbol.uppercased())") // Update this line
                        .font(.sfRounded(size: .xl2, weight: .bold))
                }
                
                BuySellForm(tokenModel: tokenModel)
                
            }.padding(8)
        }
        .frame(maxWidth: .infinity) // Add this line
        .background(.black)
        .foregroundColor(.white)
>>>>>>> dc1063dd
    }
}


#Preview {
    @Previewable @AppStorage("userId") var userId: String = ""
    TokenView(tokenModel: TokenModel(userId: userId, tokenId: mockTokenId))
        .environmentObject(UserModel(userId: userId))
}<|MERGE_RESOLUTION|>--- conflicted
+++ resolved
@@ -28,9 +28,7 @@
 struct TokenView : View {
     @ObservedObject var tokenModel: TokenModel
     @EnvironmentObject private var userModel: UserModel
-<<<<<<< HEAD
     @State private var showInfoCard = false
-=======
     @State private var selectedTimespan: Timespan = .live
     
     enum Timespan: String {
@@ -44,14 +42,12 @@
             }
         }
     }
->>>>>>> dc1063dd
     
     init(tokenModel: TokenModel) {
         self.tokenModel = tokenModel
     }
     
     var body: some View {
-<<<<<<< HEAD
         ZStack(alignment: .bottom) {
             VStack () {
                 VStack (alignment: .leading) {
@@ -79,6 +75,33 @@
                     }
                     
                     ChartView(prices: tokenModel.prices)
+                    HStack {
+                        Spacer()
+                        ForEach([Timespan.live, Timespan.thirtyMin], id: \.self) { timespan in
+                            Button(action: {
+                                selectedTimespan = timespan
+                                tokenModel.updateHistoryTimespan(timespan: timespan.seconds)
+                            }) {
+                                HStack {
+                                    if timespan == Timespan.live {
+                                        Circle()
+                                            .fill(Color.red)
+                                            .frame(width: 10, height: 10)
+                                    }
+                                    Text(timespan.rawValue)
+                                        .font(.sfRounded(size: .base, weight: .semibold))
+                                }
+                                .padding(.horizontal, 8)
+                                .padding(.vertical, 6)
+                                .background(selectedTimespan == timespan ? neonBlue : Color.clear)
+                                .foregroundColor(selectedTimespan == timespan ? Color.black : Color.white)
+                                .cornerRadius(6)
+                            }
+                        }
+                        Spacer()
+                    }
+                    .padding(.vertical, 8)
+                    
                     VStack(alignment: .leading) {
                         Text("Your \(tokenModel.token.symbol.uppercased()) Balance") // Update this line
                             .font(.sfRounded(size: .sm, weight: .bold))
@@ -116,74 +139,6 @@
         }
         .frame(maxWidth: .infinity, maxHeight: .infinity) // Full screen layout for ZStack
         .background(Color.black.ignoresSafeArea())
-=======
-        VStack () {
-            VStack (alignment: .leading) {
-                HStack {
-                    Image(systemName: "bittokensign.circle")
-                        .resizable()
-                        .aspectRatio(contentMode: .fit)
-                        .frame(width: 50, height: 50)
-                        .foregroundColor(.white)
-                        .clipShape(RoundedRectangle(cornerRadius: 10)) // This will round the corners
-                    
-                    VStack(alignment: .leading){
-                        Text("$\(tokenModel.token.symbol) (\(tokenModel.token.name))") // Update this line
-                            .font(.sfRounded(size: .base, weight: .bold))
-                        Text("\(tokenModel.prices.last?.price ?? 0, specifier: "%.3f") SOL")
-                            .font(.sfRounded(size: .xl3, weight: .bold))
-                        
-                        
-                    }.foregroundColor(Color(red: 1, green: 0.92, blue: 0.52))
-                }
-                
-                ChartView(prices: tokenModel.prices)
-                
-                HStack {
-                    Spacer()
-                    ForEach([Timespan.live, Timespan.thirtyMin], id: \.self) { timespan in
-                        Button(action: {
-                            selectedTimespan = timespan
-                            tokenModel.updateHistoryTimespan(timespan: timespan.seconds)
-                        }) {
-                            HStack {
-                                if timespan == Timespan.live {
-                                    Circle()
-                                        .fill(Color.red)
-                                        .frame(width: 10, height: 10)
-                                }
-                                Text(timespan.rawValue)
-                                    .font(.sfRounded(size: .base, weight: .semibold))
-                            }
-                            .padding(.horizontal, 8)
-                            .padding(.vertical, 6)
-                            .background(selectedTimespan == timespan ? neonBlue : Color.clear)
-                            .foregroundColor(selectedTimespan == timespan ? Color.black : Color.white)
-                            .cornerRadius(6)
-                        }
-                    }
-                    Spacer()
-                }
-                .padding(.vertical, 8)
-                
-                VStack(alignment: .leading) {
-                    Text("Your \(tokenModel.token.symbol.uppercased()) Balance") // Update this line
-                        .font(.sfRounded(size: .sm, weight: .bold))
-                        .opacity(0.7)
-                        .kerning(-1)
-                    
-                    Text("\(tokenModel.tokenBalance.total, specifier: "%.3f") \(tokenModel.token.symbol.uppercased())") // Update this line
-                        .font(.sfRounded(size: .xl2, weight: .bold))
-                }
-                
-                BuySellForm(tokenModel: tokenModel)
-                
-            }.padding(8)
-        }
-        .frame(maxWidth: .infinity) // Add this line
-        .background(.black)
-        .foregroundColor(.white)
->>>>>>> dc1063dd
     }
 }
 
