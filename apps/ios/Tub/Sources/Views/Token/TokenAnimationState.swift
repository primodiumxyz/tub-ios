--- conflicted
+++ resolved
@@ -6,8 +6,4 @@
     static let shared = TokenAnimationState()
 
     private init() {}
-<<<<<<< HEAD
-=======
-
->>>>>>> 1409103f
 }