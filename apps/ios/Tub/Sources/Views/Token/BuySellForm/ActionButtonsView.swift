import PrivySDK
//
//  ActionButtonsView.swift
//  Tub
//
//  Created by Henry on 9/27/24.
//
import SwiftUI

struct ActionButtonsView: View {
    @EnvironmentObject private var notificationHandler: NotificationHandler
    @EnvironmentObject var userModel: UserModel
    @EnvironmentObject var priceModel: SolPriceModel
    @ObservedObject var tokenModel: TokenModel
    @Binding var showBuySheet: Bool
    @StateObject private var settingsManager = SettingsManager.shared
    @State private var isLoginPresented = false

    @Binding var showBubbles: Bool

    var handleBuy: (Double) async -> Void
    var onSellSuccess: (() -> Void)?

    init(
        tokenModel: TokenModel,
        showBuySheet: Binding<Bool>,
        showBubbles: Binding<Bool>,
        handleBuy: @escaping (Double) async -> Void,
        onSellSuccess: (() -> Void)? = nil
    ) {
        self.tokenModel = tokenModel
        self._showBuySheet = showBuySheet
        self._showBubbles = showBubbles
        self.handleBuy = handleBuy
        self.onSellSuccess = onSellSuccess
    }

    var activeTab: String {
        let balance: Int = userModel.tokenBalanceLamps ?? 0
        return balance > 0 ? "sell" : "buy"
    }

    func handleSell() async {
        // Only trigger haptic feedback if vibration is enabled
        if settingsManager.isVibrationEnabled {
            let generator = UINotificationFeedbackGenerator()
            generator.notificationOccurred(.success)
        }

        guard let tokenPrice = tokenModel.prices.last?.priceUsd else {
            return
        }

        let priceLamps = priceModel.usdToLamports(usd: tokenPrice)

        do {
            try await userModel.sellTokens(price: priceLamps)
            await MainActor.run {
                showBubbles = true
                onSellSuccess?()
            }
        }
        catch {
            notificationHandler.show(
                error.localizedDescription,
                type: .error
            )
        }
    }

    var body: some View {
        VStack {
            if userModel.userId == nil {
                LoginButton(isLoginPresented: $isLoginPresented)
            }
            else if activeTab == "buy" {

                switch userModel.walletState {
                case .connected(_):
                    if let balanceUsd = userModel.balanceLamps,
                        priceModel.lamportsToUsd(lamports: balanceUsd) < 0.1
                    {
                        AirdropButton()
                    }
                    else {
                        HStack(spacing: 16) {
<<<<<<< HEAD
                            Button {
                                showBuySheet = true
                            } label: {
                                Image(systemName: "pencil")
                                    .font(.system(size: 20, weight: .bold))
                                    .foregroundColor(AppColors.aquaGreen)
                                    .padding(12)
                                    .background(Circle().stroke(AppColors.aquaGreen, lineWidth: 1))
                            }
                            
                            // The mint color "Buy $10" button
                            BuyButton(handleBuy: handleBuy)
=======
                            CircleButton(
                                icon: "pencil",
                                color: Color("aquaGreen"),
                                iconSize: 20,
                                iconWeight: .bold,
                                action: { showBuySheet = true }
                            )
                            BuyButton(showBuySheet: $showBuySheet, handleBuy: handleBuy)
>>>>>>> e085da78
                        }

                    }
                case .connecting:
                    ConnectingButton()
                default:
                    ConnectButton()
                }
            }
            else {
                SellForm(tokenModel: tokenModel, showBuySheet: $showBuySheet, onSell: handleSell)
                    .padding(.horizontal, 8)

            }
        }
        .padding(8)
        .fullScreenCover(isPresented: $isLoginPresented) {
            RegisterView(isRedirected: true)
                .background(.black)

        }
        .sheet(isPresented: $showBuySheet) {
            BuyFormView(isVisible: $showBuySheet,
                        tokenModel: tokenModel,
                        onBuy: handleBuy)
        }
    }
}

private struct LoginButton: View {
    @Binding var isLoginPresented: Bool
    var body: some View {
        PrimaryButton(
            text: "Login to Buy",
            textColor: Color.black,
            backgroundColor: Color("aquaGreen"),
            strokeColor: Color("aquaGreen"),
            maxWidth: .infinity,
            action: { isLoginPresented = true }
        )
    }
}

private struct ConnectButton: View {
    @EnvironmentObject private var notificationHandler: NotificationHandler
    var body: some View {
        Button(action: {
            Task {
                do {
                    try await privy.embeddedWallet.connectWallet()
                    notificationHandler.show("Connection successful", type: .success)
                }
                catch {
                    notificationHandler.show(error.localizedDescription, type: .error)
                }
            }
        }) {
            HStack(alignment: .center, spacing: 8) {
                Text("Connect to Wallet")
                    .font(.sfRounded(size: .xl, weight: .semibold))
                    .foregroundColor(Color.black)
                    .multilineTextAlignment(.center)
            }
            .tubButtonStyle()
        }
    }
}

private struct ConnectingButton: View {
    var body: some View {
        Button(action: {}) {
            HStack(alignment: .center, spacing: 8) {
                Text("Connecting...")
                    .font(.sfRounded(size: .xl, weight: .semibold))
                    .foregroundColor(Color.black)
                    .multilineTextAlignment(.center)
            }
            .tubButtonStyle()
            .opacity(0.4)
        }.disabled(true)
    }
}

private struct AirdropButton: View {
    @EnvironmentObject var userModel: UserModel
    @EnvironmentObject private var notificationHandler: NotificationHandler
    @State var showOnrampView = false

    func handleAirdrop() async {
        do {
            try await userModel.performAirdrop()
            notificationHandler.show("Airdrop successful!", type: .success)
        }
        catch {
            notificationHandler.show("Airdrop failed \(error.localizedDescription)", type: .error)
        }
    }
    var body: some View {
        PrimaryButton(
            text: "Get 1 test SOL",
            textColor: Color.black,
            backgroundColor: Color("aquaGreen"),
            strokeColor: Color("aquaGreen"),
            maxWidth: .infinity,
            action: {
                Task {
                    await handleAirdrop()
                }
            }
        )
        .padding(.horizontal, 8)
        .sheet(isPresented: $showOnrampView) {
            CoinbaseOnrampView()
        }
    }
}

private struct BuyButton: View {
    @EnvironmentObject var userModel: UserModel
    @EnvironmentObject var priceModel: SolPriceModel
    @State private var showOnrampView = false
    @StateObject private var settingsManager = SettingsManager.shared

    var handleBuy: (Double) async -> Void

    var body: some View {
        PrimaryButton(
            text: "Buy \(priceModel.formatPrice(usd: settingsManager.defaultBuyValue))",
            textColor: Color.black,
            backgroundColor: Color("aquaGreen"),
            action: {
                Task {
                    await handleBuy(settingsManager.defaultBuyValue)
                }
            }
        )
    }
}

#Preview {
    @Previewable @State var show = false
    @Previewable @State var testAmount = 1.0
    @Previewable @StateObject var notificationHandler = NotificationHandler()
    @Previewable @StateObject var userModel = UserModel.shared
    @Previewable @StateObject var priceModel = SolPriceModel.shared
    ActionButtonsView(
        tokenModel: TokenModel(),
        showBuySheet: $show,
        showBubbles: Binding.constant(false),
        handleBuy: { _ in },
        onSellSuccess: nil
    )
    .environmentObject(notificationHandler)
    .environmentObject(userModel)
    .environmentObject(priceModel)
}

// MARK: - Equatable Implementation

/// This extension adds custom equality comparison to ActionButtonsView.
/// It's used to optimize SwiftUI's view updates by preventing unnecessary redraws.
extension ActionButtonsView: Equatable {
    static func == (lhs: ActionButtonsView, rhs: ActionButtonsView) -> Bool {
        lhs.tokenModel.token.id == rhs.tokenModel.token.id
    }
}

extension View {
    func tubButtonStyle() -> some View {
        self
            .frame(maxWidth: .infinity)
            .padding(.horizontal, 16)
            .padding(.vertical, 12)
            .background(Color("aquaGreen"))
            .cornerRadius(30)
            .overlay(
                RoundedRectangle(cornerRadius: 30)
                    .inset(by: 0.5)
                    .stroke(Color("aquaGreen"), lineWidth: 1)
            )
    }
}<|MERGE_RESOLUTION|>--- conflicted
+++ resolved
@@ -84,20 +84,6 @@
                     }
                     else {
                         HStack(spacing: 16) {
-<<<<<<< HEAD
-                            Button {
-                                showBuySheet = true
-                            } label: {
-                                Image(systemName: "pencil")
-                                    .font(.system(size: 20, weight: .bold))
-                                    .foregroundColor(AppColors.aquaGreen)
-                                    .padding(12)
-                                    .background(Circle().stroke(AppColors.aquaGreen, lineWidth: 1))
-                            }
-                            
-                            // The mint color "Buy $10" button
-                            BuyButton(handleBuy: handleBuy)
-=======
                             CircleButton(
                                 icon: "pencil",
                                 color: Color("aquaGreen"),
@@ -105,8 +91,9 @@
                                 iconWeight: .bold,
                                 action: { showBuySheet = true }
                             )
-                            BuyButton(showBuySheet: $showBuySheet, handleBuy: handleBuy)
->>>>>>> e085da78
+                            
+                            // The mint color "Buy $10" button
+                            BuyButton(handleBuy: handleBuy)
                         }
 
                     }
