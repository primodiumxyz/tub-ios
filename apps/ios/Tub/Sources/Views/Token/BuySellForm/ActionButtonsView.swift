import PrivySDK
//
//  ActionButtonsView.swift
//  Tub
//
//  Created by Henry on 9/27/24.
//
import SwiftUI

struct ActionButtonsView: View {
    @EnvironmentObject private var notificationHandler: NotificationHandler
    @EnvironmentObject var userModel: UserModel
    @EnvironmentObject var priceModel: SolPriceModel
    @ObservedObject var tokenModel: TokenModel
    
    @State var showBuySheet = false
    @StateObject private var settingsManager = SettingsManager.shared
    @State private var isLoginPresented = false
    @StateObject private var activityManager = LiveActivityManager.shared


    init(
        tokenModel: TokenModel
    ) {
        self.tokenModel = tokenModel
    }

    var balanceToken: Int {
        userModel.tokenData[tokenModel.tokenId]?.balanceToken ?? 0
    }
    
    var activeTab: PurchaseState {
        return balanceToken > 0 ? .sell : .buy
    }

    func handleBuy() {
        guard let priceUsd = tokenModel.prices.last?.priceUsd, priceUsd > 0
        else {
            notificationHandler.show(
                "Something went wrong.",
                type: .error
            )
            return
        }

        let priceUsdc = priceModel.usdToUsdc(usd: priceUsd)
        let buyAmountUsdc = SettingsManager.shared.defaultBuyValueUsdc

        Task {
            do {
                try await TxManager.shared.buyToken(
                    tokenId: tokenModel.tokenId, buyAmountUsdc: buyAmountUsdc, tokenPriceUsdc: priceUsdc
                )
                                
                if let tokenData = userModel.tokenData[tokenModel.tokenId] {
                    try activityManager.startTrackingPurchase(
                        tokenName: tokenData.metadata.name,
                        symbol: tokenData.metadata.symbol,
                        imageUrl: tokenData.metadata.imageUri,
                        purchasePrice: priceUsd
                    )
                }
                
                await MainActor.run {
                    showBuySheet = false
                    if let tokenName = userModel.tokenData[tokenModel.tokenId]?.metadata.name  {
                        notificationHandler.show(
                            "Successfully bought \(tokenName)!",
                            type: .success
                        )
                    }
                }
            }
            catch {
                notificationHandler.show(
                    error.localizedDescription,
                    type: .error
                )
            }
        }
    }
    
    

    func handleSell() async {
        // Only trigger haptic feedback if vibration is enabled
        if settingsManager.isVibrationEnabled {
            let generator = UINotificationFeedbackGenerator()
            generator.notificationOccurred(.success)
        }

        guard let tokenPriceUsd = tokenModel.prices.last?.priceUsd else {
            return
        }

        do {
            try await TxManager.shared.sellToken(tokenId: tokenModel.tokenId, tokenPriceUsd: tokenPriceUsd)
            await MainActor.run {
                BubbleManager.shared.trigger()
<<<<<<< HEAD
                LiveActivityManager.shared.stopActivity()
                notificationHandler.show(
                    "Successfully sold tokens!",
                    type: .success
                )
=======
                if let tokenName = userModel.tokenData[tokenModel.tokenId]?.metadata.name  {
                    notificationHandler.show("Successfully sold \(tokenName)!", type: .success)
                }
>>>>>>> d3333f4a
            }
        }
        catch {
            notificationHandler.show(
                error.localizedDescription,
                type: .error
            )
        }
    }

    var body: some View {
        VStack {
            if userModel.userId == nil {
                LoginButton()
            }
            else {
                switch userModel.walletState {
                case .connected(_):
                    if activeTab == .buy {
                        if priceModel.usdcToUsd(usdc: userModel.usdcBalance ?? 0) < 0.1
                        {
                            AirdropButton()
                        }
                        else {
                            HStack(spacing: 16) {
                                CircleButton(
                                    icon: "pencil",
                                    color: .tubBuyPrimary,
                                    iconSize: 20,
                                    iconWeight: .bold,
                                    disabled: !tokenModel.isReady,
                                    action: { showBuySheet = true }
                                )

                                BuyButton(handleBuy: handleBuy, disabled: !tokenModel.isReady)
                            }
                        }
                    }
                    else {
                        SellButton(onSell: handleSell, disabled: !tokenModel.isReady)
                    }
                case .connecting:
                    ConnectingButton()
                default:
                    ConnectButton()
                }
            }
        }
        .padding(.horizontal, 8)
        .sheet(isPresented: $showBuySheet) {
            BuyFormView(
                isVisible: $showBuySheet,
                tokenModel: tokenModel
            )
        }
    }
}

private struct LoginButton: View {
    @State var isLoginPresented = false
    var body: some View {
        PrimaryButton(
            text: "Login to Buy",
            action: { isLoginPresented = true }
        )
        .navigationDestination(isPresented: $isLoginPresented) {
            AccountView()
        }
    }
}

private struct ConnectButton: View {
    @EnvironmentObject private var notificationHandler: NotificationHandler
    func handleConnect() {
        Task {
            do {
                do {
                    try await privy.embeddedWallet.connectWallet()
                } catch {
                    let _ = try await privy.embeddedWallet.createWallet(chainType: .solana)
                }
                notificationHandler.show("Connection successful", type: .success)
            }
            catch {
                notificationHandler.show(error.localizedDescription, type: .error)
            }
        }
    }

    var body: some View {
        PrimaryButton(
            text: "Connect to wallet",
            action: handleConnect
        )

    }
}

private struct ConnectingButton: View {
    var body: some View {
        PrimaryButton(
            text: "Connecting...",
            disabled: true,
            action: {}
        )
    }
}

private struct AirdropButton: View {
    @EnvironmentObject var userModel: UserModel
    @EnvironmentObject private var notificationHandler: NotificationHandler
    @State var showOnrampView = false

    var body: some View {
        PrimaryButton(
            text: "Deposit to buy",
            action: { showOnrampView.toggle() }
        )
        .sheet(isPresented: $showOnrampView) {
            CoinbaseOnrampView()
        }
    }
}

private struct BuyButton: View {
    @EnvironmentObject var userModel: UserModel
    @EnvironmentObject var priceModel: SolPriceModel
    @State private var showOnrampView = false
    @StateObject private var settingsManager = SettingsManager.shared
    @StateObject private var txManager = TxManager.shared

    var handleBuy: () -> Void
    var disabled = false

    var body: some View {
        PrimaryButton(
            text: "Buy \(priceModel.formatPrice(usdc: settingsManager.defaultBuyValueUsdc))",
            disabled: disabled,
            loading: txManager.submittingTx,
            action: handleBuy
        )
    }
}

struct SellButton: View {
    @EnvironmentObject var priceModel: SolPriceModel
    @StateObject private var txManager = TxManager.shared
    var onSell: () async -> Void
    var disabled: Bool = false

    var body: some View {
            PrimaryButton(
                text: "Sell",
                textColor: .white,
                backgroundColor: .tubSellPrimary,
                disabled: disabled,
                loading: txManager.submittingTx,
                action: {
                    Task {
                        await onSell()
                    }
                }
            )
    }
}

// MARK: - Equatable Implementation

/// This extension adds custom equality comparison to ActionButtonsView.
/// It's used to optimize SwiftUI's view updates by preventing unnecessary redraws.
extension ActionButtonsView: Equatable {
    static func == (lhs: ActionButtonsView, rhs: ActionButtonsView) -> Bool {
        lhs.tokenModel.tokenId == rhs.tokenModel.tokenId
    }
}

#Preview {
    struct PreviewWrapper: View {
        @State var show = false
        @State var testAmount = 1.0
        @StateObject var notificationHandler = NotificationHandler()
        var userModel = {
            let model = UserModel.shared
            
            Task {
                await model.updateTokenData(mint: USDC_MINT, balance: 100 * Int(1e6))
            }
            return model
        }()

        var priceModel = {
            let model = SolPriceModel.shared
            spoofPriceModelData(model)
            return model
        }()

        @State var isDark: Bool = true

        func toggleWalletConnectionState() {
            // You can add your function implementation here
            if userModel.walletState.toString == "connected" {
                userModel.walletState = .disconnected
            }
            else if userModel.walletState == .disconnected {
                userModel.walletState = .connecting
            }
            else if userModel.walletState == .connecting {
                userModel.walletState = .error
            }
            else {
                userModel.walletState = .connected([])
            }
        }

        var tokenModel = {
            let model = TokenModel()
            model.isReady = true
            return model
        }()
        
            
        var body: some View {
            VStack {
                VStack {
                    Text("Modifiers")
                    PrimaryButton(text: "Toggle Connection") {
                        toggleWalletConnectionState()
                    }
                    PrimaryButton(text: "Toggle Dark Mode") {
                        isDark.toggle()
                    }
                }.padding(16).background(.tubBuySecondary)
                Spacer().frame(height: 50)
                ActionButtonsView(
                    tokenModel: tokenModel
                )
                .border(.red)
            }
            .environmentObject(notificationHandler)
            .environmentObject(userModel)
            .environmentObject(priceModel)
            .preferredColorScheme(isDark ? .dark : .light)
        }
    }

    return PreviewWrapper()
}<|MERGE_RESOLUTION|>--- conflicted
+++ resolved
@@ -97,17 +97,11 @@
             try await TxManager.shared.sellToken(tokenId: tokenModel.tokenId, tokenPriceUsd: tokenPriceUsd)
             await MainActor.run {
                 BubbleManager.shared.trigger()
-<<<<<<< HEAD
                 LiveActivityManager.shared.stopActivity()
-                notificationHandler.show(
-                    "Successfully sold tokens!",
-                    type: .success
-                )
-=======
+
                 if let tokenName = userModel.tokenData[tokenModel.tokenId]?.metadata.name  {
                     notificationHandler.show("Successfully sold \(tokenName)!", type: .success)
                 }
->>>>>>> d3333f4a
             }
         }
         catch {
