import PrivySDK
//
//  ActionButtonsView.swift
//  Tub
//
//  Created by Henry on 9/27/24.
//
import SwiftUI

struct ActionButtonsView: View {
    @EnvironmentObject private var notificationHandler: NotificationHandler
    @EnvironmentObject var userModel: UserModel
    @EnvironmentObject var priceModel: SolPriceModel
    @ObservedObject var tokenModel: TokenModel
    
    @State var showBuySheet = false
    @StateObject private var settingsManager = SettingsManager.shared
<<<<<<< HEAD
    @State private var isLoginPresented = false
    @StateObject private var activityManager = LiveActivityManager.shared

=======
>>>>>>> b087d218

    init(
        tokenModel: TokenModel
    ) {
        self.tokenModel = tokenModel
    }

    var balanceToken: Int {
        userModel.tokenData[tokenModel.tokenId]?.balanceToken ?? 0
    }
    
    var activeTab: PurchaseState {
        return balanceToken > 0 ? .sell : .buy
    }

    func handleBuy() {
        guard let priceUsd = tokenModel.prices.last?.priceUsd, priceUsd > 0
        else {
            notificationHandler.show(
                "Something went wrong.",
                type: .error
            )
            return
        }

        let priceUsdc = priceModel.usdToUsdc(usd: priceUsd)
        let buyAmountUsdc = SettingsManager.shared.defaultBuyValueUsdc

        Task {
            do {
                try await TxManager.shared.buyToken(
                    tokenId: tokenModel.tokenId, buyAmountUsdc: buyAmountUsdc, tokenPriceUsdc: priceUsdc
                )
                
                tokenModel.setPurchasePrice(priceUsd)
                
                if let tokenData = userModel.tokenData[tokenModel.tokenId] {
                    try activityManager.startTrackingPurchase(
                        tokenName: tokenData.metadata.name,
                        symbol: tokenData.metadata.symbol,
                        imageUrl: tokenData.metadata.imageUri,
                        purchasePrice: priceUsd
                    )
                }
                
                await MainActor.run {
                    showBuySheet = false
                    notificationHandler.show(
                        "Successfully bought tokens!",
                        type: .success
                    )
                }
            }
            catch {
                notificationHandler.show(
                    error.localizedDescription,
                    type: .error
                )
            }
        }
    }
    
    

    func handleSell() async {
        // Only trigger haptic feedback if vibration is enabled
        if settingsManager.isVibrationEnabled {
            let generator = UINotificationFeedbackGenerator()
            generator.notificationOccurred(.success)
        }

        guard let tokenPriceUsd = tokenModel.prices.last?.priceUsd else {
            return
        }

        do {
            try await TxManager.shared.sellToken(tokenId: tokenModel.tokenId, tokenPriceUsd: tokenPriceUsd)
            await MainActor.run {
                BubbleManager.shared.trigger()
                LiveActivityManager.shared.stopActivity()
                notificationHandler.show(
                    "Successfully sold tokens!",
                    type: .success
                )
            }
        }
        catch {
            notificationHandler.show(
                error.localizedDescription,
                type: .error
            )
        }
    }

    var body: some View {
        VStack {
            if userModel.userId == nil {
                LoginButton()
            }
            else {
                switch userModel.walletState {
                case .connected(_):
                    if activeTab == .buy {
                        if priceModel.usdcToUsd(usdc: userModel.usdcBalance ?? 0) < 0.1
                        {
                            AirdropButton()
                        }
                        else {
                            HStack(spacing: 16) {
                                CircleButton(
                                    icon: "pencil",
                                    color: .tubBuyPrimary,
                                    iconSize: 20,
                                    iconWeight: .bold,
                                    disabled: !tokenModel.isReady,
                                    action: { showBuySheet = true }
                                )

                                BuyButton(handleBuy: handleBuy, disabled: !tokenModel.isReady)
                            }
                        }
                    }
                    else {
                        SellButton(onSell: handleSell, disabled: !tokenModel.isReady)
                    }
                case .connecting:
                    ConnectingButton()
                default:
                    ConnectButton()
                }
            }
        }
        .padding(.horizontal, 8)
        .sheet(isPresented: $showBuySheet) {
            BuyFormView(
                isVisible: $showBuySheet,
                tokenModel: tokenModel
            )
        }
    }
}

private struct LoginButton: View {
    @State var isLoginPresented = false
    var body: some View {
        PrimaryButton(
            text: "Login to Buy",
            action: { isLoginPresented = true }
        )
        .navigationDestination(isPresented: $isLoginPresented) {
            AccountView()
        }
    }
}

private struct ConnectButton: View {
    @EnvironmentObject private var notificationHandler: NotificationHandler
    func handleConnect() {
        Task {
            do {
                do {
                    try await privy.embeddedWallet.connectWallet()
                } catch {
                    let _ = try await privy.embeddedWallet.createWallet(chainType: .solana)
                }
                notificationHandler.show("Connection successful", type: .success)
            }
            catch {
                notificationHandler.show(error.localizedDescription, type: .error)
            }
        }
    }

    var body: some View {
        PrimaryButton(
            text: "Connect to wallet",
            action: handleConnect
        )

    }
}

private struct ConnectingButton: View {
    var body: some View {
        PrimaryButton(
            text: "Connecting...",
            disabled: true,
            action: {}
        )
    }
}

private struct AirdropButton: View {
    @EnvironmentObject var userModel: UserModel
    @EnvironmentObject private var notificationHandler: NotificationHandler
    @State var showOnrampView = false

    var body: some View {
        PrimaryButton(
            text: "Deposit to buy",
            action: { showOnrampView.toggle() }
        )
        .sheet(isPresented: $showOnrampView) {
            CoinbaseOnrampView()
        }
    }
}

private struct BuyButton: View {
    @EnvironmentObject var userModel: UserModel
    @EnvironmentObject var priceModel: SolPriceModel
    @State private var showOnrampView = false
    @StateObject private var settingsManager = SettingsManager.shared
    @StateObject private var txManager = TxManager.shared

    var handleBuy: () -> Void
    var disabled = false

    var body: some View {
        PrimaryButton(
            text: "Buy \(priceModel.formatPrice(usdc: settingsManager.defaultBuyValueUsdc))",
            disabled: disabled,
            loading: txManager.submittingTx,
            action: handleBuy
        )
    }
}

struct SellButton: View {
    @EnvironmentObject var priceModel: SolPriceModel
    @StateObject private var txManager = TxManager.shared
    var onSell: () async -> Void
    var disabled: Bool = false

    var body: some View {
            PrimaryButton(
                text: "Sell",
                textColor: .white,
                backgroundColor: .tubSellPrimary,
                disabled: disabled,
                loading: txManager.submittingTx,
                action: {
                    Task {
                        await onSell()
                    }
                }
            )
    }
}

// MARK: - Equatable Implementation

/// This extension adds custom equality comparison to ActionButtonsView.
/// It's used to optimize SwiftUI's view updates by preventing unnecessary redraws.
extension ActionButtonsView: Equatable {
    static func == (lhs: ActionButtonsView, rhs: ActionButtonsView) -> Bool {
        lhs.tokenModel.tokenId == rhs.tokenModel.tokenId
    }
}

#Preview {
    struct PreviewWrapper: View {
        @State var show = false
        @State var testAmount = 1.0
        @StateObject var notificationHandler = NotificationHandler()
        var userModel = {
            let model = UserModel.shared
            
            Task {
                await model.updateTokenData(mint: USDC_MINT, balance: 100 * Int(1e6))
            }
            return model
        }()

        var priceModel = {
            let model = SolPriceModel.shared
            spoofPriceModelData(model)
            return model
        }()

        @State var isDark: Bool = true

        func toggleWalletConnectionState() {
            // You can add your function implementation here
            if userModel.walletState.toString == "connected" {
                userModel.walletState = .disconnected
            }
            else if userModel.walletState == .disconnected {
                userModel.walletState = .connecting
            }
            else if userModel.walletState == .connecting {
                userModel.walletState = .error
            }
            else {
                userModel.walletState = .connected([])
            }
        }

        var tokenModel = {
            let model = TokenModel()
            model.isReady = true
            return model
        }()
        
            
        var body: some View {
            VStack {
                VStack {
                    Text("Modifiers")
                    PrimaryButton(text: "Toggle Connection") {
                        toggleWalletConnectionState()
                    }
                    PrimaryButton(text: "Toggle Dark Mode") {
                        isDark.toggle()
                    }
                }.padding(16).background(.tubBuySecondary)
                Spacer().frame(height: 50)
                ActionButtonsView(
                    tokenModel: tokenModel
                )
                .border(.red)
            }
            .environmentObject(notificationHandler)
            .environmentObject(userModel)
            .environmentObject(priceModel)
            .preferredColorScheme(isDark ? .dark : .light)
        }
    }

    return PreviewWrapper()
}<|MERGE_RESOLUTION|>--- conflicted
+++ resolved
@@ -15,12 +15,9 @@
     
     @State var showBuySheet = false
     @StateObject private var settingsManager = SettingsManager.shared
-<<<<<<< HEAD
     @State private var isLoginPresented = false
     @StateObject private var activityManager = LiveActivityManager.shared
 
-=======
->>>>>>> b087d218
 
     init(
         tokenModel: TokenModel
@@ -54,9 +51,7 @@
                 try await TxManager.shared.buyToken(
                     tokenId: tokenModel.tokenId, buyAmountUsdc: buyAmountUsdc, tokenPriceUsdc: priceUsdc
                 )
-                
-                tokenModel.setPurchasePrice(priceUsd)
-                
+                                
                 if let tokenData = userModel.tokenData[tokenModel.tokenId] {
                     try activityManager.startTrackingPurchase(
                         tokenName: tokenData.metadata.name,
