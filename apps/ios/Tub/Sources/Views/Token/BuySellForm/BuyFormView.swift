--- conflicted
+++ resolved
@@ -26,14 +26,8 @@
     @State private var updateTimer: Timer?
     static let formHeight: CGFloat = 250
 
-<<<<<<< HEAD
-    @MainActor
-    private func handleBuy() async {
+    private func handleBuy() {
         guard let balanceUsdc = userModel.balanceUsdc else { return }
-=======
-    private func handleBuy() {
-        guard let balance = userModel.balanceLamps else { return }
->>>>>>> f83bcff9
         // Use 10 as default if no amount is entered
         let buyQuantityUsd = buyQuantityUsdString.isEmpty ? 10.0 : self.buyQuantityUsd
 
@@ -44,13 +38,9 @@
             if isDefaultOn {
                 settingsManager.defaultBuyValueUsd = buyQuantityUsd
             }
-<<<<<<< HEAD
-            await onBuy(buyQuantityUsd)
-=======
             Task {
-                await onBuy(amountToUse)
-            }
->>>>>>> f83bcff9
+                await onBuy(buyQuantityUsd)
+            }
         }
         else {
             notificationHandler.show("Insufficient Balance", type: .error)
@@ -217,25 +207,25 @@
         }
     }
 
+    let amounts: [Int] = [10, 25, 50, 100]
     private var amountButtons: some View {
         HStack(spacing: 10) {
-            ForEach([10, 25, 50, 100], id: \.self) { amount in
-                let balance = userModel.balanceLamps ?? 0
-                let selectedAmountUsd = priceModel.lamportsToUsd(lamports: balance * amount / 100)
-                let selected = balance > 0 && selectedAmountUsd == buyAmountUsd
+            ForEach(amounts, id: \.self) { amount in
+                let balance = userModel.balanceUsdc ?? 0
+                let selectedAmountUsd = priceModel.usdcToUsd(usdc: balance * Int(amount) / 100)
+                let selected = balance > 0 && selectedAmountUsd == buyQuantityUsd
                 CapsuleButton(
                     text: amount == 100 ? "MAX" : "\(amount)%",
                     textColor: .white,
                     backgroundColor: selected ? .tubAltPrimary : .tubAltSecondary,
                     action: {
-                        guard let balanceUsdc = userModel.balanceUsdc else { return }
-                        updateBuyAmount(balanceUsdc * amount / 100)
+                        guard let balance = userModel.balanceUsdc else { return }
+                        updateBuyAmount(balance * amount / 100)
                     }
                 )
             }
         }
     }
-
 }
 
 func textField(
