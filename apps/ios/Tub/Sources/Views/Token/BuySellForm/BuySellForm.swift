//
//  BuySellForm.swift
//  Tub
//
//  Created by Henry on 9/27/24.
//
import SwiftUI

struct BuySellForm: View {
    @EnvironmentObject var userModel: UserModel
    @ObservedObject var tokenModel: TokenModel
    @State private var sellAmount: Double = 0.0
    @Binding var activeTab: String
    @Binding var showBuySheet: Bool
    

    func handleSell(completion: ((Bool) -> Void)?) {
        tokenModel.sellTokens(completion: {success in
            if success {
                activeTab = "buy"
            }
            completion?(success)
        })
    }
    
    var body: some View {
        VStack {
            Spacer()
            if userModel.userId == "" {
                Text("Register to trade")
                    .font(.title)
                    .foregroundColor(.yellow)
                    .padding()
                    .frame(maxWidth: .infinity, alignment: .center)
            } else if activeTab == "buy" {
                Button(action: {
                    showBuySheet = true
                }) {
                    Text("Buy")
                        .font(.sfRounded(size: .xl, weight: .semibold))
                        .foregroundColor(.white)
                        .frame(maxWidth: .infinity)
                        .padding(12)
                        .background(purple)
                        .cornerRadius(26)
                }
            } else {
                SellForm(tokenModel: tokenModel, onSell: handleSell)
            }
        }.frame(height:100)
    }
}

#Preview {
    
    @Previewable @AppStorage("userId") var userId: String = ""
    @Previewable @State var activeTab: String = "buy"
    @Previewable @State var showSheet = false
    
    VStack {
        BuySellForm(tokenModel: TokenModel(userId: userId, tokenId: mockTokenId), activeTab: $activeTab, showBuySheet: $showSheet)
            .environmentObject(UserModel(userId: userId))
<<<<<<< HEAD
    }.frame(maxWidth: .infinity, maxHeight: .infinity) .background(.black).foregroundColor(.white)
}
=======
    }.frame(maxWidth: .infinity, maxHeight: .infinity) .background(.black).foregroundColor(AppColors.white)
}
>>>>>>> d5b8fb27
<|MERGE_RESOLUTION|>--- conflicted
+++ resolved
@@ -41,7 +41,7 @@
                         .foregroundColor(.white)
                         .frame(maxWidth: .infinity)
                         .padding(12)
-                        .background(purple)
+                        .background(AppColors.primaryPurple)
                         .cornerRadius(26)
                 }
             } else {
@@ -60,10 +60,5 @@
     VStack {
         BuySellForm(tokenModel: TokenModel(userId: userId, tokenId: mockTokenId), activeTab: $activeTab, showBuySheet: $showSheet)
             .environmentObject(UserModel(userId: userId))
-<<<<<<< HEAD
-    }.frame(maxWidth: .infinity, maxHeight: .infinity) .background(.black).foregroundColor(.white)
-}
-=======
     }.frame(maxWidth: .infinity, maxHeight: .infinity) .background(.black).foregroundColor(AppColors.white)
-}
->>>>>>> d5b8fb27
+}