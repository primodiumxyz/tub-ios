//
//  BuySellForm.swift
//  Tub
//
//  Created by Henry on 9/27/24.
//
import SwiftUI

struct BuySellForm: View {
    @EnvironmentObject private var errorHandler: ErrorHandler
    @EnvironmentObject var userModel: UserModel
    @EnvironmentObject var priceModel: SolPriceModel
    @ObservedObject var tokenModel: TokenModel
    @Binding var activeTab: String
    @Binding var showBuySheet: Bool
    @Binding var defaultAmount: Double
    
    var handleBuy: (Double) -> Void
    
<<<<<<< HEAD
    func handleSell() {
        tokenModel.sellTokens(completion: {result in
            switch result {
            case .success:
                    activeTab = "buy"
            case .failure (let error):
                errorHandler.show(error)
            }
        })
=======
    func handleBuy(amount: Double) {
        let buyAmountLamps = priceModel.usdToLamports(usd: amount)
        
        if userModel.balanceLamps >= buyAmountLamps {
            tokenModel.buyTokens(buyAmountLamps: buyAmountLamps) { success in
                if success {
                    activeTab = "sell" // Switch tab after successful buy
                }
            }
        } else {
            print("Insufficient balance to complete the purchase.")
        }
>>>>>>> b2bf235c
    }
    

    var body: some View {
        VStack {
        if userModel.userId == "" {
            Text("Register to trade")
                .font(.title)
                .foregroundColor(.yellow)
                .padding()
                .frame(maxWidth: .infinity, alignment: .center)
        } else if activeTab == "buy" {
                // edit button
                HStack(spacing: 16) {
                    Button(action: {
                        showBuySheet = true
                    }) {
                        Image(systemName: "pencil")
                            .font(.system(size: 20, weight: .bold))
                            .foregroundColor(AppColors.aquaGreen)
                            .padding(12)
                            .background(Circle().stroke(AppColors.aquaGreen, lineWidth: 1))
                    }
                    
                    Button(action: {
                        handleBuy(defaultAmount)
                    }) {
                        HStack(alignment: .center, spacing: 8) {
                            Text("Buy \(priceModel.formatPrice(usd: defaultAmount))")
                                .font(.sfRounded(size: .xl, weight: .semibold))
                                .foregroundColor(AppColors.black)
                                .multilineTextAlignment(.center)
                        }
                        .frame(maxWidth: .infinity)
                        .padding(.horizontal, 16)
                        .padding(.vertical, 12)
                        .background(AppColors.aquaGreen)
                        .cornerRadius(30)
                        .overlay(
                            RoundedRectangle(cornerRadius: 30)
                                .inset(by: 0.5)
                                .stroke(AppColors.aquaGreen, lineWidth: 1)
                        )
                    }
                }.padding(.horizontal,16)
            } else {
                SellForm(tokenModel: tokenModel, onSell: handleSell)
            }
        }
    }
}

// MARK: - Equatable Implementation

/// This extension adds custom equality comparison to BuySellForm.
/// It's used to optimize SwiftUI's view updates by preventing unnecessary redraws.
extension BuySellForm: Equatable {
    static func == (lhs: BuySellForm, rhs: BuySellForm) -> Bool {
        lhs.tokenModel.tokenId == rhs.tokenModel.tokenId
    }
}<|MERGE_RESOLUTION|>--- conflicted
+++ resolved
@@ -17,7 +17,6 @@
     
     var handleBuy: (Double) -> Void
     
-<<<<<<< HEAD
     func handleSell() {
         tokenModel.sellTokens(completion: {result in
             switch result {
@@ -27,23 +26,8 @@
                 errorHandler.show(error)
             }
         })
-=======
-    func handleBuy(amount: Double) {
-        let buyAmountLamps = priceModel.usdToLamports(usd: amount)
-        
-        if userModel.balanceLamps >= buyAmountLamps {
-            tokenModel.buyTokens(buyAmountLamps: buyAmountLamps) { success in
-                if success {
-                    activeTab = "sell" // Switch tab after successful buy
-                }
-            }
-        } else {
-            print("Insufficient balance to complete the purchase.")
-        }
->>>>>>> b2bf235c
     }
     
-
     var body: some View {
         VStack {
         if userModel.userId == "" {
