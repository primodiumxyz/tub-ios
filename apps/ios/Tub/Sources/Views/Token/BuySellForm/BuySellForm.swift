--- conflicted
+++ resolved
@@ -81,55 +81,6 @@
     }
 }
 
-<<<<<<< HEAD
-=======
-#Preview {
-    
-    @Previewable @AppStorage("userId") var userId: String = ""
-    @Previewable @State var activeTab: String = "buy"
-    @Previewable @State var showSheet = false
-    @ObservedObject var  tokenModel = TokenModel(userId: userId, tokenId: mockTokenId)
-    @State var defaultAmount: Double = 50.0
-
-    VStack {
-        BuySellForm(
-            tokenModel: tokenModel,
-            activeTab: $activeTab,
-            showBuySheet: $showSheet,
-            defaultAmount: $defaultAmount
-        )
-        .environmentObject(UserModel(userId: userId))
-        .environmentObject(SolPriceModel(mock: true))
-        // Buy Sheet View
-        if showSheet {
-            Color.black.opacity(0.4)
-                .ignoresSafeArea()
-                .onTapGesture {
-                    withAnimation(.easeInOut(duration: 0.3)) {
-                        showSheet = false
-                    }
-                }
-
-            BuyForm(
-                isVisible: $showSheet,
-                defaultAmount: $defaultAmount,
-                tokenModel: tokenModel,
-                onBuy: { amount in
-                    showSheet = false
-                }
-            )
-            .transition(.move(edge: .bottom))
-            .zIndex(2) // Ensure it stays on top of everything
-            .offset(y: -200)
-            .environmentObject(SolPriceModel(mock: true))
-        }
-    }
-    .frame(maxWidth: .infinity, maxHeight: .infinity)
-    .background(.black)
-    .foregroundColor(.white)
-}
-
->>>>>>> 476f49e0
 // MARK: - Equatable Implementation
 
 /// This extension adds custom equality comparison to BuySellForm.
