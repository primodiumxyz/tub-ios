//
//  BuyForm.swift
//  Tub
//
//  Created by Henry on 10/4/24.
//

import SwiftUI

struct BuyForm: View {
    @Binding var isVisible: Bool
    @EnvironmentObject var priceModel: SolPriceModel
    @EnvironmentObject var notificationHandler: NotificationHandler
    @ObservedObject var tokenModel: TokenModel
    var onBuy: (Double) async -> Void

    @EnvironmentObject private var userModel: UserModel
    @State private var buyAmountUsdString: String = ""
    @State private var buyAmountUsd: Double = 0
    @State private var isValidInput: Bool = true

    @State private var dragOffset: CGFloat = 0.0
    @State private var slideOffset: CGFloat = UIScreen.main.bounds.height
    @State private var animatingSwipe: Bool = false
    @State private var isClosing: Bool = false

    @State private var isKeyboardActive: Bool = false
    @State private var keyboardHeight: CGFloat = 0.0
    private let keyboardAdjustment: CGFloat = 220

    @State private var isDefaultOn: Bool = true  //by default is on

    @ObservedObject private var settingsManager = SettingsManager.shared

    @MainActor
    private func handleBuy() async {
        guard let balance = userModel.balanceLamps else { return }
        // Use 10 as default if no amount is entered
        let amountToUse = buyAmountUsdString.isEmpty ? 10.0 : buyAmountUsd

        let buyAmountLamps = priceModel.usdToLamports(usd: amountToUse)

        // Check if the user has enough balance
        if balance >= buyAmountLamps {
            if isDefaultOn {
                settingsManager.defaultBuyValue = amountToUse
            }
            await onBuy(amountToUse)
        }
        else {
            notificationHandler.show("Insufficient Balance", type: .error)
        }
    }

    func updateBuyAmount(_ amountLamps: Int) {
        if amountLamps == 0 {
            isValidInput = false
            return
        }

        // Add a tiny buffer for floating point precision
        buyAmountUsd = priceModel.lamportsToUsd(lamports: amountLamps)

        // Format to 2 decimal places, rounding down
        buyAmountUsdString = String(format: "%.2f", floor(buyAmountUsd * 100) / 100)
        isValidInput = true
    }

    func resetForm() {
        buyAmountUsdString = ""
        buyAmountUsd = 0
        isValidInput = true
        animatingSwipe = false
        isDefaultOn = true
    }

    var body: some View {
        VStack {
            formContent
        }
        .padding(.horizontal, 20)
        .padding(.vertical, 20)
        .background(AppColors.darkGreenGradient)
        .cornerRadius(26)
        .offset(y: max(dragOffset, slideOffset - keyboardHeight + (isKeyboardActive ? keyboardAdjustment : 0)))
        .gesture(dragGesture)
        .onAppear(perform: animateAppearance)
        .onChange(of: isVisible, perform: handleVisibilityChange)
        .onReceive(NotificationCenter.default.publisher(for: UIResponder.keyboardWillHideNotification)) { _ in
            isKeyboardActive = false
        }
        .dismissKeyboardOnTap()
    }

    private var formContent: some View {
        VStack {
            defaultToggle
            VStack(alignment: .center, spacing: 20) {
                numberInput
                amountButtons
                buyButton
            }
        }
        .padding(8)
        .frame(height: 300)
    }

    private var buyButton: some View {
<<<<<<< HEAD
        OutlineButton(
            text: "Buy",
            textColor: Color("aquaGreen"),
            strokeColor: Color("aquaGreen"),
            backgroundColor: .clear,
            maxWidth: .infinity,
            action: handleBuy
        )
        .disabled((userModel.balanceLamps ?? 0) < priceModel.usdToLamports(usd: buyAmountUsd))
=======
        Button(action: {
            Task { await handleBuy() }
        }) {
            HStack {
                Text("Buy")
                    .font(.sfRounded(size: .xl, weight: .semibold))
                    .foregroundColor(AppColors.aquaGreen)
                    .multilineTextAlignment(.center)
            }
            .disabled((userModel.balanceLamps ?? 0) < priceModel.usdToLamports(usd: buyAmountUsd))
            .frame(maxWidth: .infinity)
            .padding(.horizontal, 16)
            .padding(.vertical, 12)
            .cornerRadius(30)
            .overlay(
                RoundedRectangle(cornerRadius: 30)
                    .inset(by: 0.5)
                    .stroke(AppColors.aquaGreen, lineWidth: 1)
            )
        }
>>>>>>> e563ca90
    }

    private var numberInput: some View {
        VStack(alignment: .center, spacing: 4) {
            HStack(spacing: 4) {
                Spacer()
                Text("$")
                    .font(.sfRounded(size: .xl4, weight: .bold))
                    .foregroundStyle(Color.white)

                TextField(
                    "",
                    text: $buyAmountUsdString,
                    prompt: Text("10", comment: "placeholder")
                    .foregroundStyle(Color.white.opacity(0.3))
                )
                .keyboardType(.decimalPad)
                .multilineTextAlignment(.leading)
                .textFieldStyle(PlainTextFieldStyle())
                .onReceive(NotificationCenter.default.publisher(for: UITextField.textDidChangeNotification)) { obj in
                    guard let textField = obj.object as? UITextField else { return }

                    if let text = textField.text {
                        // Validate decimal places
                        let components = text.components(separatedBy: ".")
                        if components.count > 1 {
                            let decimals = components[1]
                            if decimals.count > 2 {
                                textField.text = String(text.dropLast())
                            }
                        }

                        // Validate if it's a decimal
                        if !text.isEmpty && !text.isDecimal() {
                            textField.text = String(text.dropLast())
                        }

                        let amount = text.doubleValue
                        if amount > 0 {
                            buyAmountUsd = amount
                            // Only format if the value has changed
                            buyAmountUsdString = text
                        }
                        isValidInput = true
                    }
                    else {
                        buyAmountUsd = 0
                        isValidInput = false
                    }
                }
                .font(.sfRounded(size: .xl5, weight: .bold))
                .foregroundStyle(isValidInput ? Color.white : Color.red)
                .frame(minWidth: 50)
                .fixedSize()
                .onTapGesture {
                    isKeyboardActive = true
                }
                Spacer()
            }
            .frame(maxWidth: 300)
            .padding(.horizontal)
        }
    }

    private var defaultToggle: some View {
        HStack {
            Spacer()
            Button(action: {
                isDefaultOn.toggle()
            }) {
                HStack(spacing: 4) {
                    Text("Set Default")
                        .font(.sfRounded(size: .base, weight: .regular))
                        .foregroundStyle(isDefaultOn ? Color.white : Color.gray)

                    Image(systemName: "checkmark.circle.fill")
                        .foregroundStyle(isDefaultOn ? Color.green : Color.gray)
                }
            }
        }
    }

    private var amountButtons: some View {
        HStack(spacing: 10) {
            ForEach([10, 25, 50, 100], id: \.self) { amount in
                CapsuleButton(
                    text: amount == 100 ? "MAX" : "\(amount)%",
                    action: {
                        guard let balance = userModel.balanceLamps else { return }
                        updateBuyAmount(balance * amount / 100)
                    }
                )
            }
        }
    }

    private var dragGesture: some Gesture {
        DragGesture()
            .onChanged { value in
                dragOffset = value.translation.height
            }
            .onEnded { value in
                handleDragGestureEnd(value)
            }
    }

    private func handleDragGestureEnd(_ value: DragGesture.Value) {
        let threshold: CGFloat = 100
        let verticalAmount = value.translation.height

        if verticalAmount > threshold && !animatingSwipe {
            withAnimation(.easeInOut(duration: 0.4)) {
                dragOffset = UIScreen.main.bounds.height
            }
            animatingSwipe = true
            isClosing = true
            DispatchQueue.main.asyncAfter(deadline: .now() + 0.4) {
                isVisible = false  // Close the form
            }
        }
        else {
            withAnimation(.easeInOut(duration: 0.3)) {
                dragOffset = 0
            }
        }
    }

    private func animateAppearance() {
        withAnimation(.spring(response: 0.5, dampingFraction: 0.8, blendDuration: 0)) {
            slideOffset = 150
        }
    }

    private func handleVisibilityChange(_ newValue: Bool) {
        if newValue {
            // Reset when becoming visible
            isClosing = false
            dragOffset = 0
            slideOffset = 150
            resetForm()
        }
        else if !isClosing {
            // Only animate closing if not already closing from gesture
            withAnimation(.easeInOut(duration: 0.4)) {
                dragOffset = UIScreen.main.bounds.height
            }
        }
    }
}
func textField(_ textField: UITextField, shouldChangeCharactersIn range: NSRange, replacementString string: String)
    -> Bool
{
    guard !string.isEmpty else {
        return true
    }

    let currentText = textField.text ?? ""
    let replacementText = (currentText as NSString).replacingCharacters(in: range, with: string)

    return replacementText.isDecimal()
}

extension String {
    func isDecimal() -> Bool {
        let formatter = NumberFormatter()
        formatter.allowsFloats = true
        formatter.locale = Locale.current
        return formatter.number(from: self) != nil
    }
    static let numberFormatter: NumberFormatter = {
        let formatter = NumberFormatter()
        formatter.numberStyle = .decimal
        formatter.usesGroupingSeparator = true
        formatter.groupingSeparator = ","
        return formatter
    }()

    var doubleValue: Double {
        // Special handling for 3 decimal places with comma
        if self.components(separatedBy: CharacterSet(charactersIn: ",")).last?.count == 3 {
            String.numberFormatter.decimalSeparator = ","
            if let result = String.numberFormatter.number(from: self) {
                return result.doubleValue
            }
        }

        // Try with dot as decimal separator
        String.numberFormatter.decimalSeparator = "."
        if let result = String.numberFormatter.number(from: self) {
            return result.doubleValue
        }

        // Try with comma as decimal separator
        String.numberFormatter.decimalSeparator = ","
        if let result = String.numberFormatter.number(from: self) {
            return result.doubleValue
        }

        return 0
    }
}<|MERGE_RESOLUTION|>--- conflicted
+++ resolved
@@ -106,7 +106,6 @@
     }
 
     private var buyButton: some View {
-<<<<<<< HEAD
         OutlineButton(
             text: "Buy",
             textColor: Color("aquaGreen"),
@@ -116,28 +115,6 @@
             action: handleBuy
         )
         .disabled((userModel.balanceLamps ?? 0) < priceModel.usdToLamports(usd: buyAmountUsd))
-=======
-        Button(action: {
-            Task { await handleBuy() }
-        }) {
-            HStack {
-                Text("Buy")
-                    .font(.sfRounded(size: .xl, weight: .semibold))
-                    .foregroundColor(AppColors.aquaGreen)
-                    .multilineTextAlignment(.center)
-            }
-            .disabled((userModel.balanceLamps ?? 0) < priceModel.usdToLamports(usd: buyAmountUsd))
-            .frame(maxWidth: .infinity)
-            .padding(.horizontal, 16)
-            .padding(.vertical, 12)
-            .cornerRadius(30)
-            .overlay(
-                RoundedRectangle(cornerRadius: 30)
-                    .inset(by: 0.5)
-                    .stroke(AppColors.aquaGreen, lineWidth: 1)
-            )
-        }
->>>>>>> e563ca90
     }
 
     private var numberInput: some View {
