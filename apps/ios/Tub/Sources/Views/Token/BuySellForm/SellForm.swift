--- conflicted
+++ resolved
@@ -18,27 +18,16 @@
             HStack(spacing: 8) {
                 OutlineButton(
                     text: "Buy",
-<<<<<<< HEAD
                     textColor: Color("pink"),
                     strokeColor: Color("pink"),
                     backgroundColor: Color(UIColor.systemBackground),
-=======
-                    textColor: Color.pink,
-                    strokeColor: Color.pink,
-                    backgroundColor: Color.white.opacity(0.1),
->>>>>>> 785a9763
                     action: { showBuySheet = true }
                 )
 
                 PrimaryButton(
                     text: "Sell",
-<<<<<<< HEAD
-                    textColor: .white,
+                    textColor: Color.white,
                     backgroundColor: Color("pink"),
-=======
-                    textColor: Color.white,
-                    backgroundColor: Color.pink,
->>>>>>> 785a9763
                     action: {
                         Task {
                             await onSell()
