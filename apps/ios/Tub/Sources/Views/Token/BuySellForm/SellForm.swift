--- conflicted
+++ resolved
@@ -23,11 +23,7 @@
                         Text("You Own")
                             .font(.sfRounded(size: .xs, weight: .semibold))
                             .foregroundColor(AppColors.gray)
-<<<<<<< HEAD
                         Text("\(PriceFormatter.formatPrice(tokenModel.tokenBalance.total)) \(tokenModel.token.symbol)")
-=======
-                        Text("\(tokenModel.tokenBalance, specifier: "%.2f") \(tokenModel.token.symbol)")
->>>>>>> 6a962015
                             .font(.sfRounded(size: .xl, weight: .semibold))
                             .foregroundColor(AppColors.white)
                     }
