//
//  TokenInfoCardView.swift
//  Tub
//
//  Created by yixintan on 10/11/24.
//
import SwiftUI

struct TokenInfoCardView: View {
    @ObservedObject var tokenModel: TokenModel
    @Binding var isVisible: Bool
    @EnvironmentObject var priceModel: SolPriceModel
    @EnvironmentObject var userModel: UserModel
    
    @State private var dragOffset: CGFloat = 0.0
    @State private var animatingSwipe: Bool = false
    @State private var isClosing: Bool = false
    
    var activeTab: String {
        let balance: Int = userModel.tokenBalanceLamps ?? 0
        return balance > 0 ? "sell" : "buy"
    }
    
    private struct StatValue {
        let text: String
        let color: Color?
    }
    
    private var stats: [(String, StatValue)] {
        var stats = [(String, StatValue)]()
        
    if let purchaseData = userModel.purchaseData, activeTab == "sell" {
            // Calculate current value in lamports
<<<<<<< HEAD
        let tokenBalanceLamps = userModel.tokenBalanceLamps ?? 0
            let currentValueLamps = Int(Double(tokenBalanceLamps) / 1e9 * Double(tokenModel.prices.last?.price ?? 0))
=======
            let currentValueLamps = Int(Double(tokenModel.balanceLamps) * Double( priceModel.usdToLamports(usd: tokenModel.prices.last?.priceUsd ?? 0)) / 1e9)
>>>>>>> e89f9767
            
            // Calculate profit
            let initialValueUsd = priceModel.lamportsToUsd(lamports: purchaseData.amount)
            let currentValueUsd = priceModel.lamportsToUsd(lamports: currentValueLamps)
            let gains = currentValueUsd - initialValueUsd
            

<<<<<<< HEAD
            if initialValueUsd > 0 {
                let percentageGain = gains / initialValueUsd * 100
=======
            if purchaseData.amount > 0, purchaseData.priceUsd > 0 {
                let percentageGain = gains / purchaseData.priceUsd * 100
>>>>>>> e89f9767
                stats += [
                    ("Gains", StatValue(
                        text: "\(priceModel.formatPrice(usd: gains, showSign: true)) (\(String(format: "%.2f", percentageGain))%)",
                        color: gains >= 0 ? AppColors.green : AppColors.red
                    ))
                ]
            }
          
            stats += [
<<<<<<< HEAD
                ("You Own", StatValue(
                    text: "\(priceModel.formatPrice(lamports: currentValueLamps, maxDecimals: 2, minDecimals: 2)) (\(priceModel.formatPrice(lamports: tokenBalanceLamps, showUnit: false)) \(tokenModel.token.symbol))",
=======
                ("You own", StatValue(
                    text: "\(priceModel.formatPrice(usd: currentValueUsd, maxDecimals: 2, minDecimals: 2)) (\(formatLargeNumber(Double(tokenModel.balanceLamps) / 1e9)) \(tokenModel.token.symbol))",
>>>>>>> e89f9767
                    color: nil
                ))
            ]
            
        }
        
        // Add original stats from tokenModel
        stats += tokenModel.getTokenStats(priceModel: priceModel).map { 
            ($0.0, StatValue(text: $0.1 ?? "", color: nil))
        }
        
        return stats
    }
    
    
    var body: some View {
        VStack(alignment: .leading, spacing: 0) {
            HStack(alignment: .center, spacing: 0) {
                Rectangle()
                .foregroundColor(.clear)
                .frame(width: 60, height: 3)
                .background(AppColors.lightGray)
                .cornerRadius(100)
            }
            .padding()
            .frame(maxWidth: .infinity, minHeight: 22, maxHeight: 22, alignment: .center)
            
            ScrollView(.vertical, showsIndicators: true) {
                VStack(alignment: .leading, spacing: 0) {
                    Text("Stats")
                        .font(.sfRounded(size: .xl, weight: .semibold))
                        .foregroundColor(AppColors.white)
                        .frame(maxWidth: .infinity, alignment: .topLeading)
                        .padding(.bottom,4)
                    
                    
                    ForEach(stats, id: \.0) { stat in
                        VStack(spacing:10) {
                            HStack(alignment: .center)  {
                                Text(stat.0)
                                    .font(.sfRounded(size: .sm, weight: .regular))
                                    .foregroundColor(AppColors.gray)
                                    .fixedSize(horizontal: true, vertical: false)
                                
                                Text(stat.1.text)
                                    .font(.sfRounded(size: .base, weight: .semibold))
                                    .frame(maxWidth: .infinity, alignment: .topTrailing)
                                    .foregroundColor(stat.1.color ?? AppColors.white)
                            }
                            .frame(maxWidth: .infinity, alignment: .leading)
                            
                            //divider
                            Rectangle()
                                .foregroundColor(.clear)
                                .frame(height: 0.5)
                                .background(AppColors.gray.opacity(0.5))
                        }
                        .padding(.vertical, 6)
                    }
                    
                    VStack(alignment: .leading, spacing: 4) {
                        Text("About")
                            .font(.sfRounded(size: .xl, weight: .semibold))
                            .foregroundColor(AppColors.white)
                            .frame(maxWidth: .infinity, alignment: .topLeading)
                        
                        Text("\(tokenModel.token.description)")
                            .font(.sfRounded(size: .sm, weight: .regular))
                            .foregroundColor(AppColors.lightGray)
                            .multilineTextAlignment(.leading)
                    }
                    .padding(.vertical, 12)
                    .frame(maxWidth: .infinity, alignment: .leading)
                }
                .padding(.horizontal,20)
                .padding(.vertical, 16)
                .frame(maxWidth: .infinity, alignment: .topLeading)
                .background(AppColors.darkGrayGradient)
                .cornerRadius(20)
            }
        }
        .padding(.vertical, 0)
        .padding(.horizontal,20)
        .frame(maxWidth: .infinity, maxHeight: UIScreen.main.bounds.height * 0.44, alignment: .topLeading)
        .background(AppColors.black)
        .overlay(
            RoundedRectangle(cornerRadius: 30)
                .inset(by: 0.5)
                .stroke(AppColors.shadowGray, lineWidth: 1)
        )
        .transition(.move(edge: .bottom))
        .offset(y: dragOffset)
        .ignoresSafeArea(edges: .horizontal)
        .gesture(
            DragGesture()
                .onChanged { value in
                    dragOffset = value.translation.height
                }
                .onEnded { value in
                    let threshold: CGFloat = 100
                    let verticalAmount = value.translation.height
                    
                    if verticalAmount > threshold && !animatingSwipe {
                        withAnimation(.easeInOut(duration: 0.4)) {
                            dragOffset = UIScreen.main.bounds.height
                        }
                        animatingSwipe = true
                        isClosing = true
                        DispatchQueue.main.asyncAfter(deadline: .now() + 0.4) {
                            isVisible = false // Close the card
                        }
                    } else {
                        withAnimation(.easeInOut(duration: 0.3)) {
                            dragOffset = 0
                        }
                    }
                }
        )
        .onChange(of: isVisible) { newValue in
            if newValue {
                // Reset when becoming visible
                isClosing = false
                dragOffset = 0
                animatingSwipe = false
            } else if !isClosing {
                // Only animate closing if not already closing from gesture
                withAnimation(.easeInOut(duration: 0.4)) {
                    dragOffset = UIScreen.main.bounds.height
                }
            }
        }
        .transition(.move(edge: .bottom))
    }
}<|MERGE_RESOLUTION|>--- conflicted
+++ resolved
@@ -29,28 +29,20 @@
     private var stats: [(String, StatValue)] {
         var stats = [(String, StatValue)]()
         
-    if let purchaseData = userModel.purchaseData, activeTab == "sell" {
+        if let purchaseData = userModel.purchaseData, activeTab == "sell" {
             // Calculate current value in lamports
-<<<<<<< HEAD
-        let tokenBalanceLamps = userModel.tokenBalanceLamps ?? 0
-            let currentValueLamps = Int(Double(tokenBalanceLamps) / 1e9 * Double(tokenModel.prices.last?.price ?? 0))
-=======
-            let currentValueLamps = Int(Double(tokenModel.balanceLamps) * Double( priceModel.usdToLamports(usd: tokenModel.prices.last?.priceUsd ?? 0)) / 1e9)
->>>>>>> e89f9767
+            let tokenBalance = userModel.tokenBalanceLamps ?? 0
+            
+            let tokenBalanceUsd = priceModel.lamportsToUsd(lamports: tokenBalance) * (tokenModel.prices.last?.priceUsd ?? 0)
+            
+            let initialValueUsd = priceModel.lamportsToUsd(lamports: purchaseData.amount)
             
             // Calculate profit
-            let initialValueUsd = priceModel.lamportsToUsd(lamports: purchaseData.amount)
-            let currentValueUsd = priceModel.lamportsToUsd(lamports: currentValueLamps)
-            let gains = currentValueUsd - initialValueUsd
+            let gains = tokenBalanceUsd - initialValueUsd
             
-
-<<<<<<< HEAD
+            
             if initialValueUsd > 0 {
                 let percentageGain = gains / initialValueUsd * 100
-=======
-            if purchaseData.amount > 0, purchaseData.priceUsd > 0 {
-                let percentageGain = gains / purchaseData.priceUsd * 100
->>>>>>> e89f9767
                 stats += [
                     ("Gains", StatValue(
                         text: "\(priceModel.formatPrice(usd: gains, showSign: true)) (\(String(format: "%.2f", percentageGain))%)",
@@ -58,15 +50,10 @@
                     ))
                 ]
             }
-          
+            
             stats += [
-<<<<<<< HEAD
-                ("You Own", StatValue(
-                    text: "\(priceModel.formatPrice(lamports: currentValueLamps, maxDecimals: 2, minDecimals: 2)) (\(priceModel.formatPrice(lamports: tokenBalanceLamps, showUnit: false)) \(tokenModel.token.symbol))",
-=======
                 ("You own", StatValue(
-                    text: "\(priceModel.formatPrice(usd: currentValueUsd, maxDecimals: 2, minDecimals: 2)) (\(formatLargeNumber(Double(tokenModel.balanceLamps) / 1e9)) \(tokenModel.token.symbol))",
->>>>>>> e89f9767
+                    text: "\(priceModel.formatPrice(usd: tokenBalanceUsd, maxDecimals: 2, minDecimals: 2)) (\(formatLargeNumber(Double(tokenBalance) / 1e9)) \(tokenModel.token.symbol))",
                     color: nil
                 ))
             ]
@@ -74,7 +61,7 @@
         }
         
         // Add original stats from tokenModel
-        stats += tokenModel.getTokenStats(priceModel: priceModel).map { 
+        stats += tokenModel.getTokenStats(priceModel: priceModel).map {
             ($0.0, StatValue(text: $0.1 ?? "", color: nil))
         }
         
@@ -185,7 +172,7 @@
                     }
                 }
         )
-        .onChange(of: isVisible) { newValue in
+        .onChange(of: isVisible) { _, newValue in
             if newValue {
                 // Reset when becoming visible
                 isClosing = false
