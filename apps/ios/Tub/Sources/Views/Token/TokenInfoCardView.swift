//
//  TokenInfoCardView.swift
//  Tub
//
//  Created by yixintan on 10/11/24.
//
import SwiftUI

struct TokenInfoCardView: View {
    @ObservedObject var tokenModel: TokenModel
    @Binding var isVisible: Bool
    @Binding var activeTab: String
    @EnvironmentObject var priceModel: SolPriceModel
    
    @State private var dragOffset: CGFloat = 0.0
    @State private var animatingSwipe: Bool = false
    @State private var isClosing: Bool = false
    
    private struct StatValue {
        let text: String
        let color: Color?
    }
    
    private var stats: [(String, StatValue)] {
        var stats = [(String, StatValue)]()
        
        if let purchaseData = tokenModel.purchaseData, activeTab == "sell" {
            // Calculate current value in lamports
            let currentValueLamps = Int(Double(tokenModel.balanceLamps) / 1e9 * Double(tokenModel.prices.last?.price ?? 0))
            
            // Calculate profit
            let initialValueUsd = priceModel.lamportsToUsd(lamports: purchaseData.price)
            let currentValueUsd = priceModel.lamportsToUsd(lamports: currentValueLamps)
            let gains = currentValueUsd - initialValueUsd
            

            if purchaseData.amount > 0 {
                let percentageGain = gains / initialValueUsd * 100
                stats += [
                    ("Gains", StatValue(
                        text: "\(priceModel.formatPrice(usd: gains, showSign: true)) (\(String(format: "%.2f", percentageGain))%)",
                        color: gains >= 0 ? AppColors.green : AppColors.red
                    ))
                ]
            }
                        // Add position stats
            stats += [
                ("You Own", StatValue(
                    text: "\(priceModel.formatPrice(lamports: currentValueLamps, maxDecimals: 2, minDecimals: 2)) (\(priceModel.formatPrice(lamports: tokenModel.balanceLamps, showUnit: false)) \(tokenModel.token.symbol))",
                    color: nil
                ))
            ]
            
        }
        
        // Add original stats from tokenModel
        stats += tokenModel.getTokenStats(priceModel: priceModel).map { 
            ($0.0, StatValue(text: $0.1, color: nil))
        }
        
        return stats
    }
    
    
    var body: some View {
        VStack(alignment: .leading, spacing: 0) {
            HStack(alignment: .center, spacing: 0) {
                Rectangle()
                .foregroundColor(.clear)
                .frame(width: 60, height: 3)
                .background(AppColors.lightGray)
                .cornerRadius(100)
            }
            .padding()
            .frame(maxWidth: .infinity, minHeight: 22, maxHeight: 22, alignment: .center)
            
            ScrollView(.vertical, showsIndicators: true) {
                VStack(alignment: .leading, spacing: 0) {
                    Text("Stats")
                        .font(.sfRounded(size: .xl, weight: .semibold))
                        .foregroundColor(AppColors.white)
                        .frame(maxWidth: .infinity, alignment: .topLeading)
                        .padding(.bottom,4)
                    
                    
                    ForEach(stats, id: \.0) { stat in
                        VStack(spacing:4) {
                            HStack(alignment: .center)  {
                                Text(stat.0)
                                    .font(.sfRounded(size: .sm, weight: .regular))
                                    .foregroundColor(AppColors.gray)
                                    .fixedSize(horizontal: true, vertical: false)
                                
                                Text(stat.1.text)
                                    .font(.sfRounded(size: .base, weight: .semibold))
                                    .frame(maxWidth: .infinity, alignment: .topTrailing)
                                    .foregroundColor(stat.1.color ?? AppColors.white)
                            }
                            .frame(maxWidth: .infinity, alignment: .leading)
                            
                            //divider
                            Rectangle()
                                .foregroundColor(.clear)
                                .frame(height: 0.5)
                                .background(AppColors.gray.opacity(0.5))
                        }
                        .padding(.vertical, 6)
                    }
                    
                    VStack(alignment: .leading, spacing: 4) {
                        Text("About")
                            .font(.sfRounded(size: .xl, weight: .semibold))
                            .foregroundColor(AppColors.white)
                            .frame(maxWidth: .infinity, alignment: .topLeading)
                        
                        Text("\(tokenModel.token.description)")
                            .font(.sfRounded(size: .sm, weight: .regular))
                            .foregroundColor(AppColors.lightGray)
                            .multilineTextAlignment(.leading)
                    }
                    .padding(.vertical, 12)
                    .frame(maxWidth: .infinity, alignment: .leading)
                    
                    HStack(alignment: .center, spacing: 4) {
                        Image("X-logo-white")
                            .resizable()
                            .frame(width: 20, height: 20)
                        Text(" @ \(tokenModel.token.symbol)")
                            .font(.sfRounded(size: .lg, weight: .semibold))
                            .foregroundColor(AppColors.aquaGreen)
                    }
                    .padding(.top, 8.0)
                    .frame(maxWidth: .infinity, alignment: .leading)
                
                }
                .padding(.horizontal,20)
                .padding(.vertical, 16)
<<<<<<< HEAD
                .frame(maxWidth: .infinity, alignment: .leading)
                
=======
                .frame(maxWidth: .infinity, alignment: .topLeading)
                .background(AppColors.darkGrayGradient)
                .cornerRadius(20)
>>>>>>> 62d80380
            }
        }
        .padding(.vertical, 0)
        .frame(maxWidth: .infinity, maxHeight: UIScreen.main.bounds.height * 0.44, alignment: .topLeading)
        .background(AppColors.black)
        .overlay(
            RoundedRectangle(cornerRadius: 30)
                .inset(by: 0.5)
                .stroke(AppColors.shadowGray, lineWidth: 1)
        )
        .transition(.move(edge: .bottom))
        .offset(y: dragOffset)
        .ignoresSafeArea(edges: .horizontal)
        .gesture(
            DragGesture()
                .onChanged { value in
                    dragOffset = value.translation.height
                }
                .onEnded { value in
                    let threshold: CGFloat = 100
                    let verticalAmount = value.translation.height
                    
                    if verticalAmount > threshold && !animatingSwipe {
                        withAnimation(.easeInOut(duration: 0.4)) {
                            dragOffset = UIScreen.main.bounds.height
                        }
                        animatingSwipe = true
                        isClosing = true
                        DispatchQueue.main.asyncAfter(deadline: .now() + 0.4) {
                            isVisible = false // Close the card
                        }
                    } else {
                        withAnimation(.easeInOut(duration: 0.3)) {
                            dragOffset = 0
                        }
                    }
                }
        )
        .onChange(of: isVisible) { newValue in
            if newValue {
                // Reset when becoming visible
                isClosing = false
                dragOffset = 0
                animatingSwipe = false
            } else if !isClosing {
                // Only animate closing if not already closing from gesture
                withAnimation(.easeInOut(duration: 0.4)) {
                    dragOffset = UIScreen.main.bounds.height
                }
            }
        }
        .transition(.move(edge: .bottom))
    }
}<|MERGE_RESOLUTION|>--- conflicted
+++ resolved
@@ -120,29 +120,12 @@
                     }
                     .padding(.vertical, 12)
                     .frame(maxWidth: .infinity, alignment: .leading)
-                    
-                    HStack(alignment: .center, spacing: 4) {
-                        Image("X-logo-white")
-                            .resizable()
-                            .frame(width: 20, height: 20)
-                        Text(" @ \(tokenModel.token.symbol)")
-                            .font(.sfRounded(size: .lg, weight: .semibold))
-                            .foregroundColor(AppColors.aquaGreen)
-                    }
-                    .padding(.top, 8.0)
-                    .frame(maxWidth: .infinity, alignment: .leading)
-                
                 }
                 .padding(.horizontal,20)
                 .padding(.vertical, 16)
-<<<<<<< HEAD
-                .frame(maxWidth: .infinity, alignment: .leading)
-                
-=======
                 .frame(maxWidth: .infinity, alignment: .topLeading)
                 .background(AppColors.darkGrayGradient)
                 .cornerRadius(20)
->>>>>>> 62d80380
             }
         }
         .padding(.vertical, 0)
