--- conflicted
+++ resolved
@@ -10,11 +10,8 @@
     @ObservedObject var tokenModel: TokenModel
     @EnvironmentObject var priceModel: SolPriceModel
     var stats: [StatValue]
-<<<<<<< HEAD
     @State private var isDescriptionExpanded = false
-=======
     var sellStats: [StatValue]?
->>>>>>> 6a425d69
 
     init(tokenModel: TokenModel, stats: [StatValue], sellStats: [StatValue]? = nil) {
         self.tokenModel = tokenModel
@@ -66,7 +63,6 @@
                             .font(.sfRounded(size: .xl, weight: .semibold))
                             .frame(maxWidth: .infinity, alignment: .topLeading)
 
-<<<<<<< HEAD
                         VStack(alignment: .leading, spacing: 8) {
                             if !tokenModel.token.description.isEmpty {
                                 JustifiedText(text: tokenModel.token.description, isExpanded: $isDescriptionExpanded)
@@ -92,15 +88,6 @@
                         }
                     }
                     .frame(maxWidth: .infinity, alignment: .leading)
-=======
-                        Text("\(tokenModel.token.description)")
-                            .font(.sfRounded(size: .sm, weight: .regular))
-                            .foregroundStyle(.tubText)
-                            .multilineTextAlignment(.leading)
-                            .padding(6)
-                    }
-                    .padding(.vertical, 12)
->>>>>>> 6a425d69
                 }
                 .padding(.horizontal, 20)
                 .padding(.vertical, 16)
