//
//  TokenInfoCardView.swift
//  Tub
//
//  Created by yixintan on 10/11/24.
//
import SwiftUI

struct TokenInfoCardView: View {
    var tokenModel: TokenModel
    @Binding var isVisible: Bool
    
    @State private var dragOffset: CGFloat = 0.0
    @State private var animatingSwipe: Bool = false
    
    var body: some View {
        VStack() {
            //Coin
            Capsule()
<<<<<<< HEAD
                .fill(AppColors.white.opacity(0.3))
                .frame(width: 60, height: 6)
                .offset(y:-5)
            
            HStack {
                Text("$\(tokenModel.token.name)")
                    .font(.sfRounded(size: .xl2, weight: .semibold))
                    .foregroundColor(AppColors.lightYellow)
=======
                .fill(Color.white.opacity(0.3))
                .frame(width: 60, height: 4)
                .offset(y:-15)
            
            HStack {
                Text("$\(tokenModel.token.name)")
                    .font(.sfRounded(size: .xl, weight: .semibold))
                    .foregroundColor(Color(red: 1, green: 0.92, blue: 0.52))
>>>>>>> ddcea0cc
            }
            .offset(y:-8)
            
            //Info
            VStack(alignment: .leading) {
                //inner rectangle
                VStack(alignment: .leading) {
                    HStack{
                        VStack(alignment: .leading){
                            VStack(alignment: .leading){
                                Text("Market Cap")
                                    .font(.sfRounded(size: .sm, weight: .medium))
                                
                                Text("$544M")
                                    .font(.sfRounded(size: .xl2, weight: .semibold))
                            }.padding(.vertical, 5.0)
                            
                            VStack(alignment: .leading){
                                Text("Holders")
                                    .font(.sfRounded(size: .sm, weight: .medium))
                                Text("23.3K")
                                    .font(.sfRounded(size: .xl2, weight: .semibold))
                            }.padding(.vertical, 5.0)
                        }
                        
                        Spacer()
                        
                        VStack(alignment: .leading){
                            VStack(alignment: .leading){
                                Text("Volume (24h)")
                                    .font(.sfRounded(size: .sm, weight: .medium))
                                Text("$29.0M")
                                    .font(.sfRounded(size: .xl2, weight: .semibold))
                            }.padding(.vertical, 5.0)
                            
                            VStack(alignment: .leading){
                                Text("Circulating Supply")
                                    .font(.sfRounded(size: .sm, weight: .medium))
                                Text("900M")
                                    .font(.sfRounded(size: .xl2, weight: .semibold))
                            }.padding(.vertical, 5.0)
                        }
                        .offset(x:-15)
                    }
                    
                    HStack(alignment: .bottom) {
                        Text("Created")
                            .font(.sfRounded(size: .sm, weight: .regular))
                        Text("28d 20h")
                            .font(.sfRounded(size: .sm, weight: .semibold))
                            .offset(x:-3)
                        Text("ago")
                            .font(.sfRounded(size: .sm, weight: .regular))
                            .offset(x:-8)
                    }
                }
                .padding([.leading, .bottom, .trailing], 24.0)
                .padding(.top, 20.0)
                .foregroundColor(AppColors.white)
                .cornerRadius(10)
                .background(AppColors.darkBlue)
                .overlay(
                    RoundedRectangle(cornerRadius: 10)
                        .inset(by: 0.5)
                        .strokeBorder(AppColors.white)
                )
                
                //About
                VStack(alignment: .leading){
                    Text("About")
                        .font(.sfRounded(size: .xl2, weight: .bold))
                    
                    Text("This is what the coin is about. Norem ipsum dolor sit amet, consectetur adipiscing elit. Nunc vulputate libero et velit interdum, ac aliquet odio mattis.")
                        .font(.sfRounded(size: .sm, weight: .medium))
                }
                .foregroundColor(AppColors.white)
                .padding(.vertical, 10.0)
                
                //Twitter Link
                HStack(alignment: .center){
                    Image("X-logo-white")
                        .resizable()
                        .frame(width: 20, height: 20)
                    Text(" @ MONKAY")
                        .font(.sfRounded(size: .lg, weight: .semibold))
                }
                .padding(.vertical, 10.0)
                .foregroundColor(AppColors.white)
            }
            .padding(.horizontal, 30.0)
        }
        .frame(maxWidth: .infinity, maxHeight: UIScreen.main.bounds.height * 0.53) // Adjust height for the card
        .transition(.move(edge: .bottom))
        .background(AppColors.darkBlueGradient)
        .cornerRadius(20)
        .offset(y: dragOffset)  // Offset based on drag
        .gesture(
            DragGesture()
                .onChanged { value in
                    // Update drag offset as the user drags
                    dragOffset = value.translation.height
                }
                .onEnded { value in
                    let threshold: CGFloat = 100
                    let verticalAmount = value.translation.height
                    
                    if verticalAmount > threshold && !animatingSwipe {
                        // Dismiss the card when swiping down
                        withAnimation(.easeInOut(duration: 0.4)) {
                            dragOffset = UIScreen.main.bounds.height
                        }
                        animatingSwipe = true
                        DispatchQueue.main.asyncAfter(deadline: .now() + 0.4) {
                            withAnimation {
                                isVisible = false // Close the card
                                animatingSwipe = false
                            }
                        }
                    } else {
                        // Reset if not enough swipe
                        withAnimation(.easeInOut(duration: 0.3)) {
                            dragOffset = 0
                        }
                    }
                }
        )
        .transition(.move(edge: .bottom))  // Move from the bottom
    }
}

#Preview {
    @Previewable @AppStorage("userId") var userId: String = ""
    @State var isVisible = true
    TokenInfoCardView(tokenModel: TokenModel(userId: userId, tokenId: mockTokenId), isVisible: $isVisible)
}<|MERGE_RESOLUTION|>--- conflicted
+++ resolved
@@ -17,25 +17,14 @@
         VStack() {
             //Coin
             Capsule()
-<<<<<<< HEAD
                 .fill(AppColors.white.opacity(0.3))
-                .frame(width: 60, height: 6)
-                .offset(y:-5)
-            
-            HStack {
-                Text("$\(tokenModel.token.name)")
-                    .font(.sfRounded(size: .xl2, weight: .semibold))
-                    .foregroundColor(AppColors.lightYellow)
-=======
-                .fill(Color.white.opacity(0.3))
                 .frame(width: 60, height: 4)
                 .offset(y:-15)
             
             HStack {
                 Text("$\(tokenModel.token.name)")
                     .font(.sfRounded(size: .xl, weight: .semibold))
-                    .foregroundColor(Color(red: 1, green: 0.92, blue: 0.52))
->>>>>>> ddcea0cc
+                    .foregroundColor(AppColors.lightYellow)
             }
             .offset(y:-8)
             
