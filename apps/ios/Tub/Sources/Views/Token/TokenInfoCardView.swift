//
//  TokenInfoCardView.swift
//  Tub
//
//  Created by yixintan on 10/11/24.
//
import SwiftUI

struct TokenInfoCardView: View {
    @ObservedObject var tokenModel: TokenModel
    @EnvironmentObject var priceModel: SolPriceModel
<<<<<<< HEAD
    @EnvironmentObject var userModel: UserModel

    @State private var dragOffset: CGFloat = 0.0
    @State private var animatingSwipe: Bool = false
    @State private var isClosing: Bool = false

    var activeTab: PurchaseState {
        let balance: Int = userModel.balanceToken ?? 0
        return balance > 0 ? .sell : .buy
    }

    private struct StatValue {
        let text: String
        let color: Color?
    }

    private var stats: [(String, StatValue)] {
        var stats = [(String, StatValue)]()

        if let purchaseData = userModel.purchaseData, activeTab == .sell {
            // Calculate current value
            let tokenBalance = Double(userModel.balanceToken ?? 0) / 1e9
            let tokenBalanceUsd = tokenBalance * (tokenModel.prices.last?.priceUsd ?? 0)
            let initialValueUsd = priceModel.usdcToUsd(usdc: purchaseData.amountUsdc)

            // Calculate profit
            let gains = tokenBalanceUsd - initialValueUsd

            if initialValueUsd > 0 {
                let percentageGain = gains / initialValueUsd * 100
                stats += [
                    (
                        "Gains",
                        StatValue(
                            text:
                                "\(priceModel.formatPrice(usd: gains, showSign: true)) (\(String(format: "%.2f", percentageGain))%)",
                            color: gains >= 0 ? Color.green : Color.red
                        )
                    )
                ]
            }

            stats += [
                (
                    "You own",
                    StatValue(
                        text:
                            "\(priceModel.formatPrice(usd: tokenBalanceUsd, maxDecimals: 2, minDecimals: 2)) (\(formatLargeNumber(tokenBalance)) \(tokenModel.token.symbol))",
                        color: nil
                    )
                )
            ]

        }

        // Add original stats from tokenModel
        stats += tokenModel.getTokenStats(priceModel: priceModel).map {
            ($0.0, StatValue(text: $0.1 ?? "", color: nil))
        }

        return stats
=======
    var stats: [StatValue]
    @State private var isDescriptionExpanded = false
    var sellStats: [StatValue]?

    init(tokenModel: TokenModel, stats: [StatValue], sellStats: [StatValue]? = nil) {
        self.tokenModel = tokenModel
        self.stats = stats
        self.sellStats = sellStats
>>>>>>> f83bcff9
    }

    private var statRows: Int { (self.stats.count + 1) / 2 }
    var body: some View {
        VStack(alignment: .leading, spacing: 0) {
            HStack(alignment: .center, spacing: 0) {
                Rectangle()
                    .foregroundStyle(.clear)
                    .frame(width: 60, height: 3)
                    .background(.tubNeutral)
                    .cornerRadius(100)
            }
            .padding()
            .frame(maxWidth: .infinity, minHeight: 22, maxHeight: 22, alignment: .center)

            ScrollView(.vertical, showsIndicators: true) {
                VStack(alignment: .leading, spacing: 0) {
                    Text(tokenModel.token.name)
                        .font(.sfRounded(size: .xl, weight: .semibold))
                        .frame(maxWidth: .infinity, alignment: .topLeading)
                        .padding(.bottom, 4)
                    if let sellStats {
                        ForEach(sellStats) { stat in
                            VStack(spacing: 0) {
                                StatView(stat: stat)
                            }
                            .padding(.vertical, 4)
                        }
                    }
                    ForEach(0..<statRows, id: \.self) { rowIndex in
                        HStack(spacing: 20) {
                            ForEach(0..<2) { columnIndex in
                                let statIndex = rowIndex * 2 + columnIndex
                                if statIndex < stats.count {
                                    StatView(stat: stats[statIndex])
                                }
                            }
                        }
                        .padding(.vertical, 4)
                    }

                    VStack(alignment: .leading, spacing: 4) {
                        Text("About")
                            .font(.sfRounded(size: .xl, weight: .semibold))
                            .frame(maxWidth: .infinity, alignment: .topLeading)

                        VStack(alignment: .leading, spacing: 8) {
                            if !tokenModel.token.description.isEmpty {
                                JustifiedText(text: tokenModel.token.description, isExpanded: $isDescriptionExpanded)
                                    .font(.sfRounded(size: .sm, weight: .regular))
                                    .foregroundStyle(.secondary)

                                if tokenModel.token.description.count > 200 {
                                    Button(action: {
                                        withAnimation {
                                            isDescriptionExpanded.toggle()
                                        }
                                    }) {
                                        Text(isDescriptionExpanded ? "Show Less" : "Show More")
                                            .font(.sfRounded(size: .sm, weight: .medium))
                                            .foregroundStyle(.tubBuyPrimary)
                                    }
                                }
                            }
                            else {
                                Text("This token is still writing its autobiography... 📝")
                                    .font(.sfRounded(size: .sm, weight: .regular))
                                    .foregroundStyle(.secondary)
                            }
                        }
                    }
                    .frame(maxWidth: .infinity, alignment: .leading)
                    .padding(.top, 10)
                }
                .padding(.horizontal, 20)
                .padding(.vertical, 16)
                .scrollBounceBehavior(.basedOnSize, axes: [.vertical])
                .frame(maxWidth: .infinity, alignment: .topLeading)
            }
        }
<<<<<<< HEAD
        .padding(.vertical, 0)
        .padding(.horizontal, 20)
        .frame(
            maxWidth: .infinity,
            maxHeight: UIScreen.main.bounds.height * 0.44,
            alignment: .topLeading
        )
        .background(Color.black)
        .overlay(
            RoundedRectangle(cornerRadius: 30)
                .inset(by: 0.5)
                .stroke(Color("grayShadow"), lineWidth: 1)
=======
        .background(Gradients.cardBgGradient)
    }
}

private struct StatView: View {
    var stat: StatValue

    var body: some View {
        VStack(spacing: 4) {
            HStack(spacing: 0) {
                Text(stat.title)
                    .font(.sfRounded(size: .xs, weight: .regular))
                    .foregroundStyle(.tubText)
                    .fixedSize(horizontal: true, vertical: false)

                Text(stat.value)
                    .font(.sfRounded(size: .sm, weight: .semibold))
                    .foregroundStyle(stat.color ?? .primary)
                    .frame(maxWidth: .infinity, alignment: .topTrailing)
            }

            Divider().padding(.top, 2)
                .frame(height: 0.5)
                .overlay(Color.tubText)
        }
        .padding(.vertical, 6)
    }
}

#Preview {
    @Previewable @State var isDarkMode = false
    @Previewable @StateObject var priceModel = {
        let model = SolPriceModel.shared
        spoofPriceModelData(model)
        return model
    }()

    var sellStats: [StatValue] {
        var stats: [StatValue] = []
        stats.append(
            StatValue(
                title: "Gains",
                value:
                    "\(priceModel.formatPrice(usd: 100, showSign: true)) (\(String(format: "%.2f", 5.4))%)",
                color: .tubSuccess
            )
>>>>>>> f83bcff9
        )

        // Add position stats
        stats.append(
            StatValue(
                title: "You own",
                value:
                    "\(priceModel.formatPrice(usd: 69, maxDecimals: 2, minDecimals: 2)) (\(formatLargeNumber(1e8)) \(tokenModel.token.symbol))"
            )
        )
        return stats
    }

    var generalStats: [StatValue] {
        let ret = [
            StatValue(title: "Market Cap", value: priceModel.formatPrice(usd: 1e9, formatLarge: true)),
            StatValue(title: "Volume (1h)", value: priceModel.formatPrice(usd: 1e8, formatLarge: true)),
            StatValue(title: "Liquidity", value: priceModel.formatPrice(usd: 1e8, formatLarge: true)),
            StatValue(title: "Unique holders", value: formatLargeNumber(1e5)),
        ]
        //        print(ret)
        return ret
    }
    // Create mock token model with sample data
    let tokenModel = {
        let model = TokenModel()
        spoofTokenModelData(model)
        return model
    }()

    VStack {
        VStack {
            PrimaryButton(text: "Toggle Dark Mode") {
                isDarkMode.toggle()
            }
        }
        .frame(maxHeight: 400)
        .padding(16)
        .background(.tubBuySecondary)
        TokenInfoCardView(tokenModel: tokenModel, stats: generalStats, sellStats: sellStats)
            .environmentObject(priceModel)
            .preferredColorScheme(isDarkMode ? .dark : .light)
    }
}<|MERGE_RESOLUTION|>--- conflicted
+++ resolved
@@ -9,69 +9,6 @@
 struct TokenInfoCardView: View {
     @ObservedObject var tokenModel: TokenModel
     @EnvironmentObject var priceModel: SolPriceModel
-<<<<<<< HEAD
-    @EnvironmentObject var userModel: UserModel
-
-    @State private var dragOffset: CGFloat = 0.0
-    @State private var animatingSwipe: Bool = false
-    @State private var isClosing: Bool = false
-
-    var activeTab: PurchaseState {
-        let balance: Int = userModel.balanceToken ?? 0
-        return balance > 0 ? .sell : .buy
-    }
-
-    private struct StatValue {
-        let text: String
-        let color: Color?
-    }
-
-    private var stats: [(String, StatValue)] {
-        var stats = [(String, StatValue)]()
-
-        if let purchaseData = userModel.purchaseData, activeTab == .sell {
-            // Calculate current value
-            let tokenBalance = Double(userModel.balanceToken ?? 0) / 1e9
-            let tokenBalanceUsd = tokenBalance * (tokenModel.prices.last?.priceUsd ?? 0)
-            let initialValueUsd = priceModel.usdcToUsd(usdc: purchaseData.amountUsdc)
-
-            // Calculate profit
-            let gains = tokenBalanceUsd - initialValueUsd
-
-            if initialValueUsd > 0 {
-                let percentageGain = gains / initialValueUsd * 100
-                stats += [
-                    (
-                        "Gains",
-                        StatValue(
-                            text:
-                                "\(priceModel.formatPrice(usd: gains, showSign: true)) (\(String(format: "%.2f", percentageGain))%)",
-                            color: gains >= 0 ? Color.green : Color.red
-                        )
-                    )
-                ]
-            }
-
-            stats += [
-                (
-                    "You own",
-                    StatValue(
-                        text:
-                            "\(priceModel.formatPrice(usd: tokenBalanceUsd, maxDecimals: 2, minDecimals: 2)) (\(formatLargeNumber(tokenBalance)) \(tokenModel.token.symbol))",
-                        color: nil
-                    )
-                )
-            ]
-
-        }
-
-        // Add original stats from tokenModel
-        stats += tokenModel.getTokenStats(priceModel: priceModel).map {
-            ($0.0, StatValue(text: $0.1 ?? "", color: nil))
-        }
-
-        return stats
-=======
     var stats: [StatValue]
     @State private var isDescriptionExpanded = false
     var sellStats: [StatValue]?
@@ -80,7 +17,6 @@
         self.tokenModel = tokenModel
         self.stats = stats
         self.sellStats = sellStats
->>>>>>> f83bcff9
     }
 
     private var statRows: Int { (self.stats.count + 1) / 2 }
@@ -161,20 +97,6 @@
                 .frame(maxWidth: .infinity, alignment: .topLeading)
             }
         }
-<<<<<<< HEAD
-        .padding(.vertical, 0)
-        .padding(.horizontal, 20)
-        .frame(
-            maxWidth: .infinity,
-            maxHeight: UIScreen.main.bounds.height * 0.44,
-            alignment: .topLeading
-        )
-        .background(Color.black)
-        .overlay(
-            RoundedRectangle(cornerRadius: 30)
-                .inset(by: 0.5)
-                .stroke(Color("grayShadow"), lineWidth: 1)
-=======
         .background(Gradients.cardBgGradient)
     }
 }
@@ -221,7 +143,6 @@
                     "\(priceModel.formatPrice(usd: 100, showSign: true)) (\(String(format: "%.2f", 5.4))%)",
                 color: .tubSuccess
             )
->>>>>>> f83bcff9
         )
 
         // Add position stats
