--- conflicted
+++ resolved
@@ -24,13 +24,8 @@
                     Circle()
                         .fill(
                             configuration.isOn
-<<<<<<< HEAD
-                                ? AppColors.toggleOnGradient
-                                : AppColors.toggleOffGradient
-=======
                                 ? Gradients.toggleOnGradient
                                 : Gradients.toggleOffGradient
->>>>>>> a3bed06d
                         )
                         .frame(width: 24, height: 24)
                         .offset(x: configuration.isOn ? 10 : -10)
@@ -141,15 +136,6 @@
             .navigationTitle("Settings")
             .navigationBarTitleDisplayMode(.inline)
             .toolbar {
-<<<<<<< HEAD
-                ToolbarItem(placement: .principal) {
-                    Text("Settings")
-                        .font(.sfRounded(size: .xl, weight: .semibold))
-                        .foregroundColor(Color.white)
-                }
-
-=======
->>>>>>> a3bed06d
                 // Keep keyboard toolbar
                 ToolbarItem(placement: .keyboard) {
                     Button("Save") {
