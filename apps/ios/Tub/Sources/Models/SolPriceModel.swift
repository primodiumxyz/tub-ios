--- conflicted
+++ resolved
@@ -63,21 +63,6 @@
         )
         let query = GetTokenPricesQuery(inputs: [input])
 
-<<<<<<< HEAD
-        Task(priority: .userInitiated) {
-            do {
-                let price = try await Network.shared.fetchSolPrice()
-                await MainActor.run {
-                    self.price = price
-                }
-            }
-            catch {
-                self.error = error.localizedDescription
-                print("Error fetching SOL price: \(error.localizedDescription)")
-            }
-        }
-
-=======
         do {
             try await withCheckedThrowingContinuation { continuation in
                 client.fetch(query: query) { result in
@@ -104,7 +89,6 @@
             print("Error fetching SOL price: \(error.localizedDescription)")
         }
         
->>>>>>> bf77024a
         self.isReady = true
     }
 
