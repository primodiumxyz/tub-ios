//
//  SolPriceModel.swift
//  Tub
//
//  Created by Henry on 10/23/24.
//

import Foundation

final class SolPriceModel: ObservableObject {
    static let shared = SolPriceModel()

    @Published var isReady = true
    @Published var price: Double? = nil
    @Published var error: String?

    init() {
        Task { 
            await fetchCurrentPrice()
        }
    }
<<<<<<< HEAD
    
    // this comment ensures that the fetchCurrentPrice function is executing on the main thread
    @MainActor
    func fetchCurrentPrice() async {
        error = nil
        isReady = false
        
        do {
            let price = try await Network.shared.fetchSolPrice()
            self.price = price
        } catch {
            self.error = error.localizedDescription
            print("Error fetching SOL price: \(error.localizedDescription)")
=======

    func fetchCurrentPrice() {
        error = nil
        isReady = false

        Network.shared.fetchSolPrice { [weak self] result in
            DispatchQueue.main.async {
                guard let self = self else { return }
                switch result {
                case .success(let price):
                    self.price = price
                    break
                case .failure(let fetchError):
                    self.error = fetchError.localizedDescription
                    print("Error fetching SOL price: \(fetchError.localizedDescription)")
                }
                self.isReady = true
            }
>>>>>>> 1409103f
        }
        self.isReady = true
    }

    func formatPrice(
        sol: Double,
        showSign: Bool = false,
        showUnit: Bool = true,
        maxDecimals: Int = 9,
        minDecimals: Int = 0,
        formatLarge: Bool = true
    ) -> String {
        if let price = self.price, price > 0 {
            if sol.isNaN || sol.isInfinite || sol == 0 {
                return showUnit ? "$0.00" : "0.00"
            }

            let usdPrice = sol * price

            // Handle large numbers
            if usdPrice >= 10_000 && formatLarge {
                return
                    "\(showSign ? (usdPrice >= 0 ? "+" : "") : "")\(showUnit ? "$" : "")\(formatLargeNumber(usdPrice))"
            }

            let (minFractionDigits, maxFractionDigits) = getFormattingParameters(for: usdPrice)
            var result = formatInitial(
                usdPrice,
                minFractionDigits: max(minFractionDigits, minDecimals),
                maxFractionDigits: min(maxFractionDigits, maxDecimals)
            )

            result = cleanupFormattedString(result)

            let isNegative = result.hasPrefix("-")
            result = result.replacingOccurrences(of: "-", with: "")

            var prefix = ""
            if showSign {
                prefix += isNegative ? "-" : "+"
            }
            if showUnit {
                prefix += "$"
            }

            return prefix + result
        }
        else {
            return "0.00"
        }
    }

    func formatPrice(
        lamports: Int,
        showSign: Bool = false,
        showUnit: Bool = true,
        maxDecimals: Int = 9,
        minDecimals: Int = 0,
        formatLarge: Bool = true
    ) -> String {
        let solPrice = Double(lamports) / 1e9
        return formatPrice(
            sol: solPrice,
            showSign: showSign,
            showUnit: showUnit,
            maxDecimals: maxDecimals,
            minDecimals: minDecimals,
            formatLarge: formatLarge
        )
    }

    func formatPrice(
        usd: Double,
        showSign: Bool = false,
        showUnit: Bool = true,
        maxDecimals: Int = 2,
        minDecimals: Int = 0,
        formatLarge: Bool = true
    ) -> String {
        if let price = self.price, price > 0 {
            return formatPrice(
                sol: usd / price,
                showSign: showSign,
                showUnit: showUnit,
                maxDecimals: maxDecimals,
                minDecimals: minDecimals,
                formatLarge: formatLarge
            )
        }
        else {
            return "$0.00"
        }
    }

    func usdToLamports(usd: Double) -> Int {
        if let price = self.price, price > 0 {
            return Int(usd * 1e9 / price)
        }
        else {
            return 0
        }
    }

    func lamportsToUsd(lamports: Int) -> Double {
        if let price = self.price, price > 0 {
            return Double(lamports) * price / 1e9
        }
        else {
            return 0
        }
    }
}<|MERGE_RESOLUTION|>--- conflicted
+++ resolved
@@ -15,44 +15,24 @@
     @Published var error: String?
 
     init() {
-        Task { 
+        Task {
             await fetchCurrentPrice()
         }
     }
-<<<<<<< HEAD
-    
+
     // this comment ensures that the fetchCurrentPrice function is executing on the main thread
     @MainActor
     func fetchCurrentPrice() async {
         error = nil
         isReady = false
-        
+
         do {
             let price = try await Network.shared.fetchSolPrice()
             self.price = price
-        } catch {
+        }
+        catch {
             self.error = error.localizedDescription
             print("Error fetching SOL price: \(error.localizedDescription)")
-=======
-
-    func fetchCurrentPrice() {
-        error = nil
-        isReady = false
-
-        Network.shared.fetchSolPrice { [weak self] result in
-            DispatchQueue.main.async {
-                guard let self = self else { return }
-                switch result {
-                case .success(let price):
-                    self.price = price
-                    break
-                case .failure(let fetchError):
-                    self.error = fetchError.localizedDescription
-                    print("Error fetching SOL price: \(fetchError.localizedDescription)")
-                }
-                self.isReady = true
-            }
->>>>>>> 1409103f
         }
         self.isReady = true
     }
