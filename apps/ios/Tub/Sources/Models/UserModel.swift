--- conflicted
+++ resolved
@@ -726,8 +726,4 @@
         timer?.invalidate()
         timer = nil
     }
-<<<<<<< HEAD
-    
-=======
->>>>>>> 5bef0f9a
 }