//
//  PlayerModel.swift
//  Tub
//
//  Created by Henry on 10/3/24.
//

import SwiftUI
import Combine
import Apollo
import TubAPI
import ApolloCombine

class UserModel: ObservableObject {
    private lazy var iso8601Formatter: ISO8601DateFormatter = {
        let formatter = ISO8601DateFormatter()
        formatter.formatOptions = [.withInternetDateTime, .withFractionalSeconds]
        return formatter
    }()
    
    @Published var userId: String
    @Published var username: String = ""
    @Published var walletAddress: String  = ""

    @Published var initialBalanceLamps: Int = 0
    @Published var balanceLamps: Int = 0
    @Published var balanceChangeLamps: Int = 0
    
    
    @Published var initialTime: Date = Date()
    @Published var currentTime: Date = Date()
    @Published var timeElapsed: TimeInterval = 0

    private var cancellables: Set<AnyCancellable> = []
    private var accountBalanceSubscription: Apollo.Cancellable?
    private var timerCancellable: AnyCancellable?
    
    @Published var isLoading: Bool = true

    init(userId: String, mock: Bool? = false) {
        self.userId = userId
        print("wallet state:", privy.embeddedWallet.embeddedWalletState.toString)
        
        self.updateWalletAddress()
        
//        privy.embeddedWallet.setEmbeddedWalletStateChangeCallback { [weak self] state in
//            print("updating wallet in UserModel")
//            self?.updateWalletAddress()
//        }
        
        if(mock == true) {
            self.balanceLamps = 1000
            isLoading = false
            return
        }
        
        Task {
            await fetchInitialData()
            subscribeToAccountBalance()
            startTimeElapsedTimer()
        }
    }

    private func fetchInitialData() async {
        do {
            try await fetchAccountData()
            try await fetchInitialBalance()
            DispatchQueue.main.async {
                self.initialTime = Date()
                self.isLoading = false
            }
        } catch {
            print("Error fetching initial data: \(error)")
            DispatchQueue.main.async {
                self.isLoading = false
            }
        }
    }

    private func fetchAccountData() async throws {
        let query = GetAccountDataQuery(accountId: userId)
        return try await withCheckedThrowingContinuation { continuation in
            Network.shared.apollo.fetch(query: query) { [weak self] result in
                guard let self = self else {
                    continuation.resume(throwing: NSError(domain: "UserModel", code: 0, userInfo: [NSLocalizedDescriptionKey: "Self is nil"]))
                    return
                }
                
                switch result {
                case .success(let response):
                    if let account = response.data?.account.first {
                        DispatchQueue.main.async {
                            self.username = account.username
                            // Add any other properties you want to set from the account data
                        }
                        continuation.resume()
                    } else {
                        continuation.resume(throwing: NSError(domain: "UserModel", code: 1, userInfo: [NSLocalizedDescriptionKey: "Account not found"]))
                    }
                case .failure(let error):
                    continuation.resume(throwing: error)
                }
            }
        }
    }
    
    private func fetchInitialBalance() async throws {
<<<<<<< HEAD
        let query = GetAccountBalanceQuery(account: userId)
=======
        let query = GetWalletBalanceQuery(wallet: "0x123")
>>>>>>> 1e9d807f
        
        try await withCheckedThrowingContinuation { (continuation: CheckedContinuation<Void, Error>) in
            Network.shared.apollo.fetch(query: query, cachePolicy: .fetchIgnoringCacheData) { [weak self] result in
                guard let self = self else {
                    continuation.resume(throwing: NSError(domain: "UserModel", code: 0, userInfo: [NSLocalizedDescriptionKey: "Self is nil"]))
                    return
                }
                
                switch result {
                case .success(let response):
                    DispatchQueue.main.async {
                        self.initialBalanceLamps = response.data?.balance.first?.value ?? 0
                    }
                    continuation.resume()
                case .failure(let error):
                    print("Error fetching initial balance: \(error)")
                    continuation.resume(throwing: error)
                }
            }
        }
    }
    
    private func subscribeToAccountBalance() {
        accountBalanceSubscription?.cancel()
        
        accountBalanceSubscription = Network.shared.apollo.subscribe(
<<<<<<< HEAD
            subscription: SubAccountBalanceSubscription(
                account: self.userId)
=======
            subscription: SubWalletBalanceSubscription(
                wallet: "0x123")
>>>>>>> 1e9d807f
        ) { [weak self] result in
            guard let self = self else { return }
            DispatchQueue.main.async {
                switch result {
                case .success(let graphQLResult):
                    self.balanceLamps =
                    graphQLResult.data?.balance.first?.value ?? 0
                    self.balanceChangeLamps = self.balanceLamps - self.initialBalanceLamps
                case .failure(let error):
                    print("Error: \(error.localizedDescription)")
                }
            }
        }
    }

    private func startTimeElapsedTimer() {
        timerCancellable?.cancel()
        timerCancellable = Timer.publish(every: 1.0, on: .main, in: .common)
            .autoconnect()
            .sink { [weak self] _ in
                guard let self = self else { return }
                self.currentTime = Date()
                self.timeElapsed = self.currentTime.timeIntervalSince(self.initialTime)
            }
    }

    private func updateWalletAddress() {
        switch privy.embeddedWallet.embeddedWalletState {
        case .connected(let wallets):
            if let wallet = wallets.first {
                DispatchQueue.main.async {
                    self.walletAddress = wallet.address
                }
            } else {
                DispatchQueue.main.async {
                    self.walletAddress = ""
                }
                print("No wallet found in connected state")
            }
        default:
            DispatchQueue.main.async {
                self.walletAddress = ""
            }
            print("Wallet must be connected to initialize UserModel")
        }
    }

    func logout() {
        privy.logout()
        
        DispatchQueue.main.async { [weak self] in
            guard let self = self else { return }
            self.userId = ""
            self.username = ""
            self.balanceLamps = 0
            self.balanceChangeLamps = 0
            self.isLoading = true
        }
        
        // Cancel any ongoing network requests or timers
        cancellables.forEach { $0.cancel() }
        cancellables.removeAll()
        timerCancellable?.cancel()
        
    }
}<|MERGE_RESOLUTION|>--- conflicted
+++ resolved
@@ -105,11 +105,7 @@
     }
     
     private func fetchInitialBalance() async throws {
-<<<<<<< HEAD
-        let query = GetAccountBalanceQuery(account: userId)
-=======
         let query = GetWalletBalanceQuery(wallet: "0x123")
->>>>>>> 1e9d807f
         
         try await withCheckedThrowingContinuation { (continuation: CheckedContinuation<Void, Error>) in
             Network.shared.apollo.fetch(query: query, cachePolicy: .fetchIgnoringCacheData) { [weak self] result in
@@ -136,13 +132,8 @@
         accountBalanceSubscription?.cancel()
         
         accountBalanceSubscription = Network.shared.apollo.subscribe(
-<<<<<<< HEAD
-            subscription: SubAccountBalanceSubscription(
-                account: self.userId)
-=======
             subscription: SubWalletBalanceSubscription(
                 wallet: "0x123")
->>>>>>> 1e9d807f
         ) { [weak self] result in
             guard let self = self else { return }
             DispatchQueue.main.async {
