//
//  GlobalUserModel.swift
//  Tub
//
//  Created by Henry on 11/14/24.
//

import Combine
import PrivySDK
import SwiftUI
import TubAPI
import CodexAPI

final class UserModel: ObservableObject {
    static let shared = UserModel()
    
    @Published var initializingUser: Bool = false
    @Published var userId: String?
    @Published var walletState: EmbeddedWalletState = .notCreated
    @Published var walletAddress: String?
    
    @Published var balanceUsdc: Int? = nil
    @Published var initialTime = Date()
    @Published var elapsedSeconds: TimeInterval = 0
    @Published var initialBalanceUsdc: Int? = nil
    @Published var balanceChangeUsdc: Int = 0
    
    @Published var tokenPortfolio: [String : TokenData] = [:]
    
    private var timer: Timer?
    
    @Published var hasSeenOnboarding: Bool {
        didSet {
            UserDefaults.standard.set(hasSeenOnboarding, forKey: "hasSeenOnboarding")
        }
    }
    
    private init() {
        self.hasSeenOnboarding = UserDefaults.standard.bool(forKey: "hasSeenOnboarding")
        
        setupAuthStateListener()
        setupWalletStateListener()
    }
    
    private func setupAuthStateListener() {
        privy.setAuthStateChangeCallback { [weak self] state in
            guard let self = self else { return }
            
            switch state {
            case .authenticated(let authSession):
                self.userId = authSession.user.id
                self.startTimer()
            default:
                self.userId = nil
                self.walletState = .notCreated
                self.walletAddress = nil
                self.stopTimer()
                self.elapsedSeconds = 0
            }
        }
    }
    
    private func setupWalletStateListener() {
        privy.embeddedWallet.setEmbeddedWalletStateChangeCallback { [weak self] state in
            guard let self = self else { return }
            Task {
                switch state {
                case .connected(let wallets):
                    if let solanaWallet = wallets.first(where: { $0.chainType == .solana }) {
                        await MainActor.run {
                            self.walletAddress = solanaWallet.address
                        }
                        await self.initializeUser()
                        await MainActor.run {
                            self.walletState = state
                        }
                    }
                    else {
                        do {
                            let _ = try await privy.embeddedWallet.createWallet(chainType: .solana)
                        }
                    }
                case .notCreated:
                    do {
                        let _ = try await privy.embeddedWallet.createWallet(chainType: .solana)
                    }
                case .connecting:
                    await MainActor.run {
                        self.walletState = state
                    }
                default:
                    
                    self.logout(skipPrivy: true)
                }
                
            }
        }
    }
    
    func initializeUser() async {
        let timeoutTask = DispatchWorkItem { [weak self] in
            guard let self = self else { return }
            self.initializingUser = true
            
            // Schedule the timeout
            DispatchQueue.main.asyncAfter(deadline: .now() + 10) {
                if self.initializingUser {
                    self.initializingUser = false
                }
            }
        }
        
        do {
            try await fetchInitialUsdcBalance()
            startPollingUsdcBalance()
            
            try await refreshPortfolio()
            startPollingTokenPortfolio()
        } catch {
            print("error initializing:", error.localizedDescription)
        }
        
        timeoutTask.cancel()  // Cancel timeout if successful
        DispatchQueue.main.async {
            self.initialTime = Date()
            self.initializingUser = false
            print("finished initializing user")
        }
    }
    
    
    private var tokenPortfolioTimer: Timer?
    let PORTFOLIO_POLL_INTERVAL: TimeInterval = 60
    
    private func startPollingTokenPortfolio() {
        DispatchQueue.main.async { [weak self] in
            guard let self = self else { return }
            self.stopPollingTokenPortfolio()  // Ensure any existing timer is invalidated
            
            self.tokenPortfolioTimer = Timer.scheduledTimer(withTimeInterval: self.PORTFOLIO_POLL_INTERVAL, repeats: true) { [weak self] _ in
                guard let self = self else { return }
                Task {
                    try await self.refreshPortfolio()
                }
            }
        }
    }
    
    private func stopPollingTokenPortfolio() {
        tokenPortfolioTimer?.invalidate()
        tokenPortfolioTimer = nil
    }
    
    
    private func refreshPortfolio() async throws {
        guard let walletAddress else { return }
        
        let tokenBalances = try await Network.shared.getTokenBalances(address: walletAddress)
        
        for (mint, balance) in tokenBalances {
            if mint == USDC_MINT {
                continue
            }
            Task {
                try await updateTokenData(mint: mint, balance: balance)
            }
        }
    }
    
    public func refreshTokenData(tokenMint: String) async throws {
        guard let walletAddress else { return }
        let balanceData = try await Network.shared.getTokenBalance(address: walletAddress, tokenMint: tokenMint)
        try await updateTokenData(mint: tokenMint, balance: balanceData)
    }
    
    private func updateTokenData(mint: String, balance: Int) async throws {
        if let tokenData = tokenPortfolio[mint] {
            let newData = TokenData(mint: mint, balanceToken: balance, metadata: tokenData.metadata)
            await MainActor.run {
                self.tokenPortfolio[mint] = newData
            }
        } else {
            let tokenData = try await createTokenMetadata(from: mint)
            let newToken = TokenData(mint: mint, balanceToken: balance, metadata: tokenData)
            await MainActor.run {
                self.tokenPortfolio[mint] = newToken
            }
        }
    }
    
    private func createTokenMetadata(from mint: String) async throws -> TokenMetadata {
        let client = await CodexNetwork.shared.apolloClient
        let query = GetTokenMetadataQuery(address: mint)
        
        return try await withCheckedThrowingContinuation { (continuation: CheckedContinuation<TokenMetadata, Error>) in
            client.fetch(query: query) { result in
                switch result {
                case .success(let response):
                    let metadata = TokenMetadata(
                        name: response.data?.token.info?.name,
                        symbol: response.data?.token.info?.symbol,
                        imageUrl: response.data?.token.info?.imageLargeUrl
                    )
                    continuation.resume(returning: metadata)
                case .failure(let error):
                    continuation.resume(throwing: error)
                }
            }
        }
    }
    
    public func fetchUsdcBalance () async throws {
        guard let walletAddress = self.walletAddress else { return }
        if self.initialBalanceUsdc == nil {
            try await self.fetchInitialUsdcBalance()
        } else {
            let balanceUsdc = try await Network.shared.getUsdcBalance(address: walletAddress)
            await MainActor.run {
                self.balanceUsdc = balanceUsdc
                if let initialBalanceUsdc = self.initialBalanceUsdc {
                    self.balanceChangeUsdc = balanceUsdc - initialBalanceUsdc
                }
            }
        }
    }
    
    private func fetchInitialUsdcBalance() async throws {
        guard let walletAddress = self.walletAddress else { return }
        do {
            let balanceUsdc = try await Network.shared.getUsdcBalance(address: walletAddress)
            await MainActor.run {
                self.initialBalanceUsdc = balanceUsdc
                self.balanceUsdc = balanceUsdc
            }
        } catch {
            print("Error fetching initial balance: \(error)")
        }
    }
    
    private var usdcBalanceTimer: Timer?
    private let POLL_INTERVAL: TimeInterval = 10.0  // Set your desired interval here
    
    private func startPollingUsdcBalance() {
        DispatchQueue.main.async { [weak self] in
            guard let self = self else { return }
            self.stopPollingUsdcBalance()  // Ensure any existing timer is invalidated
            
            self.usdcBalanceTimer = Timer.scheduledTimer(withTimeInterval: self.POLL_INTERVAL, repeats: true) { [weak self] _ in
                guard let self = self else { return }
                Task {
                    try await self.fetchUsdcBalance()
                }
            }
        }
    }
    
    private func stopPollingUsdcBalance() {
        usdcBalanceTimer?.invalidate()
        usdcBalanceTimer = nil
    }
    
    func getLinkedAccounts() -> (email: String?, phone: String?, embeddedWallets: [PrivySDK.EmbeddedWallet]) {
        
        switch privy.authState {
        case .authenticated(let session):
            let linkedAccounts = session.user.linkedAccounts
            
            var email: String? {
                linkedAccounts.first { account in
                    if case .email(_) = account {
                        return true
                    }
                    return false
                }.flatMap { account in
                    if case .email(let emailAccount) = account {
                        return emailAccount.email
                    }
                    return nil
                }
            }
            
            var phone: String? {
                linkedAccounts.first { account in
                    if case .phone = account {
                        return true
                    }
                    return false
                }.flatMap { account in
                    if case .phone(let phoneAccount) = account {
                        return phoneAccount.phoneNumber
                    }
                    return nil
                }
            }
            
            var embeddedWallets: [PrivySDK.EmbeddedWallet] {
                linkedAccounts.compactMap { account in
                    if case .embeddedWallet(let wallet) = account {
                        return wallet
                    }
                    return nil
                }
            }
            return (email, phone, embeddedWallets)
        default:
            return (nil, nil, [])
        }
    }
    
    func logout(skipPrivy: Bool = false) {
        DispatchQueue.main.async { [weak self] in
            guard let self = self, self.userId != nil else { return }
            self.walletState = .notCreated
            self.walletAddress = nil
            self.balanceUsdc = 0
            self.initialBalanceUsdc = nil
            self.balanceChangeUsdc = 0
            self.elapsedSeconds = 0
            self.tokenPortfolio = [:]
            
            self.stopTimer()
            self.stopPollingUsdcBalance()
            self.stopPollingTokenPortfolio()
        }
        if !skipPrivy {
            privy.logout()
            
        }
    }
    
    /* ------------------------------- USER TOKEN ------------------------------- */
    
    @Published var tokenId: String? = nil
    
    @Published var purchaseData: PurchaseData? = nil
    
    func initToken(tokenId: String) {
        self.tokenId = tokenId
        if tokenId != "" {
            Task {
                try! await TxManager.shared.updateTxData(
                    tokenId: tokenId,
                    sellQuantity: SettingsManager.shared.defaultBuyValueUsdc
                )
            }
        }
    }
<<<<<<< HEAD
    
    func buyTokens(buyQuantityUsdc: Int, tokenPriceUsdc: Int) async throws {
=======

    func buyTokens(buyQuantityUsdc: Int, tokenPriceUsdc: Int, tokenPriceUsd: Double) async throws {
>>>>>>> c6ce3c58
        guard let walletAddress else {
            throw TubError.notLoggedIn
        }
        guard let tokenId = self.tokenId, let balanceUsdc = self.balanceUsdc else {
            throw TubError.invalidInput(reason: "No balance")
        }
        
        if buyQuantityUsdc > balanceUsdc {
            throw TubError.insufficientBalance
        }
        
        // TODO: Pull the decimals in the token metadata instead of assuming 9
        let buyQuantityToken = (buyQuantityUsdc / tokenPriceUsdc) * Int(1e9)
        
        var err: (any Error)? = nil
        do {
            try await TxManager.shared.submitTx(walletAddress: walletAddress)
            
            await MainActor.run {
                self.purchaseData = PurchaseData(
                    timestamp: Date(),
                    amountUsdc: buyQuantityUsdc,
                    priceUsdc: tokenPriceUsdc
                )
            }
        }
        catch {
            err = error
        }
        
        do {
            try await Network.shared.recordTokenPurchase(
                tokenMint: tokenId,
                tokenAmount: Double(buyQuantityToken),
                tokenPriceUsd: tokenPriceUsd,
                source: "user_model",
                errorDetails: err?.localizedDescription
            )
            print("Successfully recorded buy event")
        }
        catch {
            print("Failed to record buy event: \(error)")
        }
        
        if let err {
            throw err
        }
    }
<<<<<<< HEAD
    
    func sellTokens(price: Int) async throws {
=======

    func sellTokens(tokenPriceUsd: Double) async throws {
>>>>>>> c6ce3c58
        guard let walletAddress else {
            throw TubError.notLoggedIn
        }
        
        
        guard let tokenId = self.tokenId, let balanceToken = tokenPortfolio[tokenId]?.balanceToken, balanceToken > 0 else {
            throw TubError.insufficientBalance
        }
        
        var err: (any Error)? = nil
        
        do {
            try await TxManager.shared.submitTx(walletAddress: walletAddress)
            
            await MainActor.run {
                self.purchaseData = nil
            }
        }
        catch {
            err = error
            print("Error selling tokens: \(error)")
        }
        
        do {
<<<<<<< HEAD
            try await Network.shared.recordClientEvent(
                event: ClientEvent(
                    eventName: "sell_tokens",
                    source: "token_model",
                    metadata: [
                        ["sell_amount": balanceToken],
                        ["token_id": tokenId],
                    ],
                    errorDetails: err?.localizedDescription
                )
=======
            try await Network.shared.recordTokenSale(
                tokenMint: tokenId,
                tokenAmount: Double(balance),
                tokenPriceUsd: tokenPriceUsd,
                source: "user_model",
                errorDetails: err?.localizedDescription
>>>>>>> c6ce3c58
            )
            print("Successfully recorded sell event")
        }
        catch {
            print("Failed to record sell event: \(error)")
        }
        
        if let err {
            throw err
        }
    }
    
    private func startTimer() {
        stopTimer()  // Ensure any existing timer is invalidated
        self.initialTime = Date()
        self.elapsedSeconds = 0
        
        timer = Timer.scheduledTimer(withTimeInterval: 1.0, repeats: true) { [weak self] _ in
            guard let self = self else { return }
            self.elapsedSeconds = Date().timeIntervalSince(self.initialTime)
        }
    }
    
    private func stopTimer() {
        timer?.invalidate()
        timer = nil
    }
}<|MERGE_RESOLUTION|>--- conflicted
+++ resolved
@@ -345,13 +345,8 @@
             }
         }
     }
-<<<<<<< HEAD
-    
-    func buyTokens(buyQuantityUsdc: Int, tokenPriceUsdc: Int) async throws {
-=======
 
     func buyTokens(buyQuantityUsdc: Int, tokenPriceUsdc: Int, tokenPriceUsd: Double) async throws {
->>>>>>> c6ce3c58
         guard let walletAddress else {
             throw TubError.notLoggedIn
         }
@@ -400,13 +395,8 @@
             throw err
         }
     }
-<<<<<<< HEAD
-    
-    func sellTokens(price: Int) async throws {
-=======
 
     func sellTokens(tokenPriceUsd: Double) async throws {
->>>>>>> c6ce3c58
         guard let walletAddress else {
             throw TubError.notLoggedIn
         }
@@ -431,25 +421,12 @@
         }
         
         do {
-<<<<<<< HEAD
-            try await Network.shared.recordClientEvent(
-                event: ClientEvent(
-                    eventName: "sell_tokens",
-                    source: "token_model",
-                    metadata: [
-                        ["sell_amount": balanceToken],
-                        ["token_id": tokenId],
-                    ],
-                    errorDetails: err?.localizedDescription
-                )
-=======
             try await Network.shared.recordTokenSale(
                 tokenMint: tokenId,
                 tokenAmount: Double(balance),
                 tokenPriceUsd: tokenPriceUsd,
                 source: "user_model",
                 errorDetails: err?.localizedDescription
->>>>>>> c6ce3c58
             )
             print("Successfully recorded sell event")
         }
