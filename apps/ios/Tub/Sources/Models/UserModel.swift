--- conflicted
+++ resolved
@@ -192,19 +192,12 @@
             client.fetch(query: query) { result in
                 switch result {
                 case .success(let response):
-<<<<<<< HEAD
                     let tokenData = TokenMetadata(
                         name: response.data?.token.info?.name,
                         symbol: response.data?.token.info?.symbol,
                         imageUrl: response.data?.token.info?.imageLargeUrl
                     )
                     continuation.resume(returning: tokenData)
-=======
-                    DispatchQueue.main.async {
-                        self.initialBalanceUsdc = Int(response.data?.balance.first?.value ?? 0)
-                    }
-                    continuation.resume()
->>>>>>> bef60fe4
                 case .failure(let error):
                     continuation.resume(throwing: error)
                 }
@@ -213,18 +206,18 @@
     }
 
     public func fetchUsdcBalance () async throws {
-                        guard let walletAddress = self.walletAddress else { return }
-                        if self.initialBalanceUsdc == nil {
-                            try await self.fetchInitialUsdcBalance()
-                        } else {
-                            let usdcData = try await Network.shared.getUsdcBalance(address: walletAddress)
-                            await MainActor.run {
-                                self.balanceUsdc = usdcData.amountToken
-                                if let initialBalanceUsdc = self.initialBalanceUsdc {
-                                    self.balanceChangeUsdc = usdcData.amountToken - initialBalanceUsdc
-                                }
-                            }
-                        }
+        guard let walletAddress = self.walletAddress else { return }
+        if self.initialBalanceUsdc == nil {
+            try await self.fetchInitialUsdcBalance()
+        } else {
+            let usdcData = try await Network.shared.getUsdcBalance(address: walletAddress)
+            await MainActor.run {
+                self.balanceUsdc = usdcData.amountToken
+                if let initialBalanceUsdc = self.initialBalanceUsdc {
+                    self.balanceChangeUsdc = usdcData.amountToken - initialBalanceUsdc
+                }
+            }
+        }
     }
 
     private func fetchInitialUsdcBalance() async throws {
@@ -246,23 +239,12 @@
     private func startPollingUsdcBalance() {
         DispatchQueue.main.async { [weak self] in
             guard let self = self else { return }
-<<<<<<< HEAD
             self.stopPollingUsdcBalance()  // Ensure any existing timer is invalidated
 
             self.usdcBalanceTimer = Timer.scheduledTimer(withTimeInterval: self.POLL_INTERVAL, repeats: true) { [weak self] _ in
                 guard let self = self else { return }
                 Task {
                     try await self.fetchUsdcBalance()
-=======
-            switch result {
-            case .success(let graphQLResult):
-                let balance = Int(graphQLResult.data?.balance.first?.value ?? 0)
-                DispatchQueue.main.async {
-                    self.balanceUsdc = balance
-                    if let initialBalanceUsdc = self.initialBalanceUsdc {
-                        self.balanceChangeUsdc = balance - initialBalanceUsdc
-                    }
->>>>>>> bef60fe4
                 }
             }
         }
@@ -348,36 +330,6 @@
 
     func initToken(tokenId: String) {
         self.tokenId = tokenId
-<<<<<<< HEAD
-=======
-        guard let walletAddress else {
-            return
-        }
-
-        subscribeToTokenBalance(walletAddress: walletAddress, tokenId: tokenId)
-    }
-
-    private func subscribeToTokenBalance(walletAddress: String, tokenId: String) {
-        tokenBalanceSubscription?.cancel()
-
-        tokenBalanceSubscription = Network.shared.apollo.subscribe(
-            subscription: SubWalletTokenBalanceSubscription(
-                wallet: walletAddress,
-                token: tokenId
-            )
-        ) { [weak self] result in
-            guard let self = self else { return }
-            DispatchQueue.main.async {
-                switch result {
-                case .success(let graphQLResult):
-                    let balanceToken = Int(graphQLResult.data?.balance.first?.value ?? 0)
-                    self.balanceToken = balanceToken
-                case .failure(let error):
-                    print("Error updating token balance: \(error.localizedDescription)")
-                }
-            }
-        }
->>>>>>> bef60fe4
     }
 
     func buyTokens(buyQuantityUsdc: Int, tokenPriceUsdc: Int) async throws {
