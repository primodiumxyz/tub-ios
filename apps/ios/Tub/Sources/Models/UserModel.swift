//
//  GlobalUserModel.swift
//  Tub
//
//  Created by Henry on 11/14/24.
//

import Combine
import PrivySDK
import SwiftUI
import TubAPI

final class UserModel: ObservableObject {
    static let shared = UserModel()
    
    @Published var initializingUser: Bool = false
    @Published var userId: String?
    @Published var walletState: EmbeddedWalletState = .notCreated
    @Published var walletAddress: String?
    
    @Published var balanceUsdc: Int? = nil
    @Published var initialTime = Date()
    @Published var elapsedSeconds: TimeInterval = 0
    @Published var initialBalanceUsdc: Int? = nil
    @Published var balanceChangeUsdc: Int = 0
    
    @Published var tokenPortfolio: [String] = []
    @Published var tokenData: [String: TokenData] = [:]
    
    private var timer: Timer?
    
    @Published var hasSeenOnboarding: Bool {
        didSet {
            UserDefaults.standard.set(hasSeenOnboarding, forKey: "hasSeenOnboarding")
        }
    }
    
    private init() {
        self.hasSeenOnboarding = UserDefaults.standard.bool(forKey: "hasSeenOnboarding")
        
        setupAuthStateListener()
        setupWalletStateListener()
    }
    
    private func setupAuthStateListener() {
        privy.setAuthStateChangeCallback { [weak self] state in
            guard let self = self else { return }
            
            switch state {
            case .authenticated(let authSession):
                self.userId = authSession.user.id
                self.startTimer()
            default:
                self.userId = nil
                self.walletState = .notCreated
                self.walletAddress = nil
                self.stopTimer()
                self.elapsedSeconds = 0
            }
        }
    }
    
    private func setupWalletStateListener() {
        privy.embeddedWallet.setEmbeddedWalletStateChangeCallback { [weak self] state in
            guard let self = self else { return }
            Task {
                switch state {
                case .connected(let wallets):
                    if let solanaWallet = wallets.first(where: { $0.chainType == .solana }) {
                        await MainActor.run {
                            self.walletAddress = solanaWallet.address
                        }
                        await self.initializeUser()
                        await MainActor.run {
                            self.walletState = state
                        }
                    } else {
                        do {
                            let _ = try await privy.embeddedWallet.createWallet(chainType: .solana)
                        }
                    }
                case .notCreated:
                    do {
                        let _ = try await privy.embeddedWallet.createWallet(chainType: .solana)
                    }
                case .connecting:
                    await MainActor.run {
                        self.walletState = state
                    }
                default:
                    
                    self.logout(skipPrivy: true)
                }
                
            }
        }
    }
    
    func initializeUser() async {
        let timeoutTask = DispatchWorkItem { [weak self] in
            guard let self = self else { return }
            self.initializingUser = true
            
            // Schedule the timeout
            DispatchQueue.main.asyncAfter(deadline: .now() + 10) {
                if self.initializingUser {
                    self.initializingUser = false
                }
            }
        }
        
        do {
            try await fetchInitialUsdcBalance()
            startPollingUsdcBalance()
            
            try await refreshPortfolio()
            startPollingTokenPortfolio()
        } catch {
            print("error initializing:", error.localizedDescription)
        }
        
        timeoutTask.cancel()  // Cancel timeout if successful
        DispatchQueue.main.async {
            self.initialTime = Date()
            self.initializingUser = false
        }
    }
    
    private var tokenPortfolioTimer: Timer?
    let PORTFOLIO_POLL_INTERVAL: TimeInterval = 60
    
    private func startPollingTokenPortfolio() {
        self.stopPollingTokenPortfolio()  // Ensure any existing timer is invalidated
        DispatchQueue.main.async { [weak self] in
            guard let self = self else { return }
            
            self.tokenPortfolioTimer = Timer.scheduledTimer(
                withTimeInterval: self.PORTFOLIO_POLL_INTERVAL, repeats: true
            ) { [weak self] _ in
                guard let self = self else { return }
                Task {
                    try await self.refreshPortfolio()
                }
            }
        }
    }
    
    private func stopPollingTokenPortfolio() {
        tokenPortfolioTimer?.invalidate()
        tokenPortfolioTimer = nil
    }
    
<<<<<<< HEAD
    public func refreshPortfolio() async throws {
        guard let walletAddress else { return }
        
        let tokenBalances = try await Network.shared.getTokenBalances(address: walletAddress)
=======
    private func refreshPortfolio() async throws {
        let tokenBalances = try await Network.shared.getAllTokenBalances()
>>>>>>> 3287cee4
        
        for (mint, balance) in tokenBalances {
            if mint == USDC_MINT {
                continue
            }
            
            // bulk update token data
            let tokenMetadata = try await fetchTokenMetadata(addresses: self.tokenPortfolio)
            // update token data. since we already have fetched the metadata, this function will always have the metadata cached
            await updateTokenData(mint: mint, balance: balance, metadata: tokenMetadata[mint])
        }
    }
    
    public func refreshTokenData(tokenMint: String) async {
        do {
            let balanceData = try await Network.shared.getTokenBalance(tokenMint: tokenMint)
            await updateTokenData(mint: tokenMint, balance: balanceData)
        } catch {
            return
        }
    }
    
    public func updateTokenData(mint: String, balance: Int? = nil, metadata: TokenMetadata? = nil, liveData: TokenLiveData? = nil) async {
        if mint == USDC_MINT { return }
        
        let portfolioContainsToken = self.tokenPortfolio.contains(mint)
        if let tokenData = tokenData[mint] {
            let newLiveData =  liveData ?? tokenData.liveData
            let newBalance = balance ?? tokenData.balanceToken
            await MainActor.run {
                if newBalance == 0 && portfolioContainsToken {
                    self.tokenPortfolio = self.tokenPortfolio.filter { $0 != mint }
                } else if newBalance > 0 && !portfolioContainsToken {
                    self.tokenPortfolio.append(mint)
                }
                self.tokenData[mint] = TokenData(mint: mint, balanceToken: newBalance, metadata: metadata ?? tokenData.metadata, liveData: newLiveData)
            }
        } else {
            var newMetadata : TokenMetadata?
            if let metadata {newMetadata = metadata }
            else {  do {newMetadata = try await fetchTokenMetadata(addresses: [mint])[mint]} catch { return }}
            
            guard let newMetadata  else { return }
            
            let tokenData = TokenData(mint: mint, balanceToken: balance ?? 0, metadata: newMetadata, liveData: liveData)
            await MainActor.run {
                if balance ?? 0 > 0 && !portfolioContainsToken {
                    self.tokenPortfolio.append(mint)
                }
                
                self.tokenData[mint] = tokenData
            }
        }
    }
    
    public func fetchUsdcBalance() async throws {
        if self.initialBalanceUsdc == nil {
            try await self.fetchInitialUsdcBalance()
        } else {
            let balanceUsdc = try await Network.shared.getUsdcBalance()
            await MainActor.run {
                self.balanceUsdc = balanceUsdc
                if let initialBalanceUsdc = self.initialBalanceUsdc {
                    self.balanceChangeUsdc = balanceUsdc - initialBalanceUsdc
                }
            }
        }
    }
    
    private func fetchInitialUsdcBalance() async throws {
        do {
            let balanceUsdc = try await Network.shared.getUsdcBalance()
            await MainActor.run {
                self.initialBalanceUsdc = balanceUsdc
                self.balanceUsdc = balanceUsdc
            }
        } catch {
            print("Error fetching initial balance: \(error)")
        }
    }
    
    private var usdcBalanceTimer: Timer?
    private let POLL_INTERVAL: TimeInterval = 10.0  // Set your desired interval here
    
    private func startPollingUsdcBalance() {
        DispatchQueue.main.async { [weak self] in
            guard let self = self else { return }
            self.stopPollingUsdcBalance()  // Ensure any existing timer is invalidated
            
            self.usdcBalanceTimer = Timer.scheduledTimer(
                withTimeInterval: self.POLL_INTERVAL, repeats: true
            ) { [weak self] _ in
                guard let self = self else { return }
                Task {
                    try await self.fetchUsdcBalance()
                }
            }
        }
    }
    
    private func stopPollingUsdcBalance() {
        usdcBalanceTimer?.invalidate()
        usdcBalanceTimer = nil
    }
    
    func getLinkedAccounts() -> (
        email: String?, phone: String?, embeddedWallets: [PrivySDK.EmbeddedWallet]
    ) {
        
        switch privy.authState {
        case .authenticated(let session):
            let linkedAccounts = session.user.linkedAccounts
            
            var email: String? {
                linkedAccounts.first { account in
                    if case .email(_) = account {
                        return true
                    }
                    return false
                }.flatMap { account in
                    if case .email(let emailAccount) = account {
                        return emailAccount.email
                    }
                    return nil
                }
            }
            
            var phone: String? {
                linkedAccounts.first { account in
                    if case .phone = account {
                        return true
                    }
                    return false
                }.flatMap { account in
                    if case .phone(let phoneAccount) = account {
                        return phoneAccount.phoneNumber
                    }
                    return nil
                }
            }
            
            var embeddedWallets: [PrivySDK.EmbeddedWallet] {
                linkedAccounts.compactMap { account in
                    if case .embeddedWallet(let wallet) = account {
                        return wallet
                    }
                    return nil
                }
            }
            return (email, phone, embeddedWallets)
        default:
            return (nil, nil, [])
        }
    }
    
    func logout(skipPrivy: Bool = false) {
        DispatchQueue.main.async { [weak self] in
            guard let self = self, self.userId != nil else { return }
            self.walletState = .notCreated
            self.walletAddress = nil
            self.balanceUsdc = 0
            self.initialBalanceUsdc = nil
            self.balanceChangeUsdc = 0
            self.elapsedSeconds = 0
            self.tokenPortfolio = []
            
            self.stopTimer()
            self.stopPollingUsdcBalance()
            self.stopPollingTokenPortfolio()
        }
        if !skipPrivy {
            privy.logout()
            
        }
    }
    
    /* ------------------------------- USER TOKEN ------------------------------- */
    
    @Published var tokenId: String? = nil
    
    @Published var purchaseData: PurchaseData? = nil
    
    func initToken(tokenId: String) {
        self.tokenId = tokenId
    }
    

    private func startTimer() {
        stopTimer()  // Ensure any existing timer is invalidated
        self.initialTime = Date()
        self.elapsedSeconds = 0
        
        timer = Timer.scheduledTimer(withTimeInterval: 1.0, repeats: true) { [weak self] _ in
            guard let self = self else { return }
            self.elapsedSeconds = Date().timeIntervalSince(self.initialTime)
        }
    }
    
    private func stopTimer() {
        timer?.invalidate()
        timer = nil
    }
    
    public func fetchTxs() async throws -> [TransactionData] {
        guard let walletAddress else { return [] }
        let query = GetWalletTransactionsQuery(wallet: walletAddress)
        
        return try await withCheckedThrowingContinuation { continuation in
            Network.shared.apollo.fetch(query: query, cachePolicy: .fetchIgnoringCacheData) { result in
                switch result {
                case .success(let graphQLResult):
                    Task {
                        do {
                            guard let transactions = graphQLResult.data?.transactions else {
                                let ret = [TransactionData]()
                                return continuation.resume(returning: ret)
                            }
                            let processedTxs = try await self.processTxs(tokenTransactions: transactions)
                            continuation.resume(returning: processedTxs)
                        }catch {
                            continuation.resume(throwing: error)
                        }
                    }
                case .failure(let error):
                    continuation.resume(throwing: error)
                }
            }
        }
    }
    
    private func processTxs(tokenTransactions:[GetWalletTransactionsQuery.Data.Transaction]) async throws -> [TransactionData] {
        var processedTxs : [TransactionData] = []
        // Get unique token addresses
        let uniqueTokens = Set(tokenTransactions.map { $0.token_mint })
        
        // Fetch all metadata in one call
        let tokens = try await self.fetchTokenMetadata(addresses: Array(uniqueTokens))
        
        
        for transaction in tokenTransactions {
            guard let date = formatDateString(transaction.created_at)
            else {
                continue
            }
            
            if abs(transaction.token_amount) == 0 {
                continue
            }
            
            let mint = transaction.token_mint
            let metadata = tokens[mint]
            let isBuy = transaction.token_amount >= 0
            let priceUsdc = transaction.token_price_usd
            let decimals = metadata?.decimals ?? 9
            let valueUsdc = Int(transaction.token_amount) * Int(priceUsdc) / Int(pow(10.0,Double(decimals)))
            
            let newTransaction = TransactionData(
                name: metadata?.name ?? "",
                symbol: metadata?.symbol ?? "",
                imageUri: metadata?.imageUri ?? "",
                date: date,
                valueUsdc: -valueUsdc,
                quantityTokens: Int(transaction.token_amount),
                isBuy: isBuy,
                mint: mint
            )
            
            processedTxs.append(newTransaction)
        }
        return processedTxs
    }
    
    func fetchTokenMetadata(addresses: [String]) async throws -> [String : TokenMetadata] {
        let uncachedTokens = addresses.filter { !tokenData.keys.contains($0) }
        let cachedTokens = addresses.filter { tokenData.keys.contains($0) }
        
        // Only fetch metadata for uncached tokens
        var ret = [String : TokenMetadata]()
        
        cachedTokens.forEach { ret[$0] = tokenData[$0]!.metadata }
        if uncachedTokens.count > 0 {
            try await withCheckedThrowingContinuation { (continuation: CheckedContinuation<Void, Error>) in
                Network.shared.apollo.fetch(
                    query: GetTokensMetadataQuery(tokens: uncachedTokens)
                ) { result in
                    switch result {
                    case .success(let graphQLResult):
                        if graphQLResult.errors != nil {
                            continuation.resume(throwing: TubError.unknown)
                            return
                        }
                        
                        if let tokens = graphQLResult.data?.token_metadata_formatted {
                            for metadata in tokens {
                                ret[metadata.mint] = TokenMetadata(
                                    name: metadata.name,
                                    symbol: metadata.symbol,
                                    description: metadata.symbol,
                                    imageUri: metadata.image_uri,
                                    externalUrl: metadata.external_url,
                                    decimals: Int(metadata.decimals ?? 6)
                                )
                            }
                            continuation.resume()  // Resume without returning a value
                        } else {
                            continuation.resume(throwing: TubError.networkFailure)
                        }
                    case .failure(let error):
                        continuation.resume(throwing: error)
                    }
                }
            }
        }
        
        return ret
    }
}<|MERGE_RESOLUTION|>--- conflicted
+++ resolved
@@ -150,15 +150,8 @@
         tokenPortfolioTimer = nil
     }
     
-<<<<<<< HEAD
-    public func refreshPortfolio() async throws {
-        guard let walletAddress else { return }
-        
-        let tokenBalances = try await Network.shared.getTokenBalances(address: walletAddress)
-=======
     private func refreshPortfolio() async throws {
         let tokenBalances = try await Network.shared.getAllTokenBalances()
->>>>>>> 3287cee4
         
         for (mint, balance) in tokenBalances {
             if mint == USDC_MINT {
