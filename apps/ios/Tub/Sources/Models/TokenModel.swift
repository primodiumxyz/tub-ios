--- conflicted
+++ resolved
@@ -71,55 +71,10 @@
 
         Task(priority: .userInitiated) {
             do {
-<<<<<<< HEAD
-                // Add a retry mechanism with delay
-                var attempts = 0
-                let maxAttempts = 3
-                
-                while attempts < maxAttempts {
-                    
-                    // Try fetching initial data
-                    let prices = await fetchInitialPrices()
-                    let candles = try await fetchInitialCandles()
-                    
-                    // Check if we got valid data
-                    if !prices.isEmpty && !candles.isEmpty {
-                        await MainActor.run {
-                            self.prices = prices
-                            self.candles = candles
-                            self.lastPriceTimestamp = self.prices.last?.timestamp
-                            self.latestPrice = self.prices.last?.priceUsd
-                            self.isReady = true
-                            self.calculatePriceChange()
-                        }
-                        
-                        // Set up subscriptions only after successful data fetch
-                        await subscribeToTokenPrices()
-                        await subscribeToCandles()
-                        try await fetchUniqueHolders()
-                        break
-                    }
-                    
-                    attempts += 1
-                    if attempts < maxAttempts {
-                        try await Task.sleep(nanoseconds: UInt64(1_000_000_000)) // 1 second delay
-                    }
-                }
-                
-                if attempts == maxAttempts {
-                    print("Failed to fetch initial data after \(maxAttempts) attempts")
-                    await MainActor.run {
-                        self.isReady = false
-                    }
-                }
-            } catch {
-                print("Error fetching initial data: \(error)")
-=======
                 try await retry(fetchPrices)
             }
             catch {
                 print("Error fetching prices: \(error)")
->>>>>>> 8d4e7285
                 await MainActor.run {
                     self.loadFailed = true
                 }
@@ -140,8 +95,8 @@
         }
 
         func fetchCandles() async throws {
-            let candles = await self.fetchInitialCandles(newToken.pairId)
-            if candles.isEmpty {
+            guard let candles = try? await self.fetchInitialCandles(newToken.pairId),
+                  !candles.isEmpty else {
                 throw TubError.emptyTokenList
             }
             await self.subscribeToCandles(newToken.pairId)
@@ -320,25 +275,12 @@
         }
     }
 
-<<<<<<< HEAD
-    private func fetchInitialCandles() async throws -> [CandleData] {
-=======
-    private func fetchInitialCandles(_ pairId: String) async -> [CandleData] {
->>>>>>> 8d4e7285
+    private func fetchInitialCandles(_ pairId: String) async throws -> [CandleData] {
         let client = await CodexNetwork.shared.apolloClient
         let now = Int(Date().timeIntervalSince1970)
         let startTime = now - Int(Timespan.candles.seconds)
 
-<<<<<<< HEAD
         return try await withCheckedThrowingContinuation { continuation in
-            client.fetch(query: GetTokenCandlesQuery(
-                from: startTime,
-                to: now,
-                symbol: token.pairId,
-                resolution: "1"
-            )) { result in
-=======
-        return try! await withCheckedThrowingContinuation { continuation in
             client.fetch(
                 query: GetTokenCandlesQuery(
                     from: startTime,
@@ -347,7 +289,6 @@
                     resolution: "1"
                 )
             ) { result in
->>>>>>> 8d4e7285
                 switch result {
                 case .success(let response):
                     var allCandles: [CandleData] = []
@@ -392,8 +333,7 @@
                 guard let self = self else { return }
 
                 Task {
-<<<<<<< HEAD
-                    let candles = try? await self.fetchInitialCandles()
+                    let candles = try? await self.fetchInitialCandles(pairId)
                     DispatchQueue.main.async {
                         if let candles = candles {
                             self.candles = candles
@@ -401,9 +341,6 @@
                             self.candles = [CandleData]()
                         }
                     }
-=======
-                    self.candles = await self.fetchInitialCandles(pairId)
->>>>>>> 8d4e7285
                 }
             }
         }
