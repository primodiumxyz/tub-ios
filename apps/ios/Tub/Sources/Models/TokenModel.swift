--- conflicted
+++ resolved
@@ -22,10 +22,6 @@
     var tokenId: String = ""
 
     @Published var token: Token = emptyToken
-<<<<<<< HEAD
-=======
-    @Published var activeView: Timespan?
->>>>>>> e14df9a8
     @Published var isReady = false
 
     @Published var prices: [Price] = []
@@ -37,13 +33,8 @@
     private var lastPriceTimestamp: Date?
 
     private var priceSubscription: Apollo.Cancellable?
-<<<<<<< HEAD
     private var candleSubscription: Timer?
     
-=======
-    private var candleSubscription: Apollo.Cancellable?
-
->>>>>>> e14df9a8
     private var latestPrice: Double?
     private var priceUpdateTimer: Timer?
 
@@ -61,13 +52,8 @@
             self.initialize(with: token)
         }
     }
-<<<<<<< HEAD
-    
+
     func initialize(with newToken: Token) {
-=======
-
-    func initialize(with newToken: Token, timeframeSecs: Double = CHART_INTERVAL) {
->>>>>>> e14df9a8
         DispatchQueue.main.async {
             self.tokenId = newToken.id
             self.token = newToken
@@ -79,7 +65,6 @@
         
         Task {
             do {
-<<<<<<< HEAD
                 // Add a retry mechanism with delay
                 var attempts = 0
                 let maxAttempts = 3
@@ -122,25 +107,6 @@
                     }
                 }
             } catch {
-=======
-                try await fetchUniqueHolders()
-
-                // Fetch both types of data
-                await fetchInitialPrices(newToken.id, timeframeSecs: self.timeframeSecs)
-                try await fetchInitialCandles(newToken.pairId)
-
-                // Move final status update to main thread
-                DispatchQueue.main.async {
-                    self.isReady = true
-                }
-
-                // Subscribe to both updates
-
-                subscribeToTokenPrices(newToken.id)
-                await subscribeToCandles(newToken.pairId)
-            }
-            catch {
->>>>>>> e14df9a8
                 print("Error fetching initial data: \(error)")
                 await MainActor.run {
                     self.isReady = false
@@ -152,30 +118,16 @@
     private func fetchInitialPrices() async -> [Price] {
         let client = await CodexNetwork.shared.apolloClient
         let now = Int(Date().timeIntervalSince1970)
-<<<<<<< HEAD
         let startTime = now - Int(Timespan.live.seconds)
         
         // Calculate number of intervals needed
         let numIntervals = Int(ceil(Timespan.live.seconds / PRICE_UPDATE_INTERVAL))
-        
-=======
-        let startTime = now - Int(timeframeSecs)
-
-        // Calculate number of intervals needed
-        let numIntervals = Int(ceil(timeframeSecs / PRICE_UPDATE_INTERVAL))
-
->>>>>>> e14df9a8
         // Create array of timestamps we need to fetch
         let timestamps = (0..<numIntervals).map { i in
             startTime + Int(Double(i) * PRICE_UPDATE_INTERVAL)
         }
-<<<<<<< HEAD
         
         // Fetch all prices concurrently and collect them in order
-=======
-
-        // Fetch all prices and collect them in order
->>>>>>> e14df9a8
         let prices = await withTaskGroup(of: Price?.self) { group in
             for timestamp in timestamps {
                 group.addTask {
@@ -187,12 +139,7 @@
 
                     let query = GetTokenPricesQuery(inputs: [input])
                     do {
-<<<<<<< HEAD
                         return try await withCheckedThrowingContinuation { continuation in
-=======
-                        return try await withCheckedThrowingContinuation {
-                            (continuation: CheckedContinuation<Price?, Error>) in
->>>>>>> e14df9a8
                             client.fetch(query: query) { result in
                                 switch result {
                                 case .success(let response):
@@ -232,27 +179,11 @@
             }
             return allPrices.sorted { $0.timestamp < $1.timestamp }
         }
-<<<<<<< HEAD
         
         return prices
     }
 
     private func subscribeToTokenPrices() async {
-=======
-
-        let sortedPrices = prices.sorted { $0.timestamp < $1.timestamp }
-
-        DispatchQueue.main.async {
-            self.prices = sortedPrices
-            self.lastPriceTimestamp = self.prices.last?.timestamp
-            self.latestPrice = self.prices.last?.priceUsd
-            self.isReady = true
-            self.calculatePriceChange()
-        }
-    }
-
-    private func subscribeToTokenPrices(_ tokenId: String) {
->>>>>>> e14df9a8
         priceSubscription?.cancel()
 
         // Start the timer for regular price updates
@@ -275,22 +206,12 @@
             // Make sure the timer is retained
             RunLoop.main.add(self.priceUpdateTimer!, forMode: .common)
         }
-<<<<<<< HEAD
         
         let client = await CodexNetwork.shared.apolloClient
         // Subscribe to real-time price updates
         priceSubscription = client.subscribe(subscription: SubTokenPricesSubscription(
             tokenAddress: tokenId
         )) { [weak self] result in
-=======
-
-        // Subscribe to real-time price updates
-        priceSubscription = CodexNetwork.shared.apollo.subscribe(
-            subscription: SubTokenPricesSubscription(
-                tokenAddress: tokenId
-            )
-        ) { [weak self] result in
->>>>>>> e14df9a8
             guard let self = self else { return }
 
             switch result {
@@ -323,7 +244,6 @@
     private func fetchInitialCandles() async -> [CandleData] {
         let client = await CodexNetwork.shared.apolloClient
         let now = Int(Date().timeIntervalSince1970)
-<<<<<<< HEAD
         let startTime = now - Int(Timespan.candles.seconds)
         
         return try! await withCheckedThrowingContinuation { continuation in
@@ -333,29 +253,10 @@
                 symbol: token.pairId,
                 resolution: "1"
             )) { result in
-=======
-        let thirtyMinutesAgo = now - (30 * 60)
-
-        try await withCheckedThrowingContinuation { (continuation: CheckedContinuation<Void, Error>) in
-            client.fetch(
-                query: GetTokenCandlesQuery(
-                    from: thirtyMinutesAgo,
-                    to: now,
-                    symbol: pairId,
-                    resolution: "1"
-                )
-            ) { [weak self] result in
-                guard let self = self else {
-                    continuation.resume(throwing: TubError.unknown)
-                    return
-                }
-
->>>>>>> e14df9a8
                 switch result {
                 case .success(let response):
                     var allCandles: [CandleData] = []
                     if let bars = response.data?.getBars {
-<<<<<<< HEAD
                         for index in 0..<bars.t.count {
                             let timestamp = bars.t[index]
                             guard let open = bars.o[index],
@@ -373,26 +274,6 @@
                                 volume: bars.v[index]
                             )
                             allCandles.append(candleData)
-=======
-                        DispatchQueue.main.async {
-                            self.candles = zip(0..<bars.t.count, bars.t).compactMap { index, timestamp in
-                                guard let timestamp = .some(timestamp),
-                                    let open = bars.o[index],
-                                    let close = bars.c[index],
-                                    let high = bars.h[index],
-                                    let low = bars.l[index]
-                                else { return nil }
-                                return CandleData(
-                                    start: Date(timeIntervalSince1970: TimeInterval(timestamp)),
-                                    end: Date(timeIntervalSince1970: TimeInterval(timestamp) + 60),
-                                    open: open,
-                                    close: close,
-                                    high: high,
-                                    low: low,
-                                    volume: bars.v[index]
-                                )
-                            }
->>>>>>> e14df9a8
                         }
                     }
                     continuation.resume(returning: allCandles)
@@ -406,53 +287,10 @@
     private func subscribeToCandles() async {
         candleSubscription?.invalidate()
         candleSubscription = nil
-<<<<<<< HEAD
         
         // Create a timer that fetches candles every 2 seconds
         DispatchQueue.main.async { [weak self] in
             guard let self = self else { return }
-=======
-
-        //        let client = await CodexNetwork.shared.apolloClient
-        //        let subscription = SubTokenCandlesSubscription(pairId: pairId)
-        //
-        //        candleSubscription = client.subscribe(subscription: subscription) { [weak self] result in
-        //            guard let self = self else { return }
-        //            switch result {
-        //            case .success(let graphQLResult):
-        //                if let newCandle = graphQLResult.data?.onBarsUpdated?.aggregates.r1?.token {
-        //                    let candleData = CandleData(
-        //                        start: Date(timeIntervalSince1970: TimeInterval(newCandle.t)),
-        //                        end: Date(timeIntervalSince1970: TimeInterval(newCandle.t) + 60),
-        //                        open: newCandle.o,
-        //                        close: newCandle.c,
-        //                        high: max(newCandle.h, newCandle.c),
-        //                        low: min(newCandle.l, newCandle.c),
-        //                        volume: newCandle.v
-        //                    )
-        //                    DispatchQueue.main.async {
-        //                        self.candles.append(candleData)
-        //                        if let index = self.candles.firstIndex(where: { $0.start == candleData.start }) {
-        //                            var updatedCandle = self.candles[index]
-        //                            updatedCandle.close = candleData.close
-        //                            updatedCandle.high = max(updatedCandle.high, candleData.close)
-        //                            updatedCandle.low = min(updatedCandle.low, candleData.close)
-        //                            updatedCandle.volume = candleData.volume
-        //                            self.candles[index] = updatedCandle
-        //                        } else {
-        //                            self.candles.sort { $0.start < $1.start }
-        //                        }
-        //
-        //                        let thirtyMinutesAgo = Date().addingTimeInterval(-30 * 60)
-        //                        self.candles.removeAll { $0.start < thirtyMinutesAgo }
-        //                    }
-        //                }
-        //            case .failure(let error):
-        //                print("Error in candle subscription: \(error.localizedDescription)")
-        //            }
-        //        }
-    }
->>>>>>> e14df9a8
 
             candleSubscription = Timer.scheduledTimer(withTimeInterval: 2.0, repeats: true) { [weak self] _ in
                 guard let self = self else { return }
@@ -466,10 +304,9 @@
 
     private func calculatePriceChange() {
         let latestPrice = prices.last?.priceUsd ?? 0
-<<<<<<< HEAD
-        
         let startTime = Date().addingTimeInterval(-selectedTimespan.seconds)
         let initialPriceUsd: Double
+        
         // Find first price corresponding to the selected timespan
         if selectedTimespan == .live {
             initialPriceUsd = prices.first(where: { $0.timestamp >= startTime })?.priceUsd ?? prices.first?.priceUsd ?? 0
@@ -478,16 +315,6 @@
             initialPriceUsd = candles.first(where: { $0.start >= startTime })?.close ?? prices.first?.priceUsd ?? 0
         }
         
-=======
-
-        // Get timestamp for start of current timeframe
-        let startTime = Date().addingTimeInterval(-currentTimeframe.timeframeSecs)
-
-        // Find first price after the start time
-        let initialPriceUsd =
-            prices.first(where: { $0.timestamp >= startTime })?.priceUsd ?? prices.first?.priceUsd ?? 0
-
->>>>>>> e14df9a8
         if latestPrice == 0 || initialPriceUsd == 0 {
             print("Error: Cannot calculate price change. Prices are not available.")
             return
