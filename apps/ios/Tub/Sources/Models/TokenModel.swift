import Apollo
import Combine
import SwiftUI
import TubAPI
import CodexAPI

let emptyToken = Token(
    id: "",
    mint: "",
    name: "",
    symbol: "",
    description: "",
    supply: 0,
    decimals: 6,
    imageUri: "",
    volume: (0, FILTER_INTERVAL)
)

class TokenModel: ObservableObject {
    var tokenId: String = ""
<<<<<<< HEAD

    @Published var token: Token = emptyToken
    @Published var isReady = false
=======
    var walletAddress: String = ""
    
    @Published var token: Token = Token(
        id: "",
        name: "COIN",
        symbol: "SYMBOL",
        description: "DESCRIPTION",
        imageUri: "",
        liquidity: 0.0,
        marketCap: 0.0,
        volume: 0.0,
        pairId: "",
        socials: (discord: "", instagram: "", telegram: "", twitter: "", website: ""),
        uniqueHolders: 0
    )
    @Published var loading = true
    @Published var balanceLamps: Int = 0

    @Published var purchaseData: PurchaseData? = nil
>>>>>>> e89f9767

    @Published var prices: [Price] = []
    @Published var candles: [CandleData] = []
    @Published var priceChange: (amountUsd: Double, percentage: Double) = (0, 0)

    @Published var timeframeSecs: Double = CHART_INTERVAL
    @Published var currentTimeframe: Timespan = .live
    private var lastPriceTimestamp: Date?

    private var latestPriceSubscription: Apollo.Cancellable?
<<<<<<< HEAD

=======
    private var tokenBalanceSubscription: Apollo.Cancellable?
    private var priceSubscription: Apollo.Cancellable?
    private var candleSubscription: Apollo.Cancellable?
    
    @Published var livePrices: [Price] = []
    @Published var candleData: [CandleData] = []
    @Published var activeView: Timespan?
    
    @Published var errorMessage: String?
    
>>>>>>> e89f9767
    deinit {
        // Clean up subscriptions when the object is deallocated
        latestPriceSubscription?.cancel()
    }
<<<<<<< HEAD

    init(tokenId: String? = nil) {
        if tokenId != nil {
            self.initialize(with: tokenId!)
=======
    
    init(walletAddress: String, token: Token? = nil) {
        self.walletAddress = walletAddress
        if let token = token {
            self.initialize(with: token)
>>>>>>> e89f9767
        }
    }
    
    func initialize(with newToken: Token, timeframeSecs: Double = CHART_INTERVAL) {
        // Cancel all existing subscriptions
        latestPriceSubscription?.cancel()
<<<<<<< HEAD

        self.token = emptyToken
        // Reset properties if necessary
        self.tokenId = newTokenId
        self.isReady = false // Reset loading state if needed
        self.prices = []
=======
        tokenBalanceSubscription?.cancel()
        priceSubscription?.cancel()
        candleSubscription?.cancel()

        // Reset properties
        self.tokenId = newToken.id
        self.token = newToken
        self.loading = true
        self.livePrices = []
        self.candleData = []
>>>>>>> e89f9767
        self.priceChange = (0, 0)
        self.timeframeSecs = timeframeSecs

        Task {
            do {
                try await fetchUniqueHolders()
                
                // Fetch both types of data
                try await fetchInitialPrices(self.timeframeSecs)
<<<<<<< HEAD
                self.isReady = true
            } catch {
                print("Error fetching initial data: \(error)")
            }

            subscribeToLatestPrice()
=======
                try await fetchInitialCandles()
                
                // Subscribe to both updates
                subscribeToTokenPrices()
                subscribeToCandles()
            } catch {
                print("Error fetching initial data: \(error)")
            }
            
            subscribeToTokenBalance()
>>>>>>> e89f9767
        }
    }

    func fetchInitialPrices(_ timeframeSecs: Double) async throws {
        let client = await CodexNetwork.shared.apolloClient
        let now = Int(Date().timeIntervalSince1970)
        let batchSize = 25
        let numBatches = Int(ceil(timeframeSecs / Double(batchSize)))
        var allPrices: [Price] = []
        
        for i in 0..<numBatches {
            let batchChunkSize = min(batchSize, Int(timeframeSecs) - (i * batchSize))
            let inputs = (0..<batchChunkSize).map { index -> GetPriceInput in
                let timestamp = now - Int(timeframeSecs) + (i * batchSize + index)
                return GetPriceInput(
                    address: tokenId,
                    networkId: NETWORK_FILTER,
                    timestamp: .some(timestamp)
                )
            }
            
            let query = GetTokenPricesQuery(inputs: inputs)
            try await withCheckedThrowingContinuation { (continuation: CheckedContinuation<Void, Error>) in
                client.fetch(query: query) { result in
                    switch result {
                    case .success(let response):
                        if let prices = response.data?.getTokenPrices {
                            let batchPrices = prices.compactMap { price -> Price? in
                                guard let timestamp = price?.timestamp,
                                      let priceUsd = price?.priceUsd else { return nil }
                                return Price(
                                    timestamp: Date(timeIntervalSince1970: TimeInterval(timestamp)),
                                    priceUsd: priceUsd
                                )
                            }
                            allPrices.append(contentsOf: batchPrices)
                        }
                        continuation.resume()
                    case .failure(let error):
                        continuation.resume(throwing: error)
                    }
                }
            }
        }
        
        DispatchQueue.main.async {
            self.prices = allPrices
                .sorted { $0.timestamp < $1.timestamp }
                .reduce(into: [Price]()) { result, price in
                    if let lastPrice = result.last?.priceUsd, lastPrice == price.priceUsd {
                        return
                    }
                    result.append(price)
                }
            self.lastPriceTimestamp = self.prices.last?.timestamp
            self.loading = false
            self.calculatePriceChange()
        }
    }

    private func subscribeToTokenPrices() {
        priceSubscription?.cancel()
        
        priceSubscription = CodexNetwork.shared.apollo.subscribe(subscription: SubTokenPricesSubscription(
            tokenAddress: tokenId
        )) { [weak self] result in
            guard let self = self else { return }
            
            switch result {
            case .success(let graphQLResult):
                if let errors = graphQLResult.errors {
                    print("GraphQL errors: \(errors)")
                    return
                }
<<<<<<< HEAD

                switch result {
                case .success(let response):
                    DispatchQueue.main.async {
                        self.prices =
                            response.data?.token_price_history.compactMap { history in
                                if let date = formatDateString(history.created_at) {
                                    return Price(timestamp: date, price: history.price)
                                }
                                return nil
                            } ?? []
                        self.lastPriceTimestamp = self.prices.last?.timestamp
                        self.isReady = true
                        self.calculatePriceChange()
=======
                
                if let events = graphQLResult.data?.onTokenEventsCreated.events {
                    let swaps = events
                        .filter { $0.eventType == .swap }
                        .sorted { $0.timestamp < $1.timestamp }
                    for swap in swaps {
                        if let lastTimestamp = self.lastPriceTimestamp?.timeIntervalSince1970,
                           Double(swap.timestamp) <= lastTimestamp {
                            continue
                        }
                        
                        let priceUsd = swap.quoteToken == .token0 ?
                            swap.token0PoolValueUsd ?? "0" : swap.token1PoolValueUsd ?? "0"
                        
                        let newPrice = Price(
                            timestamp: Date(timeIntervalSince1970: TimeInterval(swap.timestamp)),
                            priceUsd: Double(priceUsd) ?? 0.0
                        )
                        
                        DispatchQueue.main.async {
                            self.prices.append(newPrice)
                            self.lastPriceTimestamp = newPrice.timestamp
                            self.calculatePriceChange()
                        }
>>>>>>> e89f9767
                    }
                }
            case .failure(let error):
                print("Error in price subscription: \(error.localizedDescription)")
            }
        }
    }

    private func fetchInitialCandles() async throws {
        let client = await CodexNetwork.shared.apolloClient
        let now = Int(Date().timeIntervalSince1970)
        let thirtyMinutesAgo = now - (30 * 60)
        
        try await withCheckedThrowingContinuation { (continuation: CheckedContinuation<Void, Error>) in
            client.fetch(query: GetTokenCandlesQuery(
                from: thirtyMinutesAgo,
                to: now,
                symbol: token.pairId,
                resolution: "1"
            )) { [weak self] result in
                guard let self = self else {
<<<<<<< HEAD
                    let error = NSError(
                        domain: "TokenModel",
                        code: 0,
                        userInfo: [NSLocalizedDescriptionKey: "Self is nil"]
                    )
                    continuation.resume(throwing: error)
=======
                    continuation.resume(throwing: NSError(domain: "TokenModel", code: 0))
>>>>>>> e89f9767
                    return
                }
                
                switch result {
                case .success(let response):
                    if let bars = response.data?.getBars {
                        DispatchQueue.main.async {
                            self.candles = zip(0..<bars.t.count, bars.t).compactMap { index, timestamp in
                                guard let timestamp = .some(timestamp),
                                      let open = bars.o[index],
                                      let close = bars.c[index],
                                      let high = bars.h[index],
                                      let low = bars.l[index] else { return nil }
                                return CandleData(
                                    start: Date(timeIntervalSince1970: TimeInterval(timestamp)),
                                    end: Date(timeIntervalSince1970: TimeInterval(timestamp) + 60),
                                    open: open,
                                    close: close,
                                    high: high,
                                    low: low,
                                    volume: bars.v[index]
                                )
                            }
                            self.loading = false
                        }
<<<<<<< HEAD
                        continuation.resume()
                    } else {
                        let error = NSError(
                            domain: "TokenModel",
                            code: 1,
                            userInfo: [NSLocalizedDescriptionKey: "Token not found"]
                        )
                        continuation.resume(throwing: error)
=======
>>>>>>> e89f9767
                    }
                    continuation.resume()
                case .failure(let error):
                    continuation.resume(throwing: error)
                }
            }
        }
    }

    private func subscribeToCandles() {
        candleSubscription?.cancel()
        
        Task {
            let client = await CodexNetwork.shared.apolloClient
            let subscription = SubTokenCandlesSubscription(pairId: token.pairId)
            
            candleSubscription = client.subscribe(subscription: subscription) { [weak self] result in
                guard let self = self else { return }
                
                switch result {
                case .success(let graphQLResult):
                    if let newCandle = graphQLResult.data?.onBarsUpdated?.aggregates.r1?.token {
                        let candleData = CandleData(
                            start: Date(timeIntervalSince1970: TimeInterval(newCandle.t)),
                            end: Date(timeIntervalSince1970: TimeInterval(newCandle.t) + 60),
                            open: newCandle.o,
                            close: newCandle.c,
                            high: max(newCandle.h, newCandle.c),
                            low: min(newCandle.l, newCandle.c),
                            volume: newCandle.v
                        )
                        
                        DispatchQueue.main.async {
                            if let index = self.candles.firstIndex(where: { $0.start == candleData.start }) {
                                var updatedCandle = self.candles[index]
                                updatedCandle.close = candleData.close
                                updatedCandle.high = max(updatedCandle.high, candleData.close)
                                updatedCandle.low = min(updatedCandle.low, candleData.close)
                                updatedCandle.volume = candleData.volume
                                self.candles[index] = updatedCandle
                            } else {
                                self.candles.append(candleData)
                                self.candles.sort { $0.start < $1.start }
                            }
                            
                            let thirtyMinutesAgo = Date().addingTimeInterval(-30 * 60)
                            self.candles.removeAll { $0.start < thirtyMinutesAgo }
                        }
                    }
                case .failure(let error):
                    print("Error in candle subscription: \(error.localizedDescription)")
                }
            }
        }
    }
<<<<<<< HEAD
=======
    
    private func subscribeToTokenBalance() {
        tokenBalanceSubscription?.cancel()

        tokenBalanceSubscription = Network.shared.apollo.subscribe(
            subscription: SubWalletTokenBalanceSubscription(
                wallet: self.walletAddress, token: self.tokenId)
        ) { [weak self] result in
            guard let self = self else { return }
            DispatchQueue.main.async {
                switch result {
                case .success(let graphQLResult):
                    self.balanceLamps =
                        graphQLResult.data?.balance.first?.value ?? 0
                case .failure(let error):
                    print("Error updating token balance: \(error.localizedDescription)")
                }
            }
        }
    }

    func buyTokens(buyAmountLamps: Int, priceModel: SolPriceModel, completion: @escaping (Result<EmptyResponse, Error>) -> Void) {
        if let priceUsd = self.prices.last?.priceUsd, priceUsd > 0 {
            let tokenAmount = Int(Double(buyAmountLamps) / Double(priceModel.usdToLamports(usd: priceUsd)) * 1e9)

            Network.shared.buyToken(tokenId: self.tokenId, amount: String(tokenAmount), tokenPrice: String(priceModel.usdToLamports(usd: priceUsd))) { result in
                switch result {
                case .success:
                    self.purchaseData = PurchaseData(
                        timestamp: Date(),
                        amount: buyAmountLamps,
                        priceUsd: priceUsd
                    )
                case .failure(let error):
                    self.errorMessage = error.localizedDescription
                    print("Error buying tokens: \(error)")
                }
                completion(result)
            }

            Network.shared.recordClientEvent(
                event: ClientEvent(
                    eventName: "buy_tokens",
                    source: "token_model",
                    metadata: [
                        ["token_amount": tokenAmount],
                        ["buy_amount": buyAmountLamps],
                        ["price": priceUsd],
                        ["token_id": tokenId],
                    ],
                    errorDetails: errorMessage
                )
            ) { result in
                switch result {
                case .success:
                    print("Successfully recorded buy event")
                case .failure(let error):
                    print("Failed to record buy event: \(error)")
                }
            }
        }
    }

    func sellTokens(priceModel: SolPriceModel, completion: @escaping (Result<EmptyResponse, Error>) -> Void) {
        Network.shared.sellToken(tokenId: self.tokenId, amount: String(self.balanceLamps), tokenPrice: String(priceModel.usdToLamports(usd: self.prices.last?.priceUsd ?? 0))) { result in
            switch result {
            case .success:
                self.purchaseData = nil
            case .failure(let error):
                print("Error selling tokens: \(error)")
            }
            completion(result)
        }

        Network.shared.recordClientEvent(
            event: ClientEvent(
                eventName: "sell_tokens",
                source: "token_model",
                metadata: [
                    ["sell_amount": self.balanceLamps],
                    ["token_id": tokenId],
                ],
                errorDetails: errorMessage
            )
        ) { result in
            switch result {
            case .success:
                print("Successfully recorded buy event")
            case .failure(let error):
                print("Failed to record buy event: \(error)")
            }
        }
    }
>>>>>>> e89f9767

    func updateHistoryInterval(_ timespan: Timespan) {
        self.activeView = timespan
        self.calculatePriceChange()
<<<<<<< HEAD

        if self.timeframeSecs >= timespan.timeframeSecs {
            return
        }

        latestPriceSubscription?.cancel()
        self.prices = []
        self.isReady = false
        self.timeframeSecs = timespan.timeframeSecs
        Task {
            do {
                try await fetchInitialPrices(timeframeSecs)
                subscribeToLatestPrice()
            } catch {
                print("error updating the history interval: \(error.localizedDescription)")
=======
        
        if self.timeframeSecs < timespan.timeframeSecs {
            self.timeframeSecs = timespan.timeframeSecs
            Task {
                do {
                    if timespan == .live {
                        try await fetchInitialPrices(timeframeSecs)
                    } else {
                        try await fetchInitialCandles()
                    }
                } catch {
                    print("Error updating history interval: \(error.localizedDescription)")
                }
>>>>>>> e89f9767
            }
        }
    }
    
    private func calculatePriceChange() {
        let latestPrice = prices.last?.priceUsd ?? 0
        
        // Get timestamp for start of current timeframe
        let startTime = Date().addingTimeInterval(-currentTimeframe.timeframeSecs)
        
        // Find first price after the start time
        let initialPriceUsd = prices.first(where: { $0.timestamp >= startTime })?.priceUsd ?? prices.first?.priceUsd ?? 0
        
        if latestPrice == 0 || initialPriceUsd == 0 {
            print("Error: Cannot calculate price change. Prices are not available.")
            return
        }
        
        let priceChangeUsd = latestPrice - initialPriceUsd
        let priceChangePercentage = Double(priceChangeUsd) / Double(initialPriceUsd) * 100
        
        DispatchQueue.main.async {
            self.priceChange = (priceChangeUsd, priceChangePercentage)
        }
    }

    func updateTokenDetails(from token: Token) {
        DispatchQueue.main.async {
            self.token.liquidity = token.liquidity
            self.token.marketCap = token.marketCap
            self.token.volume = token.volume
        }
    }

<<<<<<< HEAD
    func getTokenStats(priceModel: SolPriceModel) -> [(String, String?)] {
        let currentPrice = prices.last?.price ?? 0
        let marketCap =
            Double(token.supply) / pow(10.0, Double(token.decimals)) * Double(currentPrice)  // we're dividing first otherwise it will overflow...
        let supplyValue = Double(token.supply) / pow(10.0, Double(token.decimals))

        return [
            ("Market Cap", isReady ? priceModel.formatPrice(lamports: Int(marketCap)) : nil),
            (
                "Volume (\(formatDuration(token.volume.interval)))",
                isReady ? priceModel.formatPrice(lamports: token.volume.value, formatLarge: true) : nil
            ),
            ("Supply", isReady ? formatLargeNumber(supplyValue) : nil),
            ("", nil),
=======
    func getTokenStats(priceModel: SolPriceModel) -> [(String, String)] {
        return [
            ("Market Cap", loading ? "..." : priceModel.formatPrice(usd: token.marketCap, formatLarge: true)),
            ("Volume (1h)", loading ? "..." : priceModel.formatPrice(usd: token.volume, formatLarge: true)),
            ("Liquidity", loading ? "..." : priceModel.formatPrice(usd: token.liquidity, formatLarge: true)),
            ("Unique holders", loading ? "..." : formatLargeNumber(Double(token.uniqueHolders)))
>>>>>>> e89f9767
        ]
    }

    private func fetchUniqueHolders() async throws {
        let client = await CodexNetwork.shared.apolloClient
        return try await withCheckedThrowingContinuation { continuation in
            client.fetch(query: GetUniqueHoldersQuery(
                pairId: "\(tokenId):\(NETWORK_FILTER)"
            )) { [weak self] result in
                guard let self = self else {
                    let error = NSError(
                        domain: "TokenModel",
                        code: 0,
                        userInfo: [NSLocalizedDescriptionKey: "Self is nil"]
                    )
                    continuation.resume(throwing: error)
                    return
                }
                
                switch result {
                case .success(let response):
                    if let holders = response.data?.holders.count {
                        DispatchQueue.main.async {
                            self.token.uniqueHolders = holders
                        }
                    }
                    continuation.resume()
                case .failure(let error):
                    continuation.resume(throwing: error)
                }
            }
        }
    }
}<|MERGE_RESOLUTION|>--- conflicted
+++ resolved
@@ -6,43 +6,24 @@
 
 let emptyToken = Token(
     id: "",
-    mint: "",
     name: "",
     symbol: "",
     description: "",
-    supply: 0,
-    decimals: 6,
     imageUri: "",
-    volume: (0, FILTER_INTERVAL)
+    liquidity: 0,
+    marketCap: 0,
+    volume: 0,
+    pairId: "",
+    socials: (discord: nil, instagram: nil, telegram: nil, twitter: nil, website: nil),
+    uniqueHolders: 0
 )
 
 class TokenModel: ObservableObject {
     var tokenId: String = ""
-<<<<<<< HEAD
 
     @Published var token: Token = emptyToken
+    @Published var activeView : Timespan?
     @Published var isReady = false
-=======
-    var walletAddress: String = ""
-    
-    @Published var token: Token = Token(
-        id: "",
-        name: "COIN",
-        symbol: "SYMBOL",
-        description: "DESCRIPTION",
-        imageUri: "",
-        liquidity: 0.0,
-        marketCap: 0.0,
-        volume: 0.0,
-        pairId: "",
-        socials: (discord: "", instagram: "", telegram: "", twitter: "", website: ""),
-        uniqueHolders: 0
-    )
-    @Published var loading = true
-    @Published var balanceLamps: Int = 0
-
-    @Published var purchaseData: PurchaseData? = nil
->>>>>>> e89f9767
 
     @Published var prices: [Price] = []
     @Published var candles: [CandleData] = []
@@ -51,91 +32,54 @@
     @Published var timeframeSecs: Double = CHART_INTERVAL
     @Published var currentTimeframe: Timespan = .live
     private var lastPriceTimestamp: Date?
-
-    private var latestPriceSubscription: Apollo.Cancellable?
-<<<<<<< HEAD
-
-=======
-    private var tokenBalanceSubscription: Apollo.Cancellable?
+    
     private var priceSubscription: Apollo.Cancellable?
     private var candleSubscription: Apollo.Cancellable?
     
-    @Published var livePrices: [Price] = []
-    @Published var candleData: [CandleData] = []
-    @Published var activeView: Timespan?
-    
-    @Published var errorMessage: String?
-    
->>>>>>> e89f9767
     deinit {
         // Clean up subscriptions when the object is deallocated
-        latestPriceSubscription?.cancel()
-    }
-<<<<<<< HEAD
-
-    init(tokenId: String? = nil) {
-        if tokenId != nil {
-            self.initialize(with: tokenId!)
-=======
-    
-    init(walletAddress: String, token: Token? = nil) {
-        self.walletAddress = walletAddress
+        priceSubscription?.cancel()
+        candleSubscription?.cancel()
+    }
+
+    init(token: Token? = nil) {
         if let token = token {
             self.initialize(with: token)
->>>>>>> e89f9767
         }
     }
     
     func initialize(with newToken: Token, timeframeSecs: Double = CHART_INTERVAL) {
         // Cancel all existing subscriptions
-        latestPriceSubscription?.cancel()
-<<<<<<< HEAD
-
-        self.token = emptyToken
-        // Reset properties if necessary
-        self.tokenId = newTokenId
-        self.isReady = false // Reset loading state if needed
-        self.prices = []
-=======
-        tokenBalanceSubscription?.cancel()
         priceSubscription?.cancel()
         candleSubscription?.cancel()
 
         // Reset properties
         self.tokenId = newToken.id
         self.token = newToken
-        self.loading = true
-        self.livePrices = []
-        self.candleData = []
->>>>>>> e89f9767
+        self.isReady = false
+        self.prices = []
+        self.candles = []
         self.priceChange = (0, 0)
         self.timeframeSecs = timeframeSecs
 
         Task {
             do {
+                print("initializing")
+                self.isReady = false
                 try await fetchUniqueHolders()
                 
                 // Fetch both types of data
                 try await fetchInitialPrices(self.timeframeSecs)
-<<<<<<< HEAD
+                try await fetchInitialCandles()
                 self.isReady = true
-            } catch {
-                print("Error fetching initial data: \(error)")
-            }
-
-            subscribeToLatestPrice()
-=======
-                try await fetchInitialCandles()
                 
                 // Subscribe to both updates
                 subscribeToTokenPrices()
                 subscribeToCandles()
             } catch {
                 print("Error fetching initial data: \(error)")
-            }
-            
-            subscribeToTokenBalance()
->>>>>>> e89f9767
+                self.isReady = false
+            }
         }
     }
 
@@ -191,10 +135,11 @@
                     result.append(price)
                 }
             self.lastPriceTimestamp = self.prices.last?.timestamp
-            self.loading = false
+            self.isReady = true
             self.calculatePriceChange()
         }
     }
+
 
     private func subscribeToTokenPrices() {
         priceSubscription?.cancel()
@@ -210,22 +155,6 @@
                     print("GraphQL errors: \(errors)")
                     return
                 }
-<<<<<<< HEAD
-
-                switch result {
-                case .success(let response):
-                    DispatchQueue.main.async {
-                        self.prices =
-                            response.data?.token_price_history.compactMap { history in
-                                if let date = formatDateString(history.created_at) {
-                                    return Price(timestamp: date, price: history.price)
-                                }
-                                return nil
-                            } ?? []
-                        self.lastPriceTimestamp = self.prices.last?.timestamp
-                        self.isReady = true
-                        self.calculatePriceChange()
-=======
                 
                 if let events = graphQLResult.data?.onTokenEventsCreated.events {
                     let swaps = events
@@ -250,7 +179,6 @@
                             self.lastPriceTimestamp = newPrice.timestamp
                             self.calculatePriceChange()
                         }
->>>>>>> e89f9767
                     }
                 }
             case .failure(let error):
@@ -272,16 +200,7 @@
                 resolution: "1"
             )) { [weak self] result in
                 guard let self = self else {
-<<<<<<< HEAD
-                    let error = NSError(
-                        domain: "TokenModel",
-                        code: 0,
-                        userInfo: [NSLocalizedDescriptionKey: "Self is nil"]
-                    )
-                    continuation.resume(throwing: error)
-=======
                     continuation.resume(throwing: NSError(domain: "TokenModel", code: 0))
->>>>>>> e89f9767
                     return
                 }
                 
@@ -305,19 +224,7 @@
                                     volume: bars.v[index]
                                 )
                             }
-                            self.loading = false
-                        }
-<<<<<<< HEAD
-                        continuation.resume()
-                    } else {
-                        let error = NSError(
-                            domain: "TokenModel",
-                            code: 1,
-                            userInfo: [NSLocalizedDescriptionKey: "Token not found"]
-                        )
-                        continuation.resume(throwing: error)
-=======
->>>>>>> e89f9767
+                        }
                     }
                     continuation.resume()
                 case .failure(let error):
@@ -373,123 +280,9 @@
             }
         }
     }
-<<<<<<< HEAD
-=======
-    
-    private func subscribeToTokenBalance() {
-        tokenBalanceSubscription?.cancel()
-
-        tokenBalanceSubscription = Network.shared.apollo.subscribe(
-            subscription: SubWalletTokenBalanceSubscription(
-                wallet: self.walletAddress, token: self.tokenId)
-        ) { [weak self] result in
-            guard let self = self else { return }
-            DispatchQueue.main.async {
-                switch result {
-                case .success(let graphQLResult):
-                    self.balanceLamps =
-                        graphQLResult.data?.balance.first?.value ?? 0
-                case .failure(let error):
-                    print("Error updating token balance: \(error.localizedDescription)")
-                }
-            }
-        }
-    }
-
-    func buyTokens(buyAmountLamps: Int, priceModel: SolPriceModel, completion: @escaping (Result<EmptyResponse, Error>) -> Void) {
-        if let priceUsd = self.prices.last?.priceUsd, priceUsd > 0 {
-            let tokenAmount = Int(Double(buyAmountLamps) / Double(priceModel.usdToLamports(usd: priceUsd)) * 1e9)
-
-            Network.shared.buyToken(tokenId: self.tokenId, amount: String(tokenAmount), tokenPrice: String(priceModel.usdToLamports(usd: priceUsd))) { result in
-                switch result {
-                case .success:
-                    self.purchaseData = PurchaseData(
-                        timestamp: Date(),
-                        amount: buyAmountLamps,
-                        priceUsd: priceUsd
-                    )
-                case .failure(let error):
-                    self.errorMessage = error.localizedDescription
-                    print("Error buying tokens: \(error)")
-                }
-                completion(result)
-            }
-
-            Network.shared.recordClientEvent(
-                event: ClientEvent(
-                    eventName: "buy_tokens",
-                    source: "token_model",
-                    metadata: [
-                        ["token_amount": tokenAmount],
-                        ["buy_amount": buyAmountLamps],
-                        ["price": priceUsd],
-                        ["token_id": tokenId],
-                    ],
-                    errorDetails: errorMessage
-                )
-            ) { result in
-                switch result {
-                case .success:
-                    print("Successfully recorded buy event")
-                case .failure(let error):
-                    print("Failed to record buy event: \(error)")
-                }
-            }
-        }
-    }
-
-    func sellTokens(priceModel: SolPriceModel, completion: @escaping (Result<EmptyResponse, Error>) -> Void) {
-        Network.shared.sellToken(tokenId: self.tokenId, amount: String(self.balanceLamps), tokenPrice: String(priceModel.usdToLamports(usd: self.prices.last?.priceUsd ?? 0))) { result in
-            switch result {
-            case .success:
-                self.purchaseData = nil
-            case .failure(let error):
-                print("Error selling tokens: \(error)")
-            }
-            completion(result)
-        }
-
-        Network.shared.recordClientEvent(
-            event: ClientEvent(
-                eventName: "sell_tokens",
-                source: "token_model",
-                metadata: [
-                    ["sell_amount": self.balanceLamps],
-                    ["token_id": tokenId],
-                ],
-                errorDetails: errorMessage
-            )
-        ) { result in
-            switch result {
-            case .success:
-                print("Successfully recorded buy event")
-            case .failure(let error):
-                print("Failed to record buy event: \(error)")
-            }
-        }
-    }
->>>>>>> e89f9767
 
     func updateHistoryInterval(_ timespan: Timespan) {
-        self.activeView = timespan
         self.calculatePriceChange()
-<<<<<<< HEAD
-
-        if self.timeframeSecs >= timespan.timeframeSecs {
-            return
-        }
-
-        latestPriceSubscription?.cancel()
-        self.prices = []
-        self.isReady = false
-        self.timeframeSecs = timespan.timeframeSecs
-        Task {
-            do {
-                try await fetchInitialPrices(timeframeSecs)
-                subscribeToLatestPrice()
-            } catch {
-                print("error updating the history interval: \(error.localizedDescription)")
-=======
         
         if self.timeframeSecs < timespan.timeframeSecs {
             self.timeframeSecs = timespan.timeframeSecs
@@ -503,7 +296,6 @@
                 } catch {
                     print("Error updating history interval: \(error.localizedDescription)")
                 }
->>>>>>> e89f9767
             }
         }
     }
@@ -538,29 +330,12 @@
         }
     }
 
-<<<<<<< HEAD
     func getTokenStats(priceModel: SolPriceModel) -> [(String, String?)] {
-        let currentPrice = prices.last?.price ?? 0
-        let marketCap =
-            Double(token.supply) / pow(10.0, Double(token.decimals)) * Double(currentPrice)  // we're dividing first otherwise it will overflow...
-        let supplyValue = Double(token.supply) / pow(10.0, Double(token.decimals))
-
         return [
-            ("Market Cap", isReady ? priceModel.formatPrice(lamports: Int(marketCap)) : nil),
-            (
-                "Volume (\(formatDuration(token.volume.interval)))",
-                isReady ? priceModel.formatPrice(lamports: token.volume.value, formatLarge: true) : nil
-            ),
-            ("Supply", isReady ? formatLargeNumber(supplyValue) : nil),
-            ("", nil),
-=======
-    func getTokenStats(priceModel: SolPriceModel) -> [(String, String)] {
-        return [
-            ("Market Cap", loading ? "..." : priceModel.formatPrice(usd: token.marketCap, formatLarge: true)),
-            ("Volume (1h)", loading ? "..." : priceModel.formatPrice(usd: token.volume, formatLarge: true)),
-            ("Liquidity", loading ? "..." : priceModel.formatPrice(usd: token.liquidity, formatLarge: true)),
-            ("Unique holders", loading ? "..." : formatLargeNumber(Double(token.uniqueHolders)))
->>>>>>> e89f9767
+            ("Market Cap", !isReady ? nil : priceModel.formatPrice(usd: token.marketCap, formatLarge: true)),
+            ("Volume (1h)", !isReady ? nil : priceModel.formatPrice(usd: token.volume, formatLarge: true)),
+            ("Liquidity", !isReady ? nil : priceModel.formatPrice(usd: token.liquidity, formatLarge: true)),
+            ("Unique holders", !isReady ? nil : formatLargeNumber(Double(token.uniqueHolders)))
         ]
     }
 
