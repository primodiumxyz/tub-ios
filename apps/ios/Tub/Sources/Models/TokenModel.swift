import Apollo
import Combine
import SwiftUI
import TubAPI

class TokenModel: ObservableObject {
    var tokenId: String = ""
    var walletAddress: String = ""
    
<<<<<<< HEAD
    var errorHandler: ErrorHandler? = nil
    @Published var token: Token = Token(id: "", name: "COIN", symbol: "SYMBOL", mint: "", decimals: 6, imageUri: "")
=======
    @Published var token: Token = Token(id: "", mint: "", name: "COIN", symbol: "SYMBOL", description: "DESCRIPTION", supply: 0, decimals: 6, imageUri: "")
>>>>>>> b2bf235c
    @Published var loading = true
    @Published var balanceLamps: Int = 0
    
    @Published var amountBoughtLamps: Int = 0
    @Published var purchaseTime : Date? = nil
    
    @Published var prices: [Price] = []
    @Published var priceChange: (amountLamps: Int, percentage: Double) = (0, 0)
    @Published var priceRef: Price?

    private var lastPriceTimestamp: Date?

    private var timeframeSecs: Double = 30 * 60 
    private var latestPriceSubscription: Apollo.Cancellable?
    private var tokenBalanceSubscription: Apollo.Cancellable?
        
    init(walletAddress: String, tokenId: String? = nil) {
        self.walletAddress = walletAddress
        if tokenId != nil {
            self.initialize(with: tokenId!)
        }
    }
    
    func initialize(with newTokenId: String, timeframeSecs: Double = 30 * 60) {
        // Cancel all existing subscriptions
        latestPriceSubscription?.cancel()
        tokenBalanceSubscription?.cancel()

        // Reset properties if necessary
        self.tokenId = newTokenId
        self.loading = true  // Reset loading state if needed
        self.prices = []
        self.priceChange = (0, 0)
        self.balanceLamps = 0
        self.priceRef = nil

        // Re-run the initialization logic
        Task {
            self.timeframeSecs = timeframeSecs
            await fetchInitialData(self.timeframeSecs)
            
            subscribeToLatestPrice()
            subscribeToTokenBalance()
        }
    }
    
    private func fetchInitialData(_ timeframeSecs: Double) async {
        do {
            try await fetchTokenDetails()
            try await fetchInitialPrices(timeframeSecs)
            // self.loading = false
        } catch {
            print("Error fetching initial data: \(error)")
        }
    }
    private func fetchTokenDetails() async throws {
        let query = GetTokenDataQuery(tokenId: tokenId)
        return try await withCheckedThrowingContinuation { continuation in
            Network.shared.apollo.fetch(query: query) { [weak self] result in
                guard let self = self else {
                    continuation.resume(
                        throwing: NSError(
                            domain: "TokenModel", code: 0,
                            userInfo: [NSLocalizedDescriptionKey: "Self is nil"]))
                    return
                }
                
                switch result {
                case .success(let response):
                    if let token = response.data?.token.first(where: { $0.id == self.tokenId }) {
                        DispatchQueue.main.async {
                            self.token = Token(id: token.id, mint: token.mint, name: token.name ?? "", symbol: token.symbol ?? "", description: token.description ?? "", supply: token.supply ?? 0, decimals: token.decimals ?? 6, imageUri: token.uri ?? "", volume: (0, "30s"))
                        }
                        continuation.resume()
                    } else {
                        continuation.resume(
                            throwing:
                                NSError(
                                    domain: "TokenModel",
                                    code: 1,
                                    userInfo: [
                                        NSLocalizedDescriptionKey: "Token not found"
                                    ]
                                )
                        )
                    }
                case .failure(let error):
                    continuation.resume(throwing: error)
                }
            }
        }
    }

    private func fetchInitialPrices(_ timeframeSecs: Double) async throws {
        let since = Date().addingTimeInterval(-timeframeSecs).ISO8601Format()
        
        let query = GetTokenPriceHistorySinceQuery(tokenId: Uuid(tokenId), since: since)
        
        return try await withCheckedThrowingContinuation { continuation in
            Network.shared.apollo.fetch(query: query) { [weak self] result in
                guard let self = self else {
                    continuation.resume(throwing: NSError(domain: "TokenModel", code: 0, userInfo: [NSLocalizedDescriptionKey: "Self is nil"]))
                    return
                }

                switch result {
                case .success(let response):
                    DispatchQueue.main.async {
                        self.prices = response.data?.token_price_history.compactMap { history in
                            if let date = formatDateString(history.created_at) {
                                return Price(timestamp: date, price: Int(history.price))
                            }
                            return nil
                        } ?? []
                        self.lastPriceTimestamp = self.prices.last?.timestamp
                        // Find the price ref the closest to 30s ago
                        self.priceRef = self.prices.min { a, b in
                            let timeframeStart = Date().addingTimeInterval(-30)
                            return abs(a.timestamp.timeIntervalSince(timeframeStart)) < 
                                   abs(b.timestamp.timeIntervalSince(timeframeStart))
                        }
                        self.loading = false
                        self.calculatePriceChange()
                    }
                    continuation.resume()
                case .failure(let error):
                    continuation.resume(throwing: error)
                }
            }
        }
    }

    private func subscribeToLatestPrice() {
        latestPriceSubscription?.cancel()
        let subscription = SubLatestTokenPriceSubscription(tokenId: Uuid(self.tokenId))
        
        latestPriceSubscription = Network.shared.apollo.subscribe(subscription: subscription) { [weak self] result in
            guard let self = self else { return }
            
            switch result {
            case .success(let graphQLResult):
                if let priceHistory = graphQLResult.data?.token_price_history.first,
                   let date = formatDateString(priceHistory.created_at) {
                    DispatchQueue.main.async {
                        let newPrice = Price(timestamp: date, price: Int(priceHistory.price))
                        
                        if self.lastPriceTimestamp != date {
                            self.prices.append(newPrice)
                            self.lastPriceTimestamp = date
                            self.calculatePriceChange()
                        }
                    }
                }
            case .failure(let error):
                print("Error in latest price subscription: \(error)")
            }
        }
    }
    
    private func subscribeToTokenBalance() {
        tokenBalanceSubscription?.cancel()
        
        tokenBalanceSubscription = Network.shared.apollo.subscribe(
            subscription: SubWalletTokenBalanceSubscription(
                wallet: self.walletAddress, token: self.tokenId)
        ) { [weak self] result in
            guard let self = self else { return }
            DispatchQueue.main.async {
                switch result {
                case .success(let graphQLResult):
                    self.balanceLamps =
                    graphQLResult.data?.balance.first?.value ?? 0
                case .failure(let error):
                    print("Error updating token balance: \(error.localizedDescription)")
                }
            }
        }
    }

    func buyTokens(buyAmountLamps: Int, completion: @escaping (Result<EmptyResponse, Error>) -> Void) {
        if let price = self.prices.last?.price, price > 0 {
            let tokenAmount = Int(Double(buyAmountLamps) / Double(price) * 1e9)
            print("token amount:", tokenAmount)
            
            Network.shared.buyToken(tokenId: self.tokenId, amount: String(tokenAmount)
            ) { result in
                switch result {
                case .success:
                    self.amountBoughtLamps = buyAmountLamps
                    self.purchaseTime = Date()
                case .failure(let error):
                    print("Error buying tokens: \(error)")
                }
                completion(result)
            }
        }
    }
    
    func sellTokens(completion: @escaping (Result<EmptyResponse, Error>) -> Void) {
        Network.shared.sellToken(tokenId: self.tokenId, amount: String(self.balanceLamps)
        ) { result in
            switch result {
            case .success:
                self.purchaseTime = nil
            case .failure(let error):
                print("Error selling tokens: \(error)")
            }
            completion(result)
        }
    }


    
    func updateHistoryTimeframe(_ _timeframeSecs: Double) {
        if _timeframeSecs <= self.timeframeSecs {
            return
        }
        self.timeframeSecs = _timeframeSecs

        latestPriceSubscription?.cancel()
        self.prices = []
        self.loading = true
        Task {
            await fetchInitialData(_timeframeSecs)
            subscribeToLatestPrice()
        }
    }
    
    private func calculatePriceChange() {
        let latestPrice = prices.last?.price ?? 0
        let initialPrice = priceRef?.price ?? self.prices.first?.price ?? 0
        
        if latestPrice == 0 || initialPrice == 0 {
            print("Error: Cannot calculate price change. Prices are not available.")
            return
        }
        
        let priceChangeAmount = latestPrice - initialPrice
        let priceChangePercentage = Double(priceChangeAmount) / Double(initialPrice) * 100
        
        DispatchQueue.main.async {
            self.priceChange = (priceChangeAmount, priceChangePercentage)
        }
    }

    func updateTokenDetails(from token: Token) {
        DispatchQueue.main.async {
            self.token = token
        }
    }
}<|MERGE_RESOLUTION|>--- conflicted
+++ resolved
@@ -7,12 +7,8 @@
     var tokenId: String = ""
     var walletAddress: String = ""
     
-<<<<<<< HEAD
     var errorHandler: ErrorHandler? = nil
-    @Published var token: Token = Token(id: "", name: "COIN", symbol: "SYMBOL", mint: "", decimals: 6, imageUri: "")
-=======
     @Published var token: Token = Token(id: "", mint: "", name: "COIN", symbol: "SYMBOL", description: "DESCRIPTION", supply: 0, decimals: 6, imageUri: "")
->>>>>>> b2bf235c
     @Published var loading = true
     @Published var balanceLamps: Int = 0
     
