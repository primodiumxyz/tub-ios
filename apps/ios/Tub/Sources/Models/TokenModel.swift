--- conflicted
+++ resolved
@@ -203,11 +203,8 @@
         self.tokenId = newTokenId
         self.loading = true  // Reset loading state if needed
         self.prices = []
-<<<<<<< HEAD
         self.priceChange = (0, 0)
-=======
         self.tokenBalance = 0
->>>>>>> 6a962015
 
         // Re-run the initialization logic
         Task {
