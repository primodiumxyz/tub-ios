--- conflicted
+++ resolved
@@ -247,18 +247,13 @@
 
     private func fetchInitialCandles(_ tokenId: String, since: Date) async throws -> [CandleData] {
         let candles = try await withCheckedThrowingContinuation { continuation in
-<<<<<<< HEAD
-            Network.shared.apollo.fetch(query: GetTokenCandlesSinceQuery(token: tokenId, since: .some(iso8601Formatter.string(from: since)))) { result in
-=======
             Network.shared.graphQL.fetch(
-                query: GetTokenCandlesQuery(
+                query: GetTokenCandlesSinceQuery(
                     token: tokenId,
-                    since: .some(iso8601Formatter.string(from: since)),
-                    candle_interval: .some(candleInterval)
+                    since: .some(iso8601Formatter.string(from: since))
                 ),
                 bypassCache: true
             ) { result in
->>>>>>> fa59c758
                 switch result {
                 case .success(let graphQLResult):
                     if let candles = graphQLResult.data?.token_candles_history_1min {
@@ -305,13 +300,8 @@
             print("Error fetching initial candles: \(error), starting subscription")
         }
 
-<<<<<<< HEAD
-        candleSubscription = Network.shared.apollo.subscribe(
+        candleSubscription = Network.shared.graphQL.subscribe(
             subscription: SubTokenCandlesSinceSubscription(
-=======
-        candleSubscription = Network.shared.graphQL.subscribe(
-            subscription: SubTokenCandlesSubscription(
->>>>>>> fa59c758
                 token: tokenId,
                 since: .some(iso8601Formatter.string(from: since))
             )
