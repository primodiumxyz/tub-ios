import Apollo
import Combine
import SwiftUI
import TubAPI

class TokenModel: ObservableObject {
    var tokenId: String = ""
    var walletAddress: String = ""
    
    @EnvironmentObject private var errorHandler: ErrorHandler
    
    @Published var token: Token = Token(
        id: "",
        mint: "",
        name: "COIN",
        symbol: "SYMBOL",
        description: "DESCRIPTION",
        supply: 0,
        decimals: 6,
        imageUri: "",
        volume: (0, FILTER_INTERVAL)
    )
    @Published var loading = true
    @Published var balanceLamps: Int = 0
    
    @Published var purchaseData : PurchaseData? = nil
    
    @Published var prices: [Price] = []
    @Published var priceChange: (amountLamps: Int, percentage: Double) = (0, 0)

    @Published var timeframeSecs: Double = 90
    @Published var currentTimeframe: Timespan = .live
    private var lastPriceTimestamp: Date?
 
    private var latestPriceSubscription: Apollo.Cancellable?
    private var tokenBalanceSubscription: Apollo.Cancellable?
        
    init(walletAddress: String, tokenId: String? = nil) {
        self.walletAddress = walletAddress
        if tokenId != nil {
            self.initialize(with: tokenId!)
        }
    }
    
    func initialize(with newTokenId: String, timeframeSecs: Double = 90) {
        print("initializing token \(newTokenId) with timeframe \(timeframeSecs)")
        // Cancel all existing subscriptions
        latestPriceSubscription?.cancel()
        tokenBalanceSubscription?.cancel()

        // Reset properties if necessary
        self.tokenId = newTokenId
        self.loading = true  // Reset loading state if needed
        self.prices = []
        self.priceChange = (0, 0)
        self.balanceLamps = 0
        self.timeframeSecs = timeframeSecs

        // Re-run the initialization logic
        Task {
            do {
                try await fetchTokenDetails()
                try await fetchInitialPrices(self.timeframeSecs)
            } catch {
                print("Error fetching initial data: \(error)")
            }
            
            subscribeToLatestPrice()
            subscribeToTokenBalance()
        }
    }
    
    func fetchInitialPrices(_ timeframeSecs: Double) async throws {
        let since = Date().addingTimeInterval(-timeframeSecs).ISO8601Format()

        let query = GetTokenPriceHistorySinceQuery(tokenId: Uuid(tokenId), since: since)

        return try await withCheckedThrowingContinuation { continuation in
            Network.shared.apollo.fetch(query: query) { [weak self] result in
                guard let self = self else {
                    continuation.resume(throwing: NSError(domain: "TokenModel", code: 0, userInfo: [NSLocalizedDescriptionKey: "Self is nil"]))
                    return
                }

                switch result {
                case .success(let response):
                    DispatchQueue.main.async {
                        self.prices = response.data?.token_price_history.compactMap { history in
                            if let date = formatDateString(history.created_at) {
                                return Price(timestamp: date, price: history.price)
                            }
                            return nil
                        } ?? []
                        self.lastPriceTimestamp = self.prices.last?.timestamp
                        self.loading = false
                        self.calculatePriceChange()
                    }
                    continuation.resume()
                case .failure(let error):
                    continuation.resume(throwing: error)
                }
            }
        }
    }

    private func fetchTokenDetails() async throws {
        let query = GetTokenDataQuery(tokenId: tokenId)
        return try await withCheckedThrowingContinuation { continuation in
            Network.shared.apollo.fetch(query: query, cachePolicy: .fetchIgnoringCacheData) { [weak self] result in
                guard let self = self else {
                    let error = NSError(
                        domain: "TokenModel",
                        code: 0,
                        userInfo: [NSLocalizedDescriptionKey: "Self is nil"]
                    )
                    self?.errorHandler.show(error)
                    continuation.resume(throwing: error)
                    return
                }
                
                switch result {
                case .success(let response):
                    if let token = response.data?.token.first(where: { $0.id == self.tokenId }) {
                        DispatchQueue.main.async {
                            self.token = Token(
                                id: token.id,
                                mint: token.mint,
                                name: token.name,
                                symbol: token.symbol,
                                description: token.description,
                                supply: token.supply,
                                decimals: token.decimals,
                                imageUri: token.uri,
                                volume: (0, FILTER_INTERVAL)
                            )
                        }
                        continuation.resume()
                    } else {
                        let error = NSError(
                            domain: "TokenModel",
                            code: 1,
                            userInfo: [NSLocalizedDescriptionKey: "Token not found"]
                        )
                        errorHandler.show(error)
                        continuation.resume(throwing: error)
                    }
                case .failure(let error):
                    errorHandler.show(error)
                    continuation.resume(throwing: error)
                }
            }
        }
    }

    private func subscribeToLatestPrice() {
        latestPriceSubscription?.cancel()
        let subscription = SubLatestTokenPriceSubscription(tokenId: Uuid(self.tokenId))
        
        latestPriceSubscription = Network.shared.apollo.subscribe(subscription: subscription) { [weak self] result in
            guard let self = self else { return }
            
            switch result {
            case .success(let graphQLResult):
                if let priceHistory = graphQLResult.data?.token_price_history.first, let date = formatDateString(priceHistory.created_at){
                    let newPrice = Price(timestamp: date, price: priceHistory.price)
                    if self.lastPriceTimestamp == nil || newPrice.timestamp > self.lastPriceTimestamp! {
                        self.prices.append(newPrice)
                        self.lastPriceTimestamp = newPrice.timestamp
                        self.calculatePriceChange()
                    }
                   
                }
            case .failure(let error):
                print("Error in latest price subscription: \(error)")
            }
        }
    }
    
    private func subscribeToTokenBalance() {
        tokenBalanceSubscription?.cancel()
        
        tokenBalanceSubscription = Network.shared.apollo.subscribe(
            subscription: SubWalletTokenBalanceSubscription(
                wallet: self.walletAddress, token: self.tokenId)
        ) { [weak self] result in
            guard let self = self else { return }
            DispatchQueue.main.async {
                switch result {
                case .success(let graphQLResult):
                    self.balanceLamps =
                    graphQLResult.data?.balance.first?.value ?? 0
                case .failure(let error):
                    print("Error updating token balance: \(error.localizedDescription)")
                }
            }
        }
    }

    func buyTokens(buyAmountLamps: Int, completion: @escaping (Result<EmptyResponse, Error>) -> Void) {
        if let price = self.prices.last?.price, price > 0 {
            let tokenAmount = Int(Double(buyAmountLamps) / Double(price) * 1e9)
            print("token amount:", tokenAmount)
            
            Network.shared.buyToken(tokenId: self.tokenId, amount: String(tokenAmount)
            ) { result in
                switch result {
                case .success:
                    self.purchaseData = PurchaseData (
                        timestamp: Date(),
                        amount: buyAmountLamps,
                        price: price
                    )
                case .failure(let error):
                    print("Error buying tokens: \(error)")
                }
                completion(result)
            }
        }
    }
    
    func sellTokens(completion: @escaping (Result<EmptyResponse, Error>) -> Void) {
        Network.shared.sellToken(tokenId: self.tokenId, amount: String(self.balanceLamps)
        ) { result in
            switch result {
            case .success:
                self.purchaseData = nil
            case .failure(let error):
                print("Error selling tokens: \(error)")
            }
            completion(result)
        }
    }


    
    func updateHistoryInterval(_ timespan: Timespan) {
        self.currentTimeframe = timespan
        self.calculatePriceChange()
        
        if self.timeframeSecs >= timespan.timeframeSecs {
            return
        }
        
        latestPriceSubscription?.cancel()
        self.prices = []
        self.loading = true
        self.timeframeSecs = timespan.timeframeSecs
        Task {
            do {
                try await fetchInitialPrices(timeframeSecs)
                subscribeToLatestPrice()
            } catch {
                print("error updating the history interval: \(error.localizedDescription)")
            }
            
        }
    }
    
    private func calculatePriceChange() {
        let latestPrice = prices.last?.price ?? 0
        
        // Get timestamp for start of current timeframe
        let startTime = Date().addingTimeInterval(-currentTimeframe.timeframeSecs)
        
        // Find first price after the start time
        let initialPrice = prices.first(where: { $0.timestamp >= startTime })?.price ?? prices.first?.price ?? 0
        
        if latestPrice == 0 || initialPrice == 0 {
            print("Error: Cannot calculate price change. Prices are not available.")
            return
        }
        
        let priceChangeAmount = latestPrice - initialPrice
        let priceChangePercentage = Double(priceChangeAmount) / Double(initialPrice) * 100
        
        DispatchQueue.main.async {
            self.priceChange = (priceChangeAmount, priceChangePercentage)
        }
    }

    func updateTokenDetails(from token: Token) {
        DispatchQueue.main.async {
            self.token = token
        }
    }

    func getTokenStats(priceModel: SolPriceModel) -> [(String, String)] {
        let currentPrice = prices.last?.price ?? 0
        let marketCap = Double(token.supply) / pow(10.0, Double(token.decimals)) * Double(currentPrice) // we're dividing first otherwise it will overflow...
        let supplyValue = Double(token.supply) / pow(10.0, Double(token.decimals))
        
        return [
<<<<<<< HEAD
            ("Market Cap", loading ? "..." : priceModel.formatPrice(lamports: Int(marketCap))),
            ("Volume (\(formatDuration(token.volume.interval)))", loading ? "..." : priceModel.formatPrice(lamports: token.volume.value, formatLarge: true)),
            ("Holders", loading ? "..." : "53.3K"), // TODO: Add holders data
            ("Supply", loading ? "..." : formatLargeNumber(supplyValue))
=======
            ("Market Cap", priceModel.formatPrice(lamports: Int(marketCap))),
            ("Volume (\(String(token.volume.interval)))", priceModel.formatPrice(lamports: token.volume.value, formatLarge: true)),
            ("Supply", formatLargeNumber(supplyValue))
>>>>>>> 44506445
        ]
    }
}<|MERGE_RESOLUTION|>--- conflicted
+++ resolved
@@ -290,16 +290,9 @@
         let supplyValue = Double(token.supply) / pow(10.0, Double(token.decimals))
         
         return [
-<<<<<<< HEAD
             ("Market Cap", loading ? "..." : priceModel.formatPrice(lamports: Int(marketCap))),
             ("Volume (\(formatDuration(token.volume.interval)))", loading ? "..." : priceModel.formatPrice(lamports: token.volume.value, formatLarge: true)),
-            ("Holders", loading ? "..." : "53.3K"), // TODO: Add holders data
             ("Supply", loading ? "..." : formatLargeNumber(supplyValue))
-=======
-            ("Market Cap", priceModel.formatPrice(lamports: Int(marketCap))),
-            ("Volume (\(String(token.volume.interval)))", priceModel.formatPrice(lamports: token.volume.value, formatLarge: true)),
-            ("Supply", formatLargeNumber(supplyValue))
->>>>>>> 44506445
         ]
     }
 }