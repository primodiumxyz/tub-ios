--- conflicted
+++ resolved
@@ -176,18 +176,10 @@
     }
     
     func initialize(with newTokenId: String) {
-<<<<<<< HEAD
         // Cancel all existing subscriptions
         latestPriceSubscription?.cancel()
         tokenBalanceSubscription?.cancel()
 
-=======
-        print("initializing \(newTokenId)")
-        // Cancel all existing cancellables
-        cancellables.forEach { $0.cancel() }
-        cancellables.removeAll()
-        
->>>>>>> 6265f96f
         // Reset properties if necessary
         self.tokenId = newTokenId
         self.loading = true // Reset loading state if needed
