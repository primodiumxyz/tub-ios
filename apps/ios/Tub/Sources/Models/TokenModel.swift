--- conflicted
+++ resolved
@@ -48,11 +48,7 @@
         }
     }
     
-<<<<<<< HEAD
     func initialize(with newTokenId: String, timeframeSecs: Double = CHART_INTERVAL) {
-=======
-    func initialize(with newTokenId: String, timeframeSecs: Double = 90) {
->>>>>>> 4a3bdaa3
         // Cancel all existing subscriptions
         latestPriceSubscription?.cancel()
         tokenBalanceSubscription?.cancel()
