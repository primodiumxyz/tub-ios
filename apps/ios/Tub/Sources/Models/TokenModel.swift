import Apollo
import Combine
import SwiftUI
import TubAPI

class TokenModel: ObservableObject {
    var tokenId: String = ""
    var userId: String = ""
    
    @Published var token: Token = Token(id: "", name: "COIN", symbol: "SYMBOL", mint: "", decimals: 6, imageUri: "")
    @Published var loading = true
    @Published var balanceLamps: Int = 0
    
    @Published var amountBoughtLamps: Int = 0
    @Published var purchaseTime : Date? = nil
    
    @Published var prices: [Price] = []
    @Published var priceChange: (amountLamps: Int, percentage: Double) = (0, 0)
    @Published var priceRef: Price?
    
    private var lastPriceTimestamp: Date?

    private var timeframeSecs: Double = 30 * 60 
    private var latestPriceSubscription: Apollo.Cancellable?
    private var tokenBalanceSubscription: Apollo.Cancellable?
    
    
    init(userId: String, tokenId: String? = nil) {
        self.userId = userId
        if tokenId != nil {
            self.initialize(with: tokenId!)
        }
    }
    
    func initialize(with newTokenId: String, timeframeSecs: Double = 30 * 60) {
        // Cancel all existing subscriptions
        latestPriceSubscription?.cancel()
        tokenBalanceSubscription?.cancel()

        // Reset properties if necessary
        self.tokenId = newTokenId
        self.loading = true  // Reset loading state if needed
        self.prices = []
        self.priceChange = (0, 0)
        self.balanceLamps = 0
        self.priceRef = nil

        // Re-run the initialization logic
        Task {
            self.timeframeSecs = timeframeSecs ?? 30 * 60
            await fetchInitialData(self.timeframeSecs)
            
            subscribeToLatestPrice()
            subscribeToTokenBalance()
        }
    }
    
    private func fetchInitialData(_ timeframeSecs: Double) async {
        do {
            try await fetchTokenDetails()
            try await fetchInitialPrices(timeframeSecs)
            // self.loading = false
        } catch {
            print("Error fetching initial data: \(error)")
        }
    }
    private func fetchTokenDetails() async throws {
        let query = GetTokenDataQuery(tokenId: tokenId)
        return try await withCheckedThrowingContinuation { continuation in
            Network.shared.apollo.fetch(query: query) { [weak self] result in
                guard let self = self else {
                    continuation.resume(
                        throwing: NSError(
                            domain: "TokenModel", code: 0,
                            userInfo: [NSLocalizedDescriptionKey: "Self is nil"]))
                    return
                }
                
                switch result {
                case .success(let response):
                    if let token = response.data?.token.first(where: { $0.id == self.tokenId }) {
                        DispatchQueue.main.async {
                            self.token = Token(id: token.id, name: token.name, symbol: token.symbol, mint: token.mint ?? "", decimals: token.decimals ?? 6, imageUri: token.uri)
                        }
                        continuation.resume()
                    } else {
                        continuation.resume(
                            throwing:
                                NSError(
                                    domain: "TokenModel",
                                    code: 1,
                                    userInfo: [
                                        NSLocalizedDescriptionKey: "Token not found"
                                    ]
                                )
                        )
                    }
                case .failure(let error):
                    continuation.resume(throwing: error)
                }
            }
        }
    }

    private func fetchInitialPrices(_ timeframeSecs: Double) async throws {
        let since = Date().addingTimeInterval(-timeframeSecs).ISO8601Format()
        
        let query = GetTokenPriceHistorySinceQuery(tokenId: Uuid(tokenId), since: since)
        
        return try await withCheckedThrowingContinuation { continuation in
            Network.shared.apollo.fetch(query: query) { [weak self] result in
                guard let self = self else {
                    continuation.resume(throwing: NSError(domain: "TokenModel", code: 0, userInfo: [NSLocalizedDescriptionKey: "Self is nil"]))
                    return
                }

                switch result {
                case .success(let response):
                    DispatchQueue.main.async {
                        self.prices = response.data?.token_price_history.compactMap { history in
                            if let date = formatDateString(history.created_at) {
                                return Price(timestamp: date, price: Int(history.price) ?? 0)
                            }
                            return nil
                        } ?? []
                        self.lastPriceTimestamp = self.prices.last?.timestamp
                        // Find the price ref the closest to 30s ago
                        self.priceRef = self.prices.min { a, b in
                            let timeframeStart = Date().addingTimeInterval(-30)
                            return abs(a.timestamp.timeIntervalSince(timeframeStart)) < 
                                   abs(b.timestamp.timeIntervalSince(timeframeStart))
                        }
                        self.loading = false
                        self.calculatePriceChange()
                    }
                    continuation.resume()
                case .failure(let error):
                    continuation.resume(throwing: error)
                }
            }
        }
    }

    private func subscribeToLatestPrice() {
        latestPriceSubscription?.cancel()
        let subscription = SubLatestTokenPriceSubscription(tokenId: Uuid(self.tokenId))
        
        latestPriceSubscription = Network.shared.apollo.subscribe(subscription: subscription) { [weak self] result in
            guard let self = self else { return }
            
            switch result {
            case .success(let graphQLResult):
                if let priceHistory = graphQLResult.data?.token_price_history.first,
                   let date = formatDateString(priceHistory.created_at) {
                    DispatchQueue.main.async {
                        let newPrice = Price(timestamp: date, price: Int(priceHistory.price) ?? 0)
                        
                        if self.lastPriceTimestamp != date {
                            self.prices.append(newPrice)
                            self.lastPriceTimestamp = date
                            self.calculatePriceChange()
                        }
                    }
                }
            case .failure(let error):
                print("Error in latest price subscription: \(error)")
            }
        }
    }
    
    private func subscribeToTokenBalance() {
        tokenBalanceSubscription?.cancel()
        
        tokenBalanceSubscription = Network.shared.apollo.subscribe(
<<<<<<< HEAD
            subscription: SubAccountTokenBalanceSubscription(
                account: self.userId, token: self.tokenId)
=======
            subscription: SubWalletTokenBalanceSubscription(
                wallet: "0x123", token: self.tokenId)
>>>>>>> 1e9d807f
        ) { [weak self] result in
            guard let self = self else { return }
            DispatchQueue.main.async {
                switch result {
                case .success(let graphQLResult):
                    self.balanceLamps =
                    graphQLResult.data?.balance.first?.value ?? 0
                case .failure(let error):
                    print("Error: \(error.localizedDescription)")
                }
            }
        }
    }

    func buyTokens(buyAmountLamps: Int, completion: ((Bool) -> Void)?) {
        if let price = self.prices.last?.price, price > 0 {
            let tokenAmount = Int(Double(buyAmountLamps) / Double(price) * 1e9)
            print("token amount:", tokenAmount)
            
            Network.shared.buyToken(tokenId: self.tokenId, amount: String(tokenAmount)
            ) { result in
                switch result {
                case .success:
                    self.amountBoughtLamps = buyAmountLamps
                    self.purchaseTime = Date()
                    completion?(true)
                case .failure(let error):
                    print("Error buying tokens: \(error)")
                    completion?(false)
                }
            }
        }
    }
    
    func sellTokens(completion: ((Bool) -> Void)?) {
        Network.shared.sellToken(tokenId: self.tokenId, amount: String(self.balanceLamps)
        ) { result in
            switch result {
            case .success:
                self.purchaseTime = nil
                completion?(true)
            case .failure(let error):
                print("Error selling tokens: \(error)")
                completion?(false)
            }
        }
    }


    
    func updateHistoryTimeframe(_ _timeframeSecs: Double) {
        if _timeframeSecs <= self.timeframeSecs {
            return
        }
        self.timeframeSecs = _timeframeSecs

        latestPriceSubscription?.cancel()
        self.prices = []
        self.loading = true
        Task {
            await fetchInitialData(_timeframeSecs)
            subscribeToLatestPrice()
        }
    }
    
    private func calculatePriceChange() {
        let latestPrice = prices.last?.price ?? 0
        let initialPrice = priceRef?.price ?? self.prices.first?.price ?? 0
        
        if latestPrice == 0 || initialPrice == 0 {
            print("Error: Cannot calculate price change. Prices are not available.")
            return
        }
        
        let priceChangeAmount = latestPrice - initialPrice
        let priceChangePercentage = Double(priceChangeAmount) / Double(initialPrice) * 100
        
        DispatchQueue.main.async {
            self.priceChange = (priceChangeAmount, priceChangePercentage)
        }
    }
}<|MERGE_RESOLUTION|>--- conflicted
+++ resolved
@@ -172,13 +172,8 @@
         tokenBalanceSubscription?.cancel()
         
         tokenBalanceSubscription = Network.shared.apollo.subscribe(
-<<<<<<< HEAD
-            subscription: SubAccountTokenBalanceSubscription(
-                account: self.userId, token: self.tokenId)
-=======
             subscription: SubWalletTokenBalanceSubscription(
                 wallet: "0x123", token: self.tokenId)
->>>>>>> 1e9d807f
         ) { [weak self] result in
             guard let self = self else { return }
             DispatchQueue.main.async {
