--- conflicted
+++ resolved
@@ -36,13 +36,8 @@
         guard let walletAddress = UserModel.shared.walletAddress else { return }
         
         let query = GetLatestTokenPurchaseQuery(wallet: walletAddress, mint: tokenId)
-<<<<<<< HEAD
-        let purchaseData = try await withCheckedThrowingContinuation { (continuation: CheckedContinuation<PurchaseData, Error>) in
+        let purchaseData = try await withCheckedThrowingContinuation { (continuation: CheckedContinuation<PurchaseData?, Error>) in
             Network.shared.graphQL.fetch(query: query, bypassCache: true) {
-=======
-        let purchaseData = try await withCheckedThrowingContinuation { (continuation: CheckedContinuation<PurchaseData?, Error>) in
-            Network.shared.apollo.fetch(query: query) {
->>>>>>> b94ed8f0
                 result in switch result {
                 case .success(let response):
                     if let err = response.errors?.first?.message {
