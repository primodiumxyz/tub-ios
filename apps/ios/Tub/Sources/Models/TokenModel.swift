--- conflicted
+++ resolved
@@ -32,11 +32,6 @@
     private func fetchInitialData() async {
         do {
             try await fetchTokenDetails()
-<<<<<<< HEAD
-            //            self.loading = false
-=======
-            // self.loading = false
->>>>>>> 552e3587
         } catch {
             print("Error fetching initial data: \(error)")
         }
