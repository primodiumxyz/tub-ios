--- conflicted
+++ resolved
@@ -74,15 +74,10 @@
         previousTokenModel = currentTokenModel
         nextTokenModel = createTokenModel()
         
-<<<<<<< HEAD
-        tokens.append(getRandomToken(excluding: tokens[currentTokenIndex].id)!)
-        initTokenModel()
-=======
         if let newRandomToken = getNextToken(excluding: tokens[currentTokenIndex].id) {
             tokens.append(newRandomToken)
             initTokenModel()
         }
->>>>>>> 1030093e
     }
 
     // - Set the current token to the previously visited one
