--- conflicted
+++ resolved
@@ -51,19 +51,9 @@
     }
 
     private func initTokenModel() {
-<<<<<<< HEAD
-            let tokenId = self.tokens[self.currentTokenIndex].id
-            self.currentTokenModel.initialize(with: tokenId)
-            self.userModel.initToken(tokenId: tokenId)
-=======
-        DispatchQueue.main.async {
-            self.currentTokenModel.initialize(with: self.tokens[self.currentTokenIndex])
-        }
-    }
-
-    func createTokenModel() -> TokenModel {
-        return TokenModel(walletAddress: walletAddress)
->>>>>>> e89f9767
+        let token = self.tokens[self.currentTokenIndex]
+        self.currentTokenModel.initialize(with: token)
+        self.userModel.initToken(tokenId: token.id)
     }
 
     private func getNextToken(excluding currentId: String? = nil) -> Token? {
@@ -126,7 +116,7 @@
     // - Push a new random token to the array for the next swipe
     func loadNextToken() {
         // Record dwell time for current token before switching
-        recordTokenDwellTime()
+        self.recordTokenDwellTime()
 
         previousTokenModel = currentTokenModel
         nextTokenModel = TokenModel()
@@ -197,8 +187,10 @@
         }
     }
 
-    public func subscribeTokens() async throws {
+    public func subscribeTokens() throws {
         // Initial fetch
+        Task {
+            
         try await fetchTokens()
 
         // Set up timer for 1-second updates
@@ -211,6 +203,7 @@
                     }
                 }
             }
+            }
         }
     }
 
@@ -228,12 +221,6 @@
     
     private func fetchTokens(setLoading: Bool? = false) async throws {
         let client = await CodexNetwork.shared.apolloClient
-        
-        if let setLoading = setLoading, setLoading {
-            await MainActor.run {
-                self.isLoading = true
-            }
-        }
         
         self.fetching = true
         
