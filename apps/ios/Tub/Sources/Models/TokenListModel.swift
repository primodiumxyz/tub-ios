//
//  TokenListModel.swift
//  Tub
//
//  Created by polarzero on 24/10/2024.
//

import Apollo
import CodexAPI
import SwiftUI
import TubAPI

// Logic for keeping an array of tokens and enabling swiping up (to previously visited tokens) and down (new pumping tokens)
// - The current index in the tokens array is always "last - 1", so we can update "last" to a new random token anytime the subscription is triggered (`updateTokens`)
// - On init, add two random tokens to the array (see `updateTokens`)
// - When swiping down, increase the current index, and push a new random token to the tokens array (that becomes the one that keeps being updated as the sub goes)
// - When swiping up, get back to the previously visited token, pop the last item in the tokens array, so we're again at "last - 1" and "last" gets constantly updated
final class TokenListModel: ObservableObject {
    static let shared = TokenListModel()

    @Published var isReady = false

    @Published var pendingTokens: [Token] = []
    @Published var tokenQueue: [Token] = []
    var currentTokenIndex = -1

    @Published var previousTokenModel: TokenModel?
    @Published var nextTokenModel: TokenModel?
    @Published var currentTokenModel: TokenModel
    var userModel: UserModel?  // Make optional since we'll set it after init

    private var timer: Timer?

    private var currentTokenStartTime: Date?

    private var currentTokenId: String? {
        return self.currentTokenModel.token.id
    }

    private var nextTokenId: String? {
        return self.nextTokenModel?.token.id
    }

    var totalTokenCount: Int {
        return self.tokenQueue.count + self.pendingTokens.count
    }

    // Make init private
    private init() {
        self.currentTokenModel = TokenModel()
    }
    // Add method to set user model
    func configure(with userModel: UserModel) {
        self.userModel = userModel
    }

    private func initCurrentTokenModel(with token: Token) {
        // initialize current model
        self.currentTokenModel.initialize(with: token)
<<<<<<< HEAD
        self.userModel.initToken(tokenId: token.id)
        Task {
            try! await TxManager.shared.updateTxData(tokenId: token.id)
        }
=======
        self.userModel?.initToken(tokenId: token.id)
>>>>>>> 3642c62d
    }

    private func getNextToken(excluding currentId: String? = nil) -> Token {
        if self.currentTokenIndex < self.tokenQueue.count - 1 {
            return tokenQueue[currentTokenIndex + 1]
        }

        // If this is the first token (no currentId), return the first non-cooldown token
        var nextToken = self.pendingTokens.first { token in
            !self.tokenQueue.contains { $0.id == token.id } && token.id != currentId
        }
        if let nextToken { return nextToken }

        if self.tokenQueue.count >= 2 {
            repeat { nextToken = self.tokenQueue.randomElement() }
            while currentId != nil && nextToken?.id == currentId
        }

        // Final fallback: return first token
        if let nextToken { return nextToken }

        return emptyToken
    }

    // - Set the current token to the previously visited one
    // - Update the current token model
    // - Pop the last token in the array (swiping down should always be a fresh pumping token)
    func loadPreviousToken() {
        guard let prevModel = previousTokenModel, currentTokenIndex > 0 else { return }
        currentTokenIndex -= 1

        recordTokenDwellTime()

        // next
        nextTokenModel = currentTokenModel

        // current
        currentTokenStartTime = Date()
        currentTokenModel = prevModel
        initCurrentTokenModel(with: prevModel.token)

        //previous
        if currentTokenIndex > 0 {
            let previousToken = tokenQueue[currentTokenIndex - 1]
            let newPreviousTokenModel = TokenModel()
            newPreviousTokenModel.preload(with: previousToken)
            self.previousTokenModel = newPreviousTokenModel
        }
        else {
            previousTokenModel = nil
        }
    }

    // - Move current to previous
    // - Move next to current and initialize
    // - If current is the end of the array, append a new one and preload it
    func loadNextToken() {
        self.recordTokenDwellTime()
        self.currentTokenIndex += 1

        // previous
        previousTokenModel = currentTokenModel

        // current
        currentTokenStartTime = Date()
        if let nextModel = nextTokenModel {
            currentTokenModel = nextModel
            initCurrentTokenModel(with: nextModel.token)
            removePendingToken(nextModel.token.id)
        }
        else {
            currentTokenModel = TokenModel()
            let newToken = getNextToken()
            initCurrentTokenModel(with: newToken)
            removePendingToken(newToken.id)
        }

        // next
        let newToken = getNextToken(excluding: currentTokenModel.token.id)
        // Add delay before loading next model
        let newModel = TokenModel()
        newModel.preload(with: newToken)
        self.nextTokenModel = newModel
        if self.currentTokenIndex >= tokenQueue.count - 1 {
            tokenQueue.append(newToken)
        }
    }

    public func startTokenSubscription() async {
        if let _ = timer { return }
        do {
            try await fetchHotTokens()

            // Set up timer for 1-second updates
            self.timer = Timer.scheduledTimer(withTimeInterval: 3.0, repeats: true) { [weak self] _ in
                guard let self = self else { return }
                if !self.fetching {
                    Task {
                        do {
                            try await self.fetchHotTokens()
                        }
                        catch {
                            print("Error fetching tokens: \(error.localizedDescription)")
                        }
                    }
                }
            }
        }
        catch {
            print("Error starting token subscription: \(error.localizedDescription)")
        }
    }

    func stopTokenSubscription() {
        // Stop the timer
        timer?.invalidate()
        timer = nil
    }

    private var fetching = false

    private func fetchHotTokens(setLoading: Bool? = false) async throws {
        let client = await CodexNetwork.shared.apolloClient

        self.fetching = true

        try await withCheckedThrowingContinuation { (continuation: CheckedContinuation<Void, Error>) in
            client.fetch(
                query: GetFilterTokensQuery(
                    rankingAttribute: .some(.init(TokenRankingAttribute.trendingScore))
                ),
                cachePolicy: .fetchIgnoringCacheData
            ) { [weak self] result in
                guard let self = self else {
                    continuation.resume(throwing: TubError.unknown)
                    return
                }

                // Process data in background queue
                DispatchQueue.global(qos: .userInitiated).async {
                    // Prepare data in background
                    let hotTokens: [Token] = {
                        switch result {
                        case .success(let graphQLResult):
                            if let tokens = graphQLResult.data?.filterTokens?.results {
                                let mappedTokens =
                                    tokens
                                    .sorted(by: { Double($0?.volume1 ?? "0") ?? 0 > Double($1?.volume1 ?? "0") ?? 0 })
                                    .map { elem in
                                        Token(
                                            id: elem?.token?.address,
                                            name: elem?.token?.info?.name,
                                            symbol: elem?.token?.info?.symbol,
                                            description: elem?.token?.info?.description,
                                            imageUri: elem?.token?.info?.imageLargeUrl ?? elem?.token?.info?
                                                .imageSmallUrl
                                                ?? elem?.token?.info?.imageThumbUrl,
                                            liquidity: Double(elem?.liquidity ?? "0"),
                                            marketCap: Double(elem?.marketCap ?? "0"),
                                            volume: Double(elem?.volume1 ?? "0"),
                                            pairId: elem?.pair?.id,
                                            socials: (
                                                discord: elem?.token?.socialLinks?.discord,
                                                instagram: elem?.token?.socialLinks?.instagram,
                                                telegram: elem?.token?.socialLinks?.telegram,
                                                twitter: elem?.token?.socialLinks?.twitter,
                                                website: elem?.token?.socialLinks?.website
                                            ),
                                            uniqueHolders: nil
                                        )
                                    }

                                return mappedTokens
                            }
                            return []
                        case .failure(let error):
                            print("Error fetching tokens: \(error.localizedDescription)")
                            return []
                        }
                    }()

                    self.fetching = false

                    DispatchQueue.main.sync {
                        self.updatePendingTokens(hotTokens)
                        if self.tokenQueue.isEmpty {
                            self.initializeTokenQueue()
                        }
                        self.isReady = true
                    }

                }

                continuation.resume()
            }
        }
    }

    private func removePendingToken(_ tokenId: String) {
        self.pendingTokens = self.pendingTokens.filter { $0.id != tokenId }
    }

    private func updatePendingTokens(_ newTokens: [Token]) {
        guard !newTokens.isEmpty else { return }

        // Filter out any tokens that are already in the queue
        let unqueuedNewTokens = newTokens.filter { newToken in
            !self.tokenQueue.contains { $0.id == newToken.id }
        }

        // Filter out any old tokens that conflict with the new ones
        let uniqueOldTokens = self.pendingTokens.filter { oldToken in
            !unqueuedNewTokens.contains { $0.id == oldToken.id }
        }

        self.pendingTokens = Array((unqueuedNewTokens + uniqueOldTokens).prefix(20))
    }

    private func initializeTokenQueue() {
        if !self.tokenQueue.isEmpty { return }

        // first model
        let firstToken = getNextToken()
        tokenQueue.append(firstToken)
        self.currentTokenIndex += 1
        removePendingToken(firstToken.id)
        initCurrentTokenModel(with: firstToken)

        // second model
        let secondToken = getNextToken(excluding: firstToken.id)
        tokenQueue.append(secondToken)
        currentTokenStartTime = Date()
        removePendingToken(secondToken.id)
        let nextModel = TokenModel()
        nextModel.preload(with: secondToken)
        self.nextTokenModel = nextModel
    }

    // Add this new method after formatTimeElapsed
    private func recordTokenDwellTime() {
        guard let startTime = currentTokenStartTime,
            let currentToken = tokenQueue[safe: currentTokenIndex]
        else { return }

        Task {
            let dwellTimeMs = Int(Date().timeIntervalSince(startTime) * 1000)  // Convert to milliseconds

            try? await Network.shared.recordClientEvent(
                event: ClientEvent(
                    eventName: "token_dwell_time",
                    source: "token_list_model",
                    metadata: [
                        ["token_id": currentToken.id],
                        ["dwell_time_ms": dwellTimeMs],
                    ]
                )
            )
        }
    }

    deinit {
        // Record final dwell time before cleanup
        recordTokenDwellTime()

        timer?.invalidate()
        timer = nil
    }
}

// Add a safe subscript extension for arrays if you don't have it already
extension Array {
    fileprivate subscript(safe index: Int) -> Element? {
        return indices.contains(index) ? self[index] : nil
    }
}<|MERGE_RESOLUTION|>--- conflicted
+++ resolved
@@ -57,14 +57,10 @@
     private func initCurrentTokenModel(with token: Token) {
         // initialize current model
         self.currentTokenModel.initialize(with: token)
-<<<<<<< HEAD
-        self.userModel.initToken(tokenId: token.id)
+        self.userModel?.initToken(tokenId: token.id)
         Task {
             try! await TxManager.shared.updateTxData(tokenId: token.id)
         }
-=======
-        self.userModel?.initToken(tokenId: token.id)
->>>>>>> 3642c62d
     }
 
     private func getNextToken(excluding currentId: String? = nil) -> Token {
