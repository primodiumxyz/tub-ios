//
//  TokenListModel.swift
//  Tub
//
//  Created by polarzero on 24/10/2024.
//

import Apollo
import SwiftUI
import TubAPI

// Logic for keeping an array of tokens and enabling swiping up (to previously visited tokens) and down (new pumping tokens)
// - The current index in the tokens array is always "last - 1", so we can update "last" to a new random token anytime the subscription is triggered (`updateTokens`)
// - On init, add two random tokens to the array (see `updateTokens`)
// - When swiping down, increase the current index, and push a new random token to the tokens array (that becomes the one that keeps being updated as the sub goes)
// - When swiping up, get back to the previously visited token, pop the last item in the tokens array, so we're again at "last - 1" and "last" gets constantly updated
final class TokenListModel: ObservableObject {
    static let shared = TokenListModel()
    
    @Published var pendingTokens: [String] = []
    @Published var tokenQueue: [String] = []
    var currentTokenIndex = -1
    
    @Published var previousTokenModel: TokenModel?
    @Published var nextTokenModel: TokenModel?
    @Published var currentTokenModel: TokenModel
    
    private var hotTokensSubscription: Apollo.Cancellable?
    
    private var currentTokenStartTime: Date?
    
    private var currentTokenId: String? {
        return self.currentTokenModel.tokenId
    }
    
    private var nextTokenId: String? {
        return self.nextTokenModel?.tokenId
    }
    
    var totalTokenCount: Int {
        return self.tokenQueue.count + self.pendingTokens.count
    }
    
    // Make init private
    private init() {
        self.currentTokenModel = TokenModel()
    }
    
    private func initCurrentTokenModel(with tokenId: String) {
        // initialize current model
        self.currentTokenModel.initialize(with: tokenId)
        UserModel.shared.initToken(tokenId: tokenId)
        
    }
    
    private func getNextToken(excluding currentId: String? = nil) -> String? {
        if self.currentTokenIndex < self.tokenQueue.count - 1 {
            return tokenQueue[currentTokenIndex + 1]
        }
        
        let portfolio = UserModel.shared.tokenPortfolio
            let priorityTokenMint = portfolio.first { tokenId in
                tokenId != currentId
            }
            
            if let mint = priorityTokenMint {
                return mint
            }
        
        // If this is the first token (no currentId), return the first non-cooldown token
        var nextToken = self.pendingTokens.first { token in
            !self.tokenQueue.contains { $0 == token } && token != currentId
        }
        if let nextToken { return nextToken }
        
        if self.tokenQueue.count >= 2 {
            repeat { nextToken = self.tokenQueue.randomElement() }
            while currentId != nil && nextToken == currentId
        }
        return nil
    }
    
    // - Set the current token to the previously visited one
    // - Update the current token model
    // - Pop the last token in the array (swiping down should always be a fresh pumping token)
    func loadPreviousTokenIntoCurrentTokenPhaseOne() -> Bool {
        guard let prevModel = previousTokenModel, currentTokenIndex > 0 else {
            return false
        }
        
        recordTokenDwellTime()
        
        // next
        //	Build up a new TokenModel so that we start from a
        //	known state: no leftover timers and/or subscriptions.
        let newNextTokenModel = TokenModel()
        newNextTokenModel.preload(with: currentTokenModel.tokenId)
        nextTokenModel = newNextTokenModel
        
        // current
        currentTokenStartTime = Date()
        currentTokenModel = prevModel
        initCurrentTokenModel(with: prevModel.tokenId)
        
        return true
    }
    
    func loadPreviousTokenIntoCurrentTokenPhaseTwo() {
        currentTokenIndex -= 1
        
        //previous
        if currentTokenIndex > 0 {
            let previousToken = tokenQueue[currentTokenIndex - 1]
            let newPreviousTokenModel = TokenModel()
            newPreviousTokenModel.preload(with: previousToken)
            self.previousTokenModel = newPreviousTokenModel
        }
        else {
            previousTokenModel = nil
        }
    }
    
    // - Move current to previous
    // - Move next to current and initialize
    // - If current is the end of the array, append a new one and preload it
    func loadNextTokenIntoCurrentTokenPhaseOne() {
        self.recordTokenDwellTime()
        
        // previous
        //	Build up a new TokenModel so that we start from a
        //	known state: no leftover timers and/or subscriptions.
        let newPreviousTokenModel = TokenModel()
        newPreviousTokenModel.preload(with: currentTokenModel.tokenId)
        previousTokenModel = newPreviousTokenModel
        
        // current
        currentTokenStartTime = Date()
        if let nextModel = nextTokenModel {
            currentTokenModel = nextModel
            initCurrentTokenModel(with: nextModel.tokenId)
            DispatchQueue.main.sync {
                removePendingToken(nextModel.tokenId)
            }
        }
        else {
            currentTokenModel = TokenModel()
            if let newToken = getNextToken() {
                initCurrentTokenModel(with: newToken)
                
                DispatchQueue.main.sync {
                    removePendingToken(newToken)
                }
            }
        }
    }
    
    func loadNextTokenIntoCurrentTokenPhaseTwo() {
        self.currentTokenIndex += 1
        
        // next
        guard let newToken = getNextToken(excluding: currentTokenModel.tokenId) else {
            return
        }
        // Add delay before loading next model
        let newModel = TokenModel()
        newModel.preload(with: newToken)
        self.nextTokenModel = newModel
        if self.currentTokenIndex >= tokenQueue.count - 1 {
            tokenQueue.append(newToken)
        }
    }
    
    
    @Published var initialFetchComplete = false
    
    public func startTokenSubscription() {
            self.hotTokensSubscription = Network.shared.apollo.subscribe(
                subscription: SubTopTokensByVolumeSubscription(
                    interval: .some(HOT_TOKENS_INTERVAL),
                    recentInterval: .some(FILTERING_INTERVAL),
                    minRecentTrades: .some(FILTERING_MIN_TRADES),
                    minRecentVolume: .some(FILTERING_MIN_VOLUME_USD)
                )
            ) { [weak self] result in
            Task{
                guard let self = self else { return }
                
                // Prepare data in background
                let hotTokens: [String] = {
                    switch result {
                    case .success(let graphQLResult):
                        if let tokens = graphQLResult.data?.token_stats_interval_comp {
                            let mappedTokens = tokens
                                .map { elem in
                                    elem.token_mint
                                }
                                
                                return mappedTokens
                            }
                            return []
                        case .failure(let error):
                            print("Error fetching tokens: \(error.localizedDescription)")
                            return []
                        }
                    }()
                    await MainActor.run {
<<<<<<< HEAD
                        if !self.initialFetchComplete { self.initialFetchComplete = true }
=======
                        self.fetching = false
                        self.updatePendingTokens(hotTokens)
                        if self.tokenQueue.isEmpty {
                            self.initializeTokenQueue()
                        }
>>>>>>> 0946ec68
                    }
                        self.updatePendingTokens(hotTokens)
                        if self.tokenQueue.isEmpty {
                            self.initializeTokenQueue()
                        }
               }
                
                
            }
    }
    
    func stopTokenSubscription() {
        self.hotTokensSubscription?.cancel()
    }
    
    @MainActor
    private func removePendingToken(_ tokenId: String) {
        self.pendingTokens = self.pendingTokens.filter { $0 != tokenId }
    }
    
    @MainActor
    private func updatePendingTokens(_ newTokens: [String]) {
        guard !newTokens.isEmpty else { return }
        
        // Filter out any tokens that are already in the queue
        let unqueuedNewTokens = newTokens.filter { newToken in
            !self.tokenQueue.contains { $0 == newToken }
        }
        
        // Filter out any old tokens that conflict with the new ones
        let uniqueOldTokens = self.pendingTokens.filter { oldToken in
            !unqueuedNewTokens.contains { $0 == oldToken }
        }
        
        self.pendingTokens = Array((unqueuedNewTokens + uniqueOldTokens).prefix(20))
    }
    
    @MainActor
    private func initializeTokenQueue() {
        if !self.tokenQueue.isEmpty { return }
        
        // first model
        guard let firstToken = getNextToken() else { return}
        tokenQueue.append(firstToken)
        self.currentTokenIndex = 0
        removePendingToken(firstToken)
        initCurrentTokenModel(with: firstToken)
        
        // second model
        guard let secondToken = getNextToken(excluding: firstToken) else { return }
        tokenQueue.append(secondToken)
        currentTokenStartTime = Date()
        removePendingToken(secondToken)
        let nextModel = TokenModel()
        nextModel.preload(with: secondToken)
        self.nextTokenModel = nextModel
    }
    
    // Add this new method after formatTimeElapsed
    private func recordTokenDwellTime() {
        guard let startTime = currentTokenStartTime,
              let currentToken = tokenQueue[safe: currentTokenIndex]
        else { return }
        
        Task {
            let dwellTimeMs = Int(Date().timeIntervalSince(startTime) * 1000)  // Convert to milliseconds
            
            try? await Network.shared.recordClientEvent(
                event: ClientEvent(
                    eventName: "token_dwell_time",
                    source: "token_list_model",
                    metadata: [
                        ["token_id": currentToken],
                        ["dwell_time_ms": dwellTimeMs],
                    ]
                )
            )
        }
    }
    
    public func clearQueue() {
        self.tokenQueue = []
        self.pendingTokens = []
        self.currentTokenIndex = -1
        self.previousTokenModel = nil
        self.nextTokenModel = nil
        self.currentTokenModel = TokenModel()
    }
    
    deinit {
        // Record final dwell time before cleanup
        recordTokenDwellTime()
        
        stopTokenSubscription()
    }
}

// Add a safe subscript extension for arrays if you don't have it already
extension Array {
    fileprivate subscript(safe index: Int) -> Element? {
        return indices.contains(index) ? self[index] : nil
    }
}<|MERGE_RESOLUTION|>--- conflicted
+++ resolved
@@ -204,20 +204,13 @@
                         }
                     }()
                     await MainActor.run {
-<<<<<<< HEAD
                         if !self.initialFetchComplete { self.initialFetchComplete = true }
-=======
-                        self.fetching = false
+                    
                         self.updatePendingTokens(hotTokens)
                         if self.tokenQueue.isEmpty {
                             self.initializeTokenQueue()
                         }
->>>>>>> 0946ec68
-                    }
-                        self.updatePendingTokens(hotTokens)
-                        if self.tokenQueue.isEmpty {
-                            self.initializeTokenQueue()
-                        }
+}
                }
                 
                 
