--- conflicted
+++ resolved
@@ -186,11 +186,8 @@
                     minRecentTrades: .some(FILTERING_MIN_TRADES),
                     minRecentVolume: .some(FILTERING_MIN_VOLUME_USD)
                 ),
-<<<<<<< HEAD
+                cachePolicy: .fetchIgnoringCacheData,
                 cacheTime: QUERY_HOT_TOKENS_CACHE_TIME
-=======
-                cachePolicy: .fetchIgnoringCacheData
->>>>>>> b94ed8f0
             ) {
                 result in
                 switch result {
@@ -214,7 +211,6 @@
         }
     }
     
-<<<<<<< HEAD
     private func pollHotTokens() {
         Task {
             do {
@@ -233,45 +229,6 @@
         await MainActor.run {
             self.hotTokensPollingTimer = Timer.scheduledTimer(withTimeInterval: HOT_TOKENS_POLLING_INTERVAL, repeats: true) { [weak self] _ in
                 self?.pollHotTokens()
-=======
-    public func startTokenSubscription() async {
-        
-        do {
-            let hotTokens = try await getInitialHotTokens()
-            await handleHotTokenFetch(hotTokens: hotTokens)
-        } catch {
-            print(
-                "Error fetching initial hot tokens: \(error.localizedDescription). Proceeding with subscription."
-            )
-        }
-        
-        self.stopTokenSubscription()
-        self.hotTokensSubscription = Network.shared.apollo.subscribe(
-            subscription: SubTopTokensByVolumeSubscription(
-                interval: .some(HOT_TOKENS_INTERVAL),
-                recentInterval: .some(FILTERING_INTERVAL),
-                minRecentTrades: .some(FILTERING_MIN_TRADES),
-                minRecentVolume: .some(FILTERING_MIN_VOLUME_USD)
-            )
-        ) { [weak self] result in
-            guard let self = self else { return }
-            
-            // Prepare data in background
-            let hotTokens: [String] = {
-                switch result {
-                case .success(let graphQLResult):
-                    if let tokens = graphQLResult.data?.token_stats_interval_comp {
-                        return tokens.map { elem in elem.token_mint }
-                    }
-                    return []
-                case .failure(let error):
-                    print("Error fetching tokens: \(error.localizedDescription)")
-                    return []
-                }
-            }()
-            Task {
-                await self.handleHotTokenFetch(hotTokens: hotTokens)
->>>>>>> b94ed8f0
             }
         }
     }
