//
//  TokenListModel.swift
//  Tub
//
//  Created by polarzero on 24/10/2024.
//

import SwiftUI
import Apollo
import TubAPI

// Logic for keeping an array of tokens and enabling swiping up (to previously visited tokens) and down (new pumping tokens)
// - The current index in the tokens array is always "last - 1", so we can update "last" to a new random token anytime the subscription is triggered (`updateTokens`)
// - On init, add two random tokens to the array (see `updateTokens`)
// - When swiping down, increase the current index, and push a new random token to the tokens array (that becomes the one that keeps being updated as the sub goes)
// - When swiping up, get back to the previously visited token, pop the last item in the tokens array, so we're again at "last - 1" and "last" gets constantly updated
class TokenListModel: ObservableObject {
    @Published var availableTokens: [Token] = []
    @Published var tokens: [Token] = []
    @Published var previousTokenModel: TokenModel?
    @Published var nextTokenModel: TokenModel?
    @Published var currentTokenModel: TokenModel

    @Published var isLoading = true
    @Published var errorMessage: String?
    
    private var subscription: Cancellable?
    private var userModel: UserModel

    // Cooldown for not showing the same token too often
    private let TOKEN_COOLDOWN: TimeInterval = 60 // 60 seconds cooldown
    private var recentlyShownTokens: [(id: String, timestamp: Date)] = []
    
    init(userModel: UserModel) {
        self.userModel = userModel
        self.currentTokenModel = TokenModel(walletAddress: userModel.walletAddress)
    }

    var currentTokenIndex: Int {
        return tokens.count - 2 // last - 1
    }

    var isFirstToken: Bool {
        return currentTokenIndex == 0
    }

    var isNextTokenAvailable: Bool {
        return self.availableTokens.count > 1
    }
    
    private func initTokenModel() {
        DispatchQueue.main.async {
            self.currentTokenModel.initialize(with: self.tokens[self.currentTokenIndex].id)
        }
    }

    func createTokenModel() -> TokenModel {
        return TokenModel(walletAddress: userModel.walletAddress)
    }
    
    private func getNextToken(excluding currentId: String? = nil) -> Token? {
        guard !availableTokens.isEmpty else { return nil }
        
        // Clean up expired cooldowns first
        let now = Date()
        recentlyShownTokens = recentlyShownTokens.filter { 
            now.timeIntervalSince($0.timestamp) < TOKEN_COOLDOWN 
        }
        
        // Create a set of tokens to exclude (both cooldown and current)
        let excludedTokenIds = Set(recentlyShownTokens.map { $0.id })
            .union(currentId.map { Set([$0]) } ?? Set())
        
        // Filter available tokens
        let availableTokensFiltered = availableTokens.filter { token in
            !excludedTokenIds.contains(token.id)
        }
        
        guard !availableTokensFiltered.isEmpty else {
            // Get all available tokens except current
            let fallbackTokens = availableTokens.filter { token in
                token.id != currentId
            }
            
            guard !fallbackTokens.isEmpty else { return nil }
            
            // Sort recently shown by timestamp to find the oldest one that's available
            if let oldestRecent = recentlyShownTokens
                .sorted(by: { $0.timestamp < $1.timestamp }) // Sort by oldest first
                .first(where: { recentToken in
                    fallbackTokens.contains(where: { $0.id == recentToken.id })
                }) {
                
                // Remove the oldest token from cooldown and add it back with current timestamp
                recentlyShownTokens.removeAll { $0.id == oldestRecent.id }
                recentlyShownTokens.append((id: oldestRecent.id, timestamp: now))
                
                if let oldestAvailableToken = fallbackTokens.first(where: { $0.id == oldestRecent.id }) {
                    return oldestAvailableToken
                }
            }
            
            // If no match found in cooldown, return a random token
            return fallbackTokens.randomElement()!
        }
        
        // Get a random token from the filtered list
        let randomIndex = Int.random(in: 0..<availableTokensFiltered.count)
        return availableTokensFiltered[randomIndex]
    }
    
    // - Set the current token to the next one in line
    // - Update the current token model
    // - Push a new random token to the array for the next swipe
    func loadNextToken() {
        previousTokenModel = currentTokenModel
        nextTokenModel = createTokenModel()
        
        // Add current token to cooldown (ensuring uniqueness)
        if let currentToken = tokens[safe: currentTokenIndex] {
            // Remove any existing entry for this token
            recentlyShownTokens.removeAll { $0.id == currentToken.id }
            // Add the token with current timestamp
            recentlyShownTokens.append((id: currentToken.id, timestamp: Date()))
        }
        
        if let newRandomToken = getNextToken(excluding: tokens[currentTokenIndex].id) {
            tokens.append(newRandomToken)
            initTokenModel()
        }
    }

    // - Set the current token to the previously visited one
    // - Update the current token model
    // - Pop the last token in the array (swiping down should always be a fresh pumping token)
    func loadPreviousToken() {
        if currentTokenIndex == 0 { return }
        nextTokenModel = currentTokenModel
        previousTokenModel = createTokenModel()
        
        // Remove the last token from recently shown when going back
        if let lastToken = tokens.last {
            recentlyShownTokens.removeAll { $0.id == lastToken.id }
        }
        
        tokens.removeLast()
        initTokenModel()
    }
    
    // - Update the last token in the array to a random pumping token (keep it fresh for the next swipe)
    private func updateTokens() {
        guard !availableTokens.isEmpty else { return }
        
        // If it's initial load, generate two random tokens
        if tokens.isEmpty {
            if let firstToken = getNextToken() {
                tokens.append(firstToken)
                if let secondToken = getNextToken(excluding: firstToken.id) {
                    tokens.append(secondToken)
                    initTokenModel()
                }
            }
        } else {
            // Only update the last token if we have more available tokens
            if let currentId = tokens[safe: currentTokenIndex]?.id,
               let newToken = getNextToken(excluding: currentId) {
                tokens[tokens.count - 1] = newToken
            }
        }
    }

    

    func subscribeTokens() {
        subscription = Network.shared.apollo.subscribe(subscription: SubFilteredTokensIntervalSubscription(
            interval: .some(FILTER_INTERVAL),
            minTrades: .some(String(MIN_TRADES)),
            minVolume: .some(MIN_VOLUME),
            mintBurnt: .some(MINT_BURNT),
            freezeBurnt: .some(FREEZE_BURNT),
            minDistinctPrices: .some(CHART_INTERVAL_MIN_TRADES),
            distinctPricesInterval: .some(CHART_INTERVAL)
        )) { result in
            DispatchQueue.main.async {
                self.isLoading = false
                switch result {
                case .success(let graphQLResult):
                    if let error = graphQLResult.errors {
                        print(error)
                        self.errorMessage = "Error: \(error)"
                    }
                    if let tokens = graphQLResult.data?.formatted_tokens_interval {
                        self.availableTokens = tokens.map { elem in
<<<<<<< HEAD
                                Token(
                                    id: elem.token_id,
                                    mint: elem.mint,
                                    name: elem.name ?? "",
                                    symbol: elem.symbol ?? "",
                                    description: elem.description ?? "",
                                    supply: elem.supply ?? 0,
                                    decimals: elem.decimals ?? 6,
                                    imageUri: elem.uri ?? "",
                                    volume: (elem.volume, FILTER_INTERVAL)
                                )
                            }
=======
                            Token(id: elem.token_id, mint: elem.mint, name: elem.name ?? "", symbol: elem.symbol ?? "", description: elem.description ?? "", supply: elem.supply ?? 0, decimals: elem.decimals ?? 6, imageUri: elem.uri ?? "", volume: (elem.volume, self.INTERVAL))
                        }
                        
>>>>>>> c7dcce44
                        self.updateTokens()

                         // Update current token model if the token exists in available tokens
                        if let currentToken = self.availableTokens.first(where: { $0.id == self.currentTokenModel.tokenId }) {
                            self.currentTokenModel.updateTokenDetails(from: currentToken)
                        }
                    }
                case .failure(let error):
                    print(error.localizedDescription)
                    self.errorMessage = "Error: \(error.localizedDescription)"
                }
            }
        }
    }

    func formatTimeElapsed(_ timeInterval: TimeInterval) -> String {
        let hours = Int(timeInterval) / 3600
        let minutes = (Int(timeInterval) % 3600) / 60

        if hours > 1 {
            return "past \(hours) hours"
        } else if hours > 0 {
            return "past hour"
        } else if minutes > 1 {
            return "past \(minutes) minutes"
        } else  {
            return "past minute"
        }
    }
}

// Add a safe subscript extension for arrays if you don't have it already
private extension Array {
    subscript(safe index: Int) -> Element? {
        return indices.contains(index) ? self[index] : nil
    }
}<|MERGE_RESOLUTION|>--- conflicted
+++ resolved
@@ -191,7 +191,6 @@
                     }
                     if let tokens = graphQLResult.data?.formatted_tokens_interval {
                         self.availableTokens = tokens.map { elem in
-<<<<<<< HEAD
                                 Token(
                                     id: elem.token_id,
                                     mint: elem.mint,
@@ -204,11 +203,6 @@
                                     volume: (elem.volume, FILTER_INTERVAL)
                                 )
                             }
-=======
-                            Token(id: elem.token_id, mint: elem.mint, name: elem.name ?? "", symbol: elem.symbol ?? "", description: elem.description ?? "", supply: elem.supply ?? 0, decimals: elem.decimals ?? 6, imageUri: elem.uri ?? "", volume: (elem.volume, self.INTERVAL))
-                        }
-                        
->>>>>>> c7dcce44
                         self.updateTokens()
 
                          // Update current token model if the token exists in available tokens
