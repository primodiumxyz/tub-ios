--- conflicted
+++ resolved
@@ -28,8 +28,6 @@
         let store = ApolloStore()
         return ApolloClient(networkTransport: splitNetworkTransport, store: store)
     }()
-
-
 
     // tRPC
     private let baseURL: URL
@@ -52,14 +50,13 @@
         baseURL = URL(string: serverBaseUrl)!
         session = URLSession(configuration: .default)
     }
-    
+
     // MARK: - Calls
     func getStatus() async throws -> Int {
         let response: StatusResponse = try await callProcedure("getStatus")
         return response.status
     }
 
-<<<<<<< HEAD
     func buyToken(tokenId: String, amount: String, tokenPrice: String) async throws {
         let input = TokenActionInput(tokenId: tokenId, amount: amount, tokenPrice: tokenPrice)
         let _: EmptyResponse = try await callProcedure("buyToken", input: input)
@@ -67,95 +64,17 @@
 
     func sellToken(tokenId: String, amount: String, tokenPrice: String) async throws {
         let input = TokenActionInput(tokenId: tokenId, amount: amount, tokenPrice: tokenPrice)
-        let _ : EmptyResponse = try await callProcedure("sellToken", input: input)
+        let _: EmptyResponse = try await callProcedure("sellToken", input: input)
     }
 
     func airdropNativeToUser(amount: Int) async throws {
         let input = AirdropInput(amount: String(amount))
-        let _ : EmptyResponse = try await callProcedure("airdropNativeToUser", input: input)
-    }
-=======
-    private func callProcedure<T: Codable, I: Codable>(
-        _ procedure: String,
-        input: I? = nil,
-        completion: @escaping (Result<T, Error>) -> Void
-    ) {
-        Task {
-            // Get token asynchronously
-            let token = await getStoredToken()
-
-            let url = baseURL.appendingPathComponent(procedure)
-            var request = URLRequest(url: url)
-            request.httpMethod = "POST"
-            request.addValue("application/json", forHTTPHeaderField: "Content-Type")
-
-            if let token = token {
-                request.addValue("Bearer \(token)", forHTTPHeaderField: "Authorization")
-            }
-
-            if let input = input {
-                do {
-                    let encoder = JSONEncoder()
-                    let data = try encoder.encode(input)
-                    request.httpBody = data
-                }
-                catch {
-                    completion(.failure(error))
-                    return
-                }
-            }
-
-            let task = session.dataTask(with: request) { data, response, error in
-                if let error = error {
-                    completion(.failure(error))
-                    return
-                }
-
-                guard let data = data else {
-                    completion(
-                        .failure(
-                            NSError(
-                                domain: "NetworkError",
-                                code: 0,
-                                userInfo: [NSLocalizedDescriptionKey: "No data received"]
-                            )
-                        )
-                    )
-                    return
-                }
-
-                do {
-                    // First, try to decode as an error response
-                    if let errorResponse = try? JSONDecoder().decode(ErrorResponse.self, from: data) {
-                        let errorMessage = errorResponse.error.message
-                        completion(
-                            .failure(
-                                NSError(
-                                    domain: "ServerError",
-                                    code: errorResponse.error.code ?? -1,
-                                    userInfo: [NSLocalizedDescriptionKey: errorMessage]
-                                )
-                            )
-                        )
-                        return
-                    }
-
-                    // If it's not an error, proceed with normal decoding
-                    let decodedResponse = try JSONDecoder().decode(
-                        ResponseWrapper<T>.self,
-                        from: data
-                    )
-                    completion(.success(decodedResponse.result.data))
-                }
-                catch {
-                    completion(.failure(error))
-                }
-            }
->>>>>>> 1409103f
-
-    func recordClientEvent(event: ClientEvent) async throws -> Void {
+        let _: EmptyResponse = try await callProcedure("airdropNativeToUser", input: input)
+    }
+
+    func recordClientEvent(event: ClientEvent) async throws {
         let input = EventInput(event: event)
-        let _ : EmptyResponse = try await callProcedure("recordClientEvent", input: input)
+        let _: EmptyResponse = try await callProcedure("recordClientEvent", input: input)
     }
 
     // MARK: - Call Procedure
@@ -165,29 +84,29 @@
     ) async throws -> T {
         // Get token asynchronously
         let token = await getStoredToken()
-        
+
         let url = baseURL.appendingPathComponent(procedure)
         var request = URLRequest(url: url)
         request.httpMethod = "POST"
         request.addValue("application/json", forHTTPHeaderField: "Content-Type")
-        
+
         if let token = token {
             request.addValue("Bearer \(token)", forHTTPHeaderField: "Authorization")
         }
-        
+
         if let input = input {
             let encoder = JSONEncoder()
             let data = try encoder.encode(input)
             request.httpBody = data
         }
-        
+
         let (data, _) = try await session.data(for: request)
-        
+
         // First, try to decode as an error response
         if let errorResponse = try? JSONDecoder().decode(ErrorResponse.self, from: data) {
             throw TubError.parsingError
         }
-        
+
         // If it's not an error, proceed with normal decoding
         let decodedResponse = try JSONDecoder().decode(ResponseWrapper<T>.self, from: data)
         return decodedResponse.result.data
@@ -197,7 +116,7 @@
         return try await callProcedure(procedure, input: Optional<EmptyInput>.none)
     }
     // MARK: - JWT
-    
+
     private func decodeJWT(_ token: String) -> [String: Any]? {
         let segments = token.components(separatedBy: ".")
         guard segments.count > 1 else { return nil }
@@ -209,13 +128,14 @@
         let padded = base64String.padding(
             toLength: ((base64String.count + 3) / 4) * 4,
             withPad: "=",
-            startingAt: 0)
+            startingAt: 0
+        )
 
         guard let data = Data(base64Encoded: padded) else { return nil }
 
         return try? JSONSerialization.jsonObject(with: data, options: []) as? [String: Any]
     }
-    
+
     private func storeToken(_ token: String) {
         let data = Data(token.utf8)
         let query: [String: Any] = [
@@ -226,47 +146,7 @@
         SecItemDelete(query as CFDictionary)
         SecItemAdd(query as CFDictionary, nil)
     }
-<<<<<<< HEAD
-    
-=======
-
-    func buyToken(
-        tokenId: String,
-        amount: String,
-        tokenPrice: String,
-        completion: @escaping (Result<EmptyResponse, Error>) -> Void
-    ) {
-        let input = TokenActionInput(tokenId: tokenId, amount: amount, tokenPrice: tokenPrice)
-        callProcedure("buyToken", input: input, completion: completion)
-    }
-
-    func sellToken(
-        tokenId: String,
-        amount: String,
-        tokenPrice: String,
-        completion: @escaping (Result<EmptyResponse, Error>) -> Void
-    ) {
-        let input = TokenActionInput(tokenId: tokenId, amount: amount, tokenPrice: tokenPrice)
-        callProcedure("sellToken", input: input, completion: completion)
-    }
-
-    func airdropNativeToUser(
-        amount: Int,
-        completion: @escaping (Result<EmptyResponse, Error>) -> Void
-    ) {
-        let input = AirdropInput(amount: String(amount))
-        callProcedure("airdropNativeToUser", input: input, completion: completion)
-    }
-
-    func recordClientEvent(
-        event: ClientEvent,
-        completion: @escaping (Result<EmptyResponse, Error>) -> Void
-    ) {
-        let input = EventInput(event: event)
-        callProcedure("recordClientEvent", input: input, completion: completion)
-    }
-
->>>>>>> 1409103f
+
     private func getStoredToken() async -> String? {
         switch privy.authState {
         case .authenticated(let authSession):
@@ -297,47 +177,10 @@
         }
     }
 
-<<<<<<< HEAD
-=======
-    private func decodeJWT(_ token: String) -> [String: Any]? {
-        let segments = token.components(separatedBy: ".")
-        guard segments.count > 1 else { return nil }
-
-        let base64String = segments[1]
-            .replacingOccurrences(of: "-", with: "+")
-            .replacingOccurrences(of: "_", with: "/")
-
-        let padded = base64String.padding(
-            toLength: ((base64String.count + 3) / 4) * 4,
-            withPad: "=",
-            startingAt: 0
-        )
-
-        guard let data = Data(base64Encoded: padded) else { return nil }
->>>>>>> 1409103f
-
     func requestCodexToken(_ expiration: Int = 3600 * 1000) async throws -> CodexTokenData {
         let input: CodexTokenInput = .init(expiration: expiration)
-<<<<<<< HEAD
         let res: CodexTokenResponse = try await callProcedure("requestCodexToken", input: input)
         return CodexTokenData(token: res.token, expiry: res.expiry)
-=======
-
-        return try await withCheckedThrowingContinuation { continuation in
-            callProcedure(
-                "requestCodexToken",
-                input: input,
-                completion: { (result: Result<CodexTokenResponse, Error>) in
-                    switch result {
-                    case .success(let response):
-                        continuation.resume(returning: (response.token, response.expiry))
-                    case .failure(let error):
-                        continuation.resume(throwing: error)
-                    }
-                }
-            )
-        }
->>>>>>> 1409103f
     }
 }
 
@@ -349,7 +192,6 @@
     let result: ResultWrapper
 }
 
-<<<<<<< HEAD
 private struct ErrorResponse: Codable {
     let error: ErrorDetails
 
@@ -366,14 +208,12 @@
         let path: String?
     }
 }
- 
-struct CodexTokenResponse : Codable {
+
+struct CodexTokenResponse: Codable {
     let token: String
     let expiry: String
 }
 
-=======
->>>>>>> 1409103f
 struct EmptyResponse: Codable {}
 
 struct UserResponse: Codable {
@@ -519,60 +359,14 @@
 extension Network {
     func fetchSolPrice() async throws -> Double {
         let url = URL(string: "https://min-api.cryptocompare.com/data/price?fsym=SOL&tsyms=USD")!
-<<<<<<< HEAD
         let (data, _) = try await session.data(from: url)
-        
+
         guard let json = try JSONSerialization.jsonObject(with: data, options: []) as? [String: Double],
-             let price = json["USD"] else {
-             throw TubError.parsingError
-=======
-        let task = session.dataTask(with: url) { data, response, error in
-            if let error = error {
-                completion(.failure(error))
-                return
-            }
-
-            guard let data = data else {
-                completion(
-                    .failure(
-                        NSError(
-                            domain: "NetworkError",
-                            code: 0,
-                            userInfo: [NSLocalizedDescriptionKey: "No data received"]
-                        )
-                    )
-                )
-                return
-            }
-
-            do {
-                if let json = try JSONSerialization.jsonObject(with: data, options: [])
-                    as? [String: Double],
-                    let price = json["USD"]
-                {
-                    completion(.success(price))
-                }
-                else {
-                    completion(
-                        .failure(
-                            NSError(
-                                domain: "ParsingError",
-                                code: 0,
-                                userInfo: [
-                                    NSLocalizedDescriptionKey: "Failed to parse JSON response"
-                                ]
-                            )
-                        )
-                    )
-                }
-            }
-            catch {
-                completion(.failure(error))
-            }
->>>>>>> 1409103f
-        }
-        
+            let price = json["USD"]
+        else {
+            throw TubError.parsingError
+        }
+
         return price
     }
-}
-
+}