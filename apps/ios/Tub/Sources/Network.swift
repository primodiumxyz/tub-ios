//
//  Network.swift
//  Tub
//
//  Created by Emerson Hsieh on 2024/10/2.
//

import Apollo
import ApolloWebSocket
import Foundation
import Security
import SolanaSwift
import UIKit

class Network {
    static let shared = Network()
    private var lastApiCallTime: Date = Date()

    // graphql
    private let httpTransport: RequestChainNetworkTransport
    private let webSocketTransport: WebSocketTransport
    private let solana: JSONRPCAPIClient

    private(set) lazy var apollo: ApolloClient = {
        let splitNetworkTransport = SplitNetworkTransport(
            uploadingNetworkTransport: httpTransport,
            webSocketNetworkTransport: webSocketTransport
        )

        let store = ApolloStore()
        return ApolloClient(networkTransport: splitNetworkTransport, store: store)
    }()

    // tRPC
    private let baseURL: URL
    private let session: URLSession

    init() {
        // setup graphql
        let httpURL = URL(string: graphqlHttpUrl)!
        let store = ApolloStore()
        httpTransport = RequestChainNetworkTransport(
            interceptorProvider: DefaultInterceptorProvider(store: store),
            endpointURL: httpURL
        )

        let webSocketURL = URL(string: graphqlWsUrl)!
        let websocket = WebSocket(url: webSocketURL, protocol: .graphql_ws)
        webSocketTransport = WebSocketTransport(websocket: websocket)

        // setup tRPC
        baseURL = URL(string: serverBaseUrl)!
        session = URLSession(configuration: .default)
        solana = JSONRPCAPIClient(endpoint: APIEndPoint(address: solanaUrl, network: .mainnetBeta))
    }

    // MARK: - Calls
    func getStatus() async throws -> Int {
        let response: StatusResponse = try await callProcedure("getStatus")
        return response.status
    }

    func buyToken(tokenId: String, amount: String, tokenPrice: String) async throws {
        let input = TokenActionInput(tokenId: tokenId, amount: amount, tokenPrice: tokenPrice)
        let _: EmptyResponse = try await callProcedure("buyToken", input: input)
    }

    func sellToken(tokenId: String, amount: String, tokenPrice: String) async throws {
        let input = TokenActionInput(tokenId: tokenId, amount: amount, tokenPrice: tokenPrice)
        let _: EmptyResponse = try await callProcedure("sellToken", input: input)
    }

    func airdropNativeToUser(amount: Int) async throws {
        let input = AirdropInput(amount: String(amount))
        let _: EmptyResponse = try await callProcedure("airdropNativeToUser", input: input)
    }

    func recordClientEvent(event: ClientEvent) async throws {
        let input = EventInput(event: event)
        let _: EmptyResponse = try await callProcedure("recordClientEvent", input: input)
    }

    // MARK: - Call Procedure
    private func callProcedure<T: Codable, I: Codable>(
        _ procedure: String,
        input: I? = nil
    ) async throws -> T {
        // Get token asynchronously
        let token = await getStoredToken()

        let url = baseURL.appendingPathComponent(procedure)
        var request = URLRequest(url: url)
        request.httpMethod = "POST"
        request.addValue("application/json", forHTTPHeaderField: "Content-Type")

        if let token = token {
            request.addValue("Bearer \(token)", forHTTPHeaderField: "Authorization")
        }

        if let input = input {
            let encoder = JSONEncoder()
            let data = try encoder.encode(input)
            request.httpBody = data
        }

        let (data, _) = try await session.data(for: request)

        // First, try to decode as an error response
        if let errorResponse = try? JSONDecoder().decode(ErrorResponse.self, from: data) {
            print("Error: \(errorResponse.error.message)")
            throw TubError.serverError(reason: errorResponse.error.message)
        }

        // If it's not an error, proceed with normal decoding
        let decodedResponse = try JSONDecoder().decode(ResponseWrapper<T>.self, from: data)
        return decodedResponse.result.data
    }

    private func callProcedure<T: Codable>(_ procedure: String) async throws -> T {
        return try await callProcedure(procedure, input: Optional<EmptyInput>.none)
    }
    // MARK: - JWT

    private func decodeJWT(_ token: String) -> [String: Any]? {
        let segments = token.components(separatedBy: ".")
        guard segments.count > 1 else { return nil }

        let base64String = segments[1]
            .replacingOccurrences(of: "-", with: "+")
            .replacingOccurrences(of: "_", with: "/")

        let padded = base64String.padding(
            toLength: ((base64String.count + 3) / 4) * 4,
            withPad: "=",
            startingAt: 0
        )

        guard let data = Data(base64Encoded: padded) else { return nil }

        return try? JSONSerialization.jsonObject(with: data, options: []) as? [String: Any]
    }

    private func storeToken(_ token: String) {
        let data = Data(token.utf8)
        let query: [String: Any] = [
            kSecClass as String: kSecClassGenericPassword,
            kSecAttrAccount as String: "userToken",
            kSecValueData as String: data,
        ]
        SecItemDelete(query as CFDictionary)
        SecItemAdd(query as CFDictionary, nil)
    }

    private func getStoredToken() async -> String? {
        switch privy.authState {
        case .authenticated(let authSession):
            let token = authSession.authToken
            // Check if token is expired
            if let decodedToken = decodeJWT(token),
                let exp = decodedToken["exp"] as? TimeInterval
            {
                let expirationDate = Date(timeIntervalSince1970: exp)
                if expirationDate > Date() {
                    return token
                }
                else {
                    do {
                        print("Token expired, refreshing session")
                        let newSession = try await privy.refreshSession()
                        return newSession.authToken
                    }
                    catch {
                        print("Failed to refresh session: \(error)")
                        return nil
                    }
                }
            }
            return nil
        default:
            return nil
        }
    }

    func requestCodexToken(_ expiration: Int = 3600 * 1000) async throws -> CodexTokenData {
        let input: CodexTokenInput = .init(expiration: expiration)
        let res: CodexTokenResponse = try await callProcedure("requestCodexToken", input: input)
        return CodexTokenData(token: res.token, expiry: res.expiry)
    }

<<<<<<< HEAD
    func getBalance(address: String) async throws -> Int {
        let res = try await solana.getBalance(account: address)
        return Int(res)
    }

    func getTokenBalances(address: String) async throws -> [TokenBalanceData] {
        let params = OwnerInfoParams(
            mint: nil,
            programId: "TokenkegQfeZyiNwAJbNbGKPFXCWuBvf9Ss623VQ5DA"
        )
        let tokenAccounts = try await solana.getTokenAccountsByOwner(
            pubkey: address,
            params: params,
            configs: RequestConfiguration(encoding: "base64")
        )

        let val = tokenAccounts.map { account in
            TokenBalanceData(
                id: account.pubkey,
                mint: account.account.data.mint.base58EncodedString,
                amountToken: Int(account.account.data.lamports)
            )
        }
        return val
    }

    func getTokenBalance(address: String, tokenMint: String) async throws -> Int {
        let params = OwnerInfoParams(
            mint: tokenMint,
            programId: "TokenkegQfeZyiNwAJbNbGKPFXCWuBvf9Ss623VQ5DA"
        )
        let tokenAccounts = try await solana.getTokenAccountsByOwner(
            pubkey: address,
            params: params,
            configs: RequestConfiguration(encoding: "base64")
        )

        // Return 0 if no token account found
        guard let firstAccount = tokenAccounts.first else {
            return 0
        }

        return Int(firstAccount.account.data.lamports)
=======
    func getTestTxData() async throws -> TxData {
        let res: TxData = try await callProcedure("get1USDCToSOLTransaction")
        return res
    }

    func getTxData(buyTokenId: String, sellTokenId: String, sellQuantity: Int) async throws -> TxData {
        let input = SwapInput(buyTokenId: buyTokenId, sellTokenId: sellTokenId, sellQuantity: sellQuantity)
        let res: TxData = try await callProcedure("fetchSwap", input: input)
        return res
    }

    func submitSignedTx(txBase64: String, signature: String) async throws -> TxIdResponse {
        let input = signedTxInput(signature: signature, base64Transaction: txBase64)
        let res: TxIdResponse = try await callProcedure("submitSignedTransaction", input: input)
        return res
>>>>>>> c119b456
    }

    func transferUsdc(fromAddress: String, toAddress: String, amount: Int) async throws -> String {
        // 1. Constants and input preparation
        let usdcTokenId = "EPjFWdd5AufqSSqeM2qN1xzybapC8G4wEGGkZwyTDt1v"
        let input = TransferInput(
            fromAddress: fromAddress,
            toAddress: toAddress,
            amount: String(amount),
            tokenId: usdcTokenId
        )

        // 2. Get signed transaction from server
        let transfer: TransferResponse = try await callProcedure("getSignedTransfer", input: input)

        // 3. Parse transaction data
        guard let messageData = Data(base64Encoded: transfer.transactionBase64) else {
            throw TubError.parsingError
        }
        var tx = try Transaction.from(data: messageData)

        // 4. Setup required keys and provider
        let feePayerPublicKey = try PublicKey(string: transfer.signerBase58)
        let fromPublicKey = try PublicKey(string: fromAddress)

        // 5. Add signatures in correct order
        // Fee payer signature must be first

        let signatureData = Data(base64Encoded: transfer.signatureBase64)
        let feePayerSignature = Signature(
            signature: signatureData,
            publicKey: feePayerPublicKey
        )

        try tx.addSignature(feePayerSignature)

        // User signature
        // Serialize the transaction for signing as base64
        let message = try tx.compileMessage().serialize().base64EncodedString()

        // Sign using the Privy Embedded Wallet.

        let provider = try privy.embeddedWallet.getSolanaProvider(for: fromAddress)
        let userSignatureMsg = try await provider.signMessage(message: message)

        let userSignature = Signature(
            signature: Data(base64Encoded: userSignatureMsg),
            publicKey: fromPublicKey
        )

        try tx.addSignature(userSignature)

        // 6. Send transaction
        //        let txId = try await solana.simulateTransaction(transaction: tx.serialize().base64EncodedString())
        let txId = try await solana.sendTransaction(transaction: tx.serialize().base64EncodedString())

        return txId
    }
}

// MARK: - Response Types
struct ResponseWrapper<T: Codable>: Codable {
    struct ResultWrapper: Codable {
        let data: T
    }
    let result: ResultWrapper
}

struct SwapInput: Codable {
    let buyTokenId: String
    let sellTokenId: String
    let sellQuantity: Int
}

struct TxData: Codable {
    let transactionMessageBase64: String
    let buyTokenId: String
    let sellTokenId: String
    let sellQuantity: Int
    let hasFee: Bool
    let timestamp: Int
}

struct signedTxInput: Codable {
    let signature: String
    let base64Transaction: String
}

struct TxIdResponse: Codable {
    let txId: String
}
private struct ErrorResponse: Codable {
    let error: ErrorDetails

    struct ErrorDetails: Codable {
        let message: String
        let code: Int?
        let data: ErrorData?
    }

    struct ErrorData: Codable {
        let code: String?
        let httpStatus: Int?
        let stack: String?
        let path: String?
    }
}

struct TransferInput: Codable {
    let fromAddress: String
    let toAddress: String
    let amount: String
    let tokenId: String
}

struct TransferResponse: Codable {
    let transactionBase64: String
    let signatureBase64: String
    let signerBase58: String
}

struct CodexTokenResponse: Codable {
    let token: String
    let expiry: String
}

struct EmptyResponse: Codable {}

struct UserResponse: Codable {
    let uuid: String
    let token: String
}

struct RefreshTokenResponse: Codable {
    let token: String
}

struct StatusResponse: Codable {
    let status: Int
}

struct ClientEvent {
    let eventName: String
    let source: String
    var errorDetails: String? = nil
    var metadata: [[String: Any]]? = nil

    init(
        eventName: String,
        source: String,
        metadata: [[String: Any]]? = nil,
        errorDetails: String? = nil
    ) {
        self.eventName = eventName
        self.source = source
        self.metadata = metadata
        self.errorDetails = errorDetails
    }
}

// MARK: - Input Types
struct RegisterUserInput: Codable {
    let username: String
    let airdropAmount: String?
}

struct TokenActionInput: Codable {
    // Wrap in a dictionary structure that matches server expectation
    private enum CodingKeys: String, CodingKey {
        case tokenId, amount, tokenPrice
    }

    let tokenId: String
    let amount: String
    let tokenPrice: String
}

struct RegisterTokenInput: Codable {
    let name: String
    let symbol: String
    let supply: String?
    let uri: String?
}

struct AirdropInput: Codable {
    let amount: String
}

struct CodexTokenInput: Codable {
    let expiration: Int
}

struct EventInput: Codable {
    let userAgent: String
    let buildVersion: String?
    let errorDetails: String?
    let eventName: String
    let source: String
    let metadata: String?  // Keep as string internally

    init(event: ClientEvent) {
        let device = UIDevice.current
        let userAgent = "\(device.systemName) \(device.systemVersion) \(device.name)"

        self.userAgent = userAgent
        self.source = event.source
        self.eventName = event.eventName
        self.errorDetails = event.errorDetails

        // Merge all metadata dictionaries into one
        if let metadata = event.metadata {
            var mergedMetadata: [String: Any] = [:]
            for dict in metadata {
                mergedMetadata.merge(dict) { current, _ in current }
            }
            if let jsonData = try? JSONSerialization.data(withJSONObject: mergedMetadata),
                let jsonString = String(data: jsonData, encoding: .utf8)
            {
                self.metadata = jsonString
            }
            else {
                self.metadata = nil
            }
        }
        else {
            self.metadata = nil
        }

        if let version = Bundle.main.infoDictionary?["CFBundleShortVersionString"] as? String,
            let build = Bundle.main.infoDictionary?["CFBundleVersion"] as? String
        {
            self.buildVersion = "\(version) (\(build))"
        }
        else {
            self.buildVersion = nil
        }
    }

    func encode(to encoder: Encoder) throws {
        var container = encoder.container(keyedBy: CodingKeys.self)

        try container.encode(userAgent, forKey: .userAgent)
        try container.encode(eventName, forKey: .eventName)
        try container.encode(source, forKey: .source)
        if let errorDetails = errorDetails {
            try container.encode(errorDetails, forKey: .errorDetails)
        }
        if let buildVersion = buildVersion {
            try container.encode(buildVersion, forKey: .buildVersion)
        }
        if let metadata = metadata {
            try container.encode(metadata, forKey: .metadata)
        }
    }

    private enum CodingKeys: String, CodingKey {
        case userAgent
        case eventName
        case errorDetails
        case source
        case buildVersion
        case metadata
    }
}

private struct EmptyInput: Codable {}

// MARK: - Extensions
extension Network {
    func fetchSolPrice() async throws -> Double {
        // todo: make this a fetch from our server
        let url = URL(string: "https://min-api.cryptocompare.com/data/price?fsym=SOL&tsyms=USD")!
        let (data, _) = try await session.data(from: url)

        guard let json = try JSONSerialization.jsonObject(with: data, options: []) as? [String: Double],
            let price = json["USD"]
        else {
            throw TubError.parsingError
        }

        return price
    }
}<|MERGE_RESOLUTION|>--- conflicted
+++ resolved
@@ -187,7 +187,6 @@
         return CodexTokenData(token: res.token, expiry: res.expiry)
     }
 
-<<<<<<< HEAD
     func getBalance(address: String) async throws -> Int {
         let res = try await solana.getBalance(account: address)
         return Int(res)
@@ -231,7 +230,7 @@
         }
 
         return Int(firstAccount.account.data.lamports)
-=======
+    }
     func getTestTxData() async throws -> TxData {
         let res: TxData = try await callProcedure("get1USDCToSOLTransaction")
         return res
@@ -247,7 +246,6 @@
         let input = signedTxInput(signature: signature, base64Transaction: txBase64)
         let res: TxIdResponse = try await callProcedure("submitSignedTransaction", input: input)
         return res
->>>>>>> c119b456
     }
 
     func transferUsdc(fromAddress: String, toAddress: String, amount: Int) async throws -> String {
