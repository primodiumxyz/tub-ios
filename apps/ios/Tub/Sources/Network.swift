//
//  Network.swift
//  Tub
//
//  Created by Emerson Hsieh on 2024/10/2.
//

import Apollo
import ApolloWebSocket
import Foundation
import Security
import UIKit

class Network {
    static let shared = Network()
    private var lastApiCallTime: Date = Date()

    // graphql
    private let httpTransport: RequestChainNetworkTransport
    private let webSocketTransport: WebSocketTransport

    private(set) lazy var apollo: ApolloClient = {
        let splitNetworkTransport = SplitNetworkTransport(
            uploadingNetworkTransport: httpTransport,
            webSocketNetworkTransport: webSocketTransport
        )

        let store = ApolloStore()
        return ApolloClient(networkTransport: splitNetworkTransport, store: store)
    }()

    private struct ErrorResponse: Codable {
        let error: ErrorDetails

        struct ErrorDetails: Codable {
            let message: String
            let code: Int?
            let data: ErrorData?
        }

        struct ErrorData: Codable {
            let code: String?
            let httpStatus: Int?
            let stack: String?
            let path: String?
        }
    }

    // tRPC
    private let baseURL: URL
    private let session: URLSession

    init() {
        // setup graphql
        let httpURL = URL(string: graphqlHttpUrl)!
        let store = ApolloStore()
        httpTransport = RequestChainNetworkTransport(
            interceptorProvider: DefaultInterceptorProvider(store: store),
            endpointURL: httpURL
        )

        let webSocketURL = URL(string: graphqlWsUrl)!
        let websocket = WebSocket(url: webSocketURL, protocol: .graphql_ws)
        webSocketTransport = WebSocketTransport(websocket: websocket)

        // setup tRPC
        baseURL = URL(string: serverBaseUrl)!
        session = URLSession(configuration: .default)
    }

    private func callProcedure<T: Codable, I: Codable>(
        _ procedure: String,
        input: I? = nil,
        completion: @escaping (Result<T, Error>) -> Void
    ) {
        Task {
            // Get token asynchronously
            let token = await getStoredToken()

            let url = baseURL.appendingPathComponent(procedure)
            var request = URLRequest(url: url)
            request.httpMethod = "POST"
            request.addValue("application/json", forHTTPHeaderField: "Content-Type")

            if let token = token {
                request.addValue("Bearer \(token)", forHTTPHeaderField: "Authorization")
            }

            if let input = input {
                do {
                    let encoder = JSONEncoder()
                    let data = try encoder.encode(input)
                    request.httpBody = data
                } catch {
                    completion(.failure(error))
                    return
                }
            }

            let task = session.dataTask(with: request) { data, response, error in
                if let error = error {
                    completion(.failure(error))
                    return
                }

                guard let data = data else {
                    completion(
                        .failure(
                            NSError(
                                domain: "NetworkError", code: 0,
                                userInfo: [NSLocalizedDescriptionKey: "No data received"])))
                    return
                }

                do {
                    // First, try to decode as an error response
                    if let errorResponse = try? JSONDecoder().decode(ErrorResponse.self, from: data)
                    {
                        let errorMessage = errorResponse.error.message
                        completion(
                            .failure(
                                NSError(
                                    domain: "ServerError", code: errorResponse.error.code ?? -1,
                                    userInfo: [NSLocalizedDescriptionKey: errorMessage])))
                        return
                    }

                    // If it's not an error, proceed with normal decoding
                    let decodedResponse = try JSONDecoder().decode(
                        ResponseWrapper<T>.self, from: data)
                    completion(.success(decodedResponse.result.data))
                } catch {
                    completion(.failure(error))
                }
            }

            task.resume()
        }
    }

    private func callProcedure<T: Codable>(
        _ procedure: String,
        completion: @escaping (Result<T, Error>) -> Void
    ) {
        callProcedure(procedure, input: Optional<EmptyInput>.none, completion: completion)
    }

    func getStatus(completion: @escaping (Result<StatusResponse, Error>) -> Void) {
        callProcedure<StatusResponse, EmptyInput>("getStatus", completion: completion)
    }

    private func storeToken(_ token: String) {
        let data = Data(token.utf8)
        let query: [String: Any] = [
            kSecClass as String: kSecClassGenericPassword,
            kSecAttrAccount as String: "userToken",
            kSecValueData as String: data,
        ]
        SecItemDelete(query as CFDictionary)
        SecItemAdd(query as CFDictionary, nil)
    }

    func buyToken(
        tokenId: String, amount: String,
        completion: @escaping (Result<EmptyResponse, Error>) -> Void
    ) {
        let input = TokenActionInput(tokenId: tokenId, amount: amount)
        callProcedure("buyToken", input: input, completion: completion)
    }

    func sellToken(
        tokenId: String, amount: String,
        completion: @escaping (Result<EmptyResponse, Error>) -> Void
    ) {
        let input = TokenActionInput(tokenId: tokenId, amount: amount)
        callProcedure("sellToken", input: input, completion: completion)
    }

    func registerNewToken(
        name: String, symbol: String, supply: String? = nil, uri: String? = nil,
        completion: @escaping (Result<EmptyResponse, Error>) -> Void
    ) {
        let input = RegisterTokenInput(name: name, symbol: symbol, supply: supply, uri: uri)
        callProcedure("registerNewToken", input: input, completion: completion)
    }

    func airdropNativeToUser(
        amount: Int, completion: @escaping (Result<EmptyResponse, Error>) -> Void
    ) {
        let input = AirdropInput(amount: String(amount))
        callProcedure("airdropNativeToUser", input: input, completion: completion)
    }

    func recordClientEvent(
        event: ClientEvent, completion: @escaping (Result<EmptyResponse, Error>) -> Void
    ) {
        let input = EventInput(event: event)
        callProcedure("recordClientEvent", input: input, completion: completion)
    }

    private func getStoredToken() async -> String? {
        switch privy.authState {
        case .authenticated(let authSession):
            let token = authSession.authToken
            // Check if token is expired
            if let decodedToken = decodeJWT(token),
                let exp = decodedToken["exp"] as? TimeInterval
            {
                let expirationDate = Date(timeIntervalSince1970: exp)
                if expirationDate > Date() {
                    return token
                } else {
                    do {
                        print("Token expired, refreshing session")
                        let newSession = try await privy.refreshSession()
                        return newSession.authToken
                    } catch {
                        print("Failed to refresh session: \(error)")
                        return nil
                    }
                }
            }
            return nil
        default:
            return nil
        }
    }

    private func decodeJWT(_ token: String) -> [String: Any]? {
        let segments = token.components(separatedBy: ".")
        guard segments.count > 1 else { return nil }

        let base64String = segments[1]
            .replacingOccurrences(of: "-", with: "+")
            .replacingOccurrences(of: "_", with: "/")

        let padded = base64String.padding(
            toLength: ((base64String.count + 3) / 4) * 4,
            withPad: "=",
            startingAt: 0)

        guard let data = Data(base64Encoded: padded) else { return nil }

        return try? JSONSerialization.jsonObject(with: data, options: []) as? [String: Any]
    }
<<<<<<< HEAD
    
   
    // Updated procedure calls:
    func getStatus(completion: @escaping (Result<StatusResponse, Error>) -> Void) {
        callProcedure("getStatus", completion: completion)
    }
    
    @available(*, deprecated)
    func incrementCall(completion: @escaping (Result<EmptyResponse, Error>) -> Void) {
        callProcedure("incrementCall", completion: completion)
    }
    
    func buyToken(tokenId: String, amount: String, tokenPrice: String, completion: @escaping (Result<EmptyResponse, Error>) -> Void) {
      
        let input = ["tokenId": tokenId, "amount": amount, "tokenPrice": tokenPrice]
        callProcedure("buyToken", input: input, completion: completion)
    }
    
    func sellToken(tokenId: String, amount: String, tokenPrice: String, completion: @escaping (Result<EmptyResponse, Error>) -> Void) {
        
        let input = ["tokenId": tokenId, "amount": amount, "tokenPrice": tokenPrice]
        callProcedure("sellToken", input: input, completion: completion)
    }
    
    func airdropNativeToUser(amount: Int, completion: @escaping (Result<EmptyResponse, Error>) -> Void) {
        
        let input = ["tokenId": "native", "amount": String(amount)]
        callProcedure("airdropNativeToUser", input: input, completion: completion)
    }
    
=======
>>>>>>> 841df467
}

// MARK: - Response Types
struct ResponseWrapper<T: Codable>: Codable {
    struct ResultWrapper: Codable {
        let data: T
    }
    let result: ResultWrapper
}
 
struct EmptyResponse: Codable {}

struct UserResponse: Codable {
    let uuid: String
    let token: String
}

struct RefreshTokenResponse: Codable {
    let token: String
}

struct StatusResponse: Codable {
    let status: Int
}

struct ClientEvent {
    let eventName: String
    let source: String
    var errorDetails: String? = nil
    var metadata: [[String: Any]]? = nil

    init(
        eventName: String, source: String, metadata: [[String: Any]]? = nil,
        errorDetails: String? = nil
    ) {
        self.eventName = eventName
        self.source = source
        self.metadata = metadata
        self.errorDetails = errorDetails
    }
}

// MARK: - Input Types
struct RegisterUserInput: Codable {
    let username: String
    let airdropAmount: String?
}

struct TokenActionInput: Codable {
    // Wrap in a dictionary structure that matches server expectation
    private enum CodingKeys: String, CodingKey {
        case tokenId, amount
    }

    let tokenId: String
    let amount: String
}

struct RegisterTokenInput: Codable {
    let name: String
    let symbol: String
    let supply: String?
    let uri: String?
}

struct AirdropInput: Codable {
    let amount: String
}

struct EventInput: Codable {
    let userAgent: String
    let buildVersion: String?
    let errorDetails: String?
    let eventName: String
    let source: String
    let metadata: String?  // Keep as string internally

    init(event: ClientEvent) {
        let device = UIDevice.current
        let userAgent = "\(device.systemName) \(device.systemVersion) \(device.name)"

        self.userAgent = userAgent
        self.source = event.source
        self.eventName = event.eventName
        self.errorDetails = event.errorDetails

        // Merge all metadata dictionaries into one
        if let metadata = event.metadata {
            var mergedMetadata: [String: Any] = [:]
            for dict in metadata {
                mergedMetadata.merge(dict) { current, _ in current }
            }
            if let jsonData = try? JSONSerialization.data(withJSONObject: mergedMetadata),
                let jsonString = String(data: jsonData, encoding: .utf8)
            {
                self.metadata = jsonString
            } else {
                self.metadata = nil
            }
        } else {
            self.metadata = nil
        }

        if let version = Bundle.main.infoDictionary?["CFBundleShortVersionString"] as? String,
            let build = Bundle.main.infoDictionary?["CFBundleVersion"] as? String
        {
            self.buildVersion = "\(version) (\(build))"
        } else {
            self.buildVersion = nil
        }
    }

    func encode(to encoder: Encoder) throws {
        var container = encoder.container(keyedBy: CodingKeys.self)

        try container.encode(userAgent, forKey: .userAgent)
        try container.encode(eventName, forKey: .eventName)
        try container.encode(source, forKey: .source)
        if let errorDetails = errorDetails {
            try container.encode(errorDetails, forKey: .errorDetails)
        }
        if let buildVersion = buildVersion {
            try container.encode(buildVersion, forKey: .buildVersion)
        }
        if let metadata = metadata {
            try container.encode(metadata, forKey: .metadata)
        }
    }

    private enum CodingKeys: String, CodingKey {
        case userAgent
        case eventName
        case errorDetails
        case source
        case buildVersion
        case metadata
    }
}

private struct EmptyInput: Codable {}

// MARK: - Extensions
extension Network {
    func fetchSolPrice(completion: @escaping (Result<Double, Error>) -> Void) {
        let url = URL(string: "https://min-api.cryptocompare.com/data/price?fsym=SOL&tsyms=USD")!
        let task = session.dataTask(with: url) { data, response, error in
            if let error = error {
                completion(.failure(error))
                return
            }

            guard let data = data else {
                completion(
                    .failure(
                        NSError(
                            domain: "NetworkError", code: 0,
                            userInfo: [NSLocalizedDescriptionKey: "No data received"])))
                return
            }

            do {
                if let json = try JSONSerialization.jsonObject(with: data, options: [])
                    as? [String: Double],
                    let price = json["USD"]
                {
                    completion(.success(price))
                } else {
                    completion(
                        .failure(
                            NSError(
                                domain: "ParsingError", code: 0,
                                userInfo: [
                                    NSLocalizedDescriptionKey: "Failed to parse JSON response"
                                ])))
                }
            } catch {
                completion(.failure(error))
            }
        }

        task.resume()
    }
}<|MERGE_RESOLUTION|>--- conflicted
+++ resolved
@@ -243,39 +243,6 @@
 
         return try? JSONSerialization.jsonObject(with: data, options: []) as? [String: Any]
     }
-<<<<<<< HEAD
-    
-   
-    // Updated procedure calls:
-    func getStatus(completion: @escaping (Result<StatusResponse, Error>) -> Void) {
-        callProcedure("getStatus", completion: completion)
-    }
-    
-    @available(*, deprecated)
-    func incrementCall(completion: @escaping (Result<EmptyResponse, Error>) -> Void) {
-        callProcedure("incrementCall", completion: completion)
-    }
-    
-    func buyToken(tokenId: String, amount: String, tokenPrice: String, completion: @escaping (Result<EmptyResponse, Error>) -> Void) {
-      
-        let input = ["tokenId": tokenId, "amount": amount, "tokenPrice": tokenPrice]
-        callProcedure("buyToken", input: input, completion: completion)
-    }
-    
-    func sellToken(tokenId: String, amount: String, tokenPrice: String, completion: @escaping (Result<EmptyResponse, Error>) -> Void) {
-        
-        let input = ["tokenId": tokenId, "amount": amount, "tokenPrice": tokenPrice]
-        callProcedure("sellToken", input: input, completion: completion)
-    }
-    
-    func airdropNativeToUser(amount: Int, completion: @escaping (Result<EmptyResponse, Error>) -> Void) {
-        
-        let input = ["tokenId": "native", "amount": String(amount)]
-        callProcedure("airdropNativeToUser", input: input, completion: completion)
-    }
-    
-=======
->>>>>>> 841df467
 }
 
 // MARK: - Response Types
