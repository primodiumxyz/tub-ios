//
//  Network.swift
//  Tub
//
//  Created by Emerson Hsieh on 2024/10/2.
//

import Apollo
import ApolloWebSocket
import Foundation
import Security

class Network {
    static let shared = Network()
    
    // graphql
    private let httpTransport: RequestChainNetworkTransport
    private let webSocketTransport: WebSocketTransport
    
    private(set) lazy var apollo: ApolloClient = {
        let splitNetworkTransport = SplitNetworkTransport(
            uploadingNetworkTransport: httpTransport,
            webSocketNetworkTransport: webSocketTransport
        )
        
        let store = ApolloStore()
        return ApolloClient(networkTransport: splitNetworkTransport, store: store)
        
    }()
    
    private struct ErrorResponse: Codable {
        let error: ErrorDetails
        
        struct ErrorDetails: Codable {
            let message: String
            let code: Int?
            let data: ErrorData?
        }
        
        struct ErrorData: Codable {
            let code: String?
            let httpStatus: Int?
            let stack: String?
            let path: String?
        }
    }
    
    // tRPC
    private let baseURL : URL
    private let session : URLSession
    
    init() {
        // setup graphql
        let httpURL = URL(string: "http://localhost:8080/v1/graphql")!
        let store = ApolloStore()
        httpTransport = RequestChainNetworkTransport(
            interceptorProvider: DefaultInterceptorProvider(store: store),
            endpointURL: httpURL
        )
<<<<<<< HEAD

        let webSocketURL = URL(string: "ws://localhost:8080/v1/graphql")!
=======
        
        let webSocketURL = URL(string: graphqlWsUrl)!
>>>>>>> ed7e1e36
        let websocket = WebSocket(url: webSocketURL, protocol: .graphql_ws)
        webSocketTransport = WebSocketTransport(websocket: websocket)
        
        // setup tRPC
        baseURL = URL(string: "http://localhost:8888/trpc")!
        session = URLSession(configuration: .default)
    }
    
    private func callProcedure<T: Codable>(_ procedure: String, input: Codable? = nil, completion: @escaping (Result<T, Error>) -> Void) {
        let url = baseURL.appendingPathComponent(procedure)
        var request = URLRequest(url: url)
        request.httpMethod = "POST"
        request.addValue("application/json", forHTTPHeaderField: "Content-Type")
        // Add JWT token to the header
        
        if let token = getStoredToken() {
            request.addValue("Bearer \(token)", forHTTPHeaderField: "Authorization")
        }
        
        if let input = input {
            do {
                request.httpBody = try JSONEncoder().encode(input)
            } catch {
                completion(.failure(error))
                return
            }
        }
        
        let task = session.dataTask(with: request) { data, response, error in
            if let error = error {
                completion(.failure(error))
                return
            }
            
            guard let data = data else {
                completion(.failure(NSError(domain: "NetworkError", code: 0, userInfo: [NSLocalizedDescriptionKey: "No data received"])))
                return
            }
            
            do {
                // First, try to decode as an error response
                if let errorResponse = try? JSONDecoder().decode(ErrorResponse.self, from: data) {
                    let errorMessage = errorResponse.error.message
                    completion(.failure(NSError(domain: "ServerError", code: errorResponse.error.code ?? -1, userInfo: [NSLocalizedDescriptionKey: errorMessage])))
                    return
                }
                
                // If it's not an error, proceed with normal decoding
                let decodedResponse = try JSONDecoder().decode(ResponseWrapper<T>.self, from: data)
                completion(.success(decodedResponse.result.data))
            } catch {
                completion(.failure(error))
            }
        }
        
        task.resume()
    }
    
    // Updated procedure calls:
    func getStatus(completion: @escaping (Result<StatusResponse, Error>) -> Void) {
        callProcedure("getStatus", completion: completion)
    }
    
    @available(*, deprecated)
    func registerNewUser(username: String, airdropAmount: String? = nil, completion: @escaping (Result<UserResponse, Error>) -> Void) {
        let input = ["username": username, "airdropAmount": airdropAmount].compactMapValues { $0 }
        callProcedure("registerNewUser", input: input) { (result: Result<UserResponse, Error>) in
            switch result {
            case .success(let userResponse):
                self.storeToken(userResponse.token)
                completion(.success(userResponse))
            case .failure(let error):
                completion(.failure(error))
            }
        }
    }
    
    private func storeToken(_ token: String) {
        let data = Data(token.utf8)
        let query: [String: Any] = [
            kSecClass as String: kSecClassGenericPassword,
            kSecAttrAccount as String: "userToken",
            kSecValueData as String: data
        ]
        SecItemDelete(query as CFDictionary)
        SecItemAdd(query as CFDictionary, nil)
    }
    
    @available(*, deprecated)
    func incrementCall(completion: @escaping (Result<EmptyResponse, Error>) -> Void) {
        callProcedure("incrementCall", completion: completion)
    }
    
    func buyToken(tokenId: String, amount: String, completion: @escaping (Result<EmptyResponse, Error>) -> Void) {
        let input = ["tokenId": tokenId, "amount": amount]
        callProcedure("buyToken", input: input, completion: completion)
    }
    
    func sellToken(tokenId: String, amount: String, completion: @escaping (Result<EmptyResponse, Error>) -> Void) {
        let input = ["tokenId": tokenId, "amount": amount]
        callProcedure("sellToken", input: input, completion: completion)
    }
    
    func registerNewToken(name: String, symbol: String, supply: String? = nil, uri: String? = nil, completion: @escaping (Result<EmptyResponse, Error>) -> Void) {
        let input = ["name": name, "symbol": symbol, "supply": supply, "uri": uri].compactMapValues { $0 }
        callProcedure("registerNewToken", input: input, completion: completion)
    }
    
    func airdropNativeToUser(amount: Int, completion: @escaping (Result<EmptyResponse, Error>) -> Void) {
        let input = ["amount": String(amount)]
        callProcedure("airdropNativeToUser", input: input, completion: completion)
    }
    
    func getCoinbaseSolanaOnrampUrl(completion: @escaping (Result<CoinbaseSolanaOnrampUrlResponse, Error>) -> Void) {
        callProcedure("getCoinbaseSolanaOnrampUrl", completion: completion)
    }
}

struct ResponseWrapper<T: Codable>: Codable {
    struct ResultWrapper: Codable {
        let data: T
    }
    let result: ResultWrapper
}

struct EmptyResponse: Codable {}

struct UserResponse: Codable {
    let uuid: String
    let token: String
}

struct RefreshTokenResponse: Codable {
    let token: String
}

struct StatusResponse: Codable {
    let status: Int
}

struct CoinbaseSolanaOnrampUrlResponse: Codable {
    let coinbaseToken: String
    let url: String
}

extension Network {
    func getStoredToken() -> String? {
        switch privy.authState {
        case .authenticated(let authSession):
            return authSession.authToken
        default:
            return nil
        }
    }
    
    func fetchSolPrice(completion: @escaping (Result<Double, Error>) -> Void) {
        let url = URL(string: "https://min-api.cryptocompare.com/data/price?fsym=SOL&tsyms=Usd")!
        let task = session.dataTask(with: url) { data, response, error in
            if let error = error {
                completion(.failure(error))
                return
            }
            
            guard let data = data else {
                completion(.failure(NSError(domain: "NetworkError", code: 0, userInfo: [NSLocalizedDescriptionKey: "No data received"])))
                return
            }
            
            do {
                if let json = try JSONSerialization.jsonObject(with: data, options: []) as? [String: Double],
                   let price = json["USD"] {
                    completion(.success(price))
                } else {
                    completion(.failure(NSError(domain: "ParsingError", code: 0, userInfo: [NSLocalizedDescriptionKey: "Failed to parse JSON response"])))
                }
            } catch {
                completion(.failure(error))
            }
        }
        
        task.resume()
    }
}<|MERGE_RESOLUTION|>--- conflicted
+++ resolved
@@ -57,13 +57,8 @@
             interceptorProvider: DefaultInterceptorProvider(store: store),
             endpointURL: httpURL
         )
-<<<<<<< HEAD
-
-        let webSocketURL = URL(string: "ws://localhost:8080/v1/graphql")!
-=======
         
         let webSocketURL = URL(string: graphqlWsUrl)!
->>>>>>> ed7e1e36
         let websocket = WebSocket(url: webSocketURL, protocol: .graphql_ws)
         webSocketTransport = WebSocketTransport(websocket: websocket)
         
