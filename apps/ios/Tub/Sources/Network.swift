--- conflicted
+++ resolved
@@ -12,16 +12,12 @@
 
 class Network {
     static let shared = Network()
-<<<<<<< HEAD
-
-=======
     private var lastApiCallTime: Date = Date()
-    
+
     // privy sessions last one hour so we refresh session after 45 minutes to be safe
     // https://docs.privy.io/guide/security/#refresh-token
-    private let sessionTimeout: TimeInterval = 60 * 45 // 45 minutes in seconds
-    
->>>>>>> bec46d20
+    private let sessionTimeout: TimeInterval = 60 * 45  // 45 minutes in seconds
+
     // graphql
     private let httpTransport: RequestChainNetworkTransport
     private let webSocketTransport: WebSocketTransport
@@ -75,65 +71,10 @@
         baseURL = URL(string: serverBaseUrl)!
         session = URLSession(configuration: .default)
     }
-<<<<<<< HEAD
 
     private func callProcedure<T: Codable>(
         _ procedure: String, input: Codable? = nil, completion: @escaping (Result<T, Error>) -> Void
     ) {
-        let url = baseURL.appendingPathComponent(procedure)
-        var request = URLRequest(url: url)
-        request.httpMethod = "POST"
-        request.addValue("application/json", forHTTPHeaderField: "Content-Type")
-        // Add JWT token to the header
-
-        if let token = getStoredToken() {
-            request.addValue("Bearer \(token)", forHTTPHeaderField: "Authorization")
-        }
-
-        if let input = input {
-            do {
-                request.httpBody = try JSONEncoder().encode(input)
-            } catch {
-                completion(.failure(error))
-                return
-            }
-        }
-
-        let task = session.dataTask(with: request) { data, response, error in
-            if let error = error {
-                completion(.failure(error))
-                return
-            }
-
-            guard let data = data else {
-                completion(
-                    .failure(
-                        NSError(
-                            domain: "NetworkError", code: 0,
-                            userInfo: [NSLocalizedDescriptionKey: "No data received"])))
-                return
-            }
-
-            do {
-                // First, try to decode as an error response
-                if let errorResponse = try? JSONDecoder().decode(ErrorResponse.self, from: data) {
-                    let errorMessage = errorResponse.error.message
-                    completion(
-                        .failure(
-                            NSError(
-                                domain: "ServerError", code: errorResponse.error.code ?? -1,
-                                userInfo: [NSLocalizedDescriptionKey: errorMessage])))
-                    return
-                }
-
-                // If it's not an error, proceed with normal decoding
-                let decodedResponse = try JSONDecoder().decode(ResponseWrapper<T>.self, from: data)
-                completion(.success(decodedResponse.result.data))
-            } catch {
-                completion(.failure(error))
-=======
-    
-    private func callProcedure<T: Codable>(_ procedure: String, input: Codable? = nil, completion: @escaping (Result<T, Error>) -> Void) {
         // Check and refresh session if needed
         Task {
             if Date().timeIntervalSince(lastApiCallTime) > sessionTimeout {
@@ -143,20 +84,20 @@
                     completion(.failure(error))
                     return
                 }
-                
+
                 self.lastApiCallTime = Date()
             }
-            
+
             let url = baseURL.appendingPathComponent(procedure)
             var request = URLRequest(url: url)
             request.httpMethod = "POST"
             request.addValue("application/json", forHTTPHeaderField: "Content-Type")
             // Add JWT token to the header
-            
+
             if let token = getStoredToken() {
                 request.addValue("Bearer \(token)", forHTTPHeaderField: "Authorization")
             }
-            
+
             if let input = input {
                 do {
                     request.httpBody = try JSONEncoder().encode(input)
@@ -165,42 +106,46 @@
                     return
                 }
             }
-            
+
             let task = session.dataTask(with: request) { data, response, error in
                 if let error = error {
                     completion(.failure(error))
                     return
                 }
-                
+
                 guard let data = data else {
-                    completion(.failure(NSError(domain: "NetworkError", code: 0, userInfo: [NSLocalizedDescriptionKey: "No data received"])))
+                    completion(
+                        .failure(
+                            NSError(
+                                domain: "NetworkError", code: 0,
+                                userInfo: [NSLocalizedDescriptionKey: "No data received"])))
                     return
                 }
-                
+
                 do {
                     // First, try to decode as an error response
-                    if let errorResponse = try? JSONDecoder().decode(ErrorResponse.self, from: data) {
+                    if let errorResponse = try? JSONDecoder().decode(ErrorResponse.self, from: data)
+                    {
                         let errorMessage = errorResponse.error.message
-                        completion(.failure(NSError(domain: "ServerError", code: errorResponse.error.code ?? -1, userInfo: [NSLocalizedDescriptionKey: errorMessage])))
+                        completion(
+                            .failure(
+                                NSError(
+                                    domain: "ServerError", code: errorResponse.error.code ?? -1,
+                                    userInfo: [NSLocalizedDescriptionKey: errorMessage])))
                         return
                     }
-                    
+
                     // If it's not an error, proceed with normal decoding
-                    let decodedResponse = try JSONDecoder().decode(ResponseWrapper<T>.self, from: data)
+                    let decodedResponse = try JSONDecoder().decode(
+                        ResponseWrapper<T>.self, from: data)
                     completion(.success(decodedResponse.result.data))
                 } catch {
                     completion(.failure(error))
                 }
->>>>>>> bec46d20
-            }
-            
+            }
+
             task.resume()
         }
-<<<<<<< HEAD
-
-        task.resume()
-=======
->>>>>>> bec46d20
     }
 
     // Updated procedure calls:
@@ -273,22 +218,6 @@
         callProcedure("airdropNativeToUser", input: input, completion: completion)
     }
 
-<<<<<<< HEAD
-    func getCoinbaseSolanaOnrampUrl(
-        completion: @escaping (Result<CoinbaseSolanaOnrampUrlResponse, Error>) -> Void
-    ) {
-        callProcedure("getCoinbaseSolanaOnrampUrl", completion: completion)
-    }
-
-    func recordClientEvent(
-        event: ClientEvent,
-        completion: @escaping (Result<ClientEventResponse, Error>) -> Void
-    ) {
-        let input: [String: ClientEvent] = ["event": event]
-        callProcedure("recordClientEvent", input: input, completion: completion)
-    }
-=======
->>>>>>> bec46d20
 }
 
 struct ResponseWrapper<T: Codable>: Codable {
@@ -313,7 +242,6 @@
     let status: Int
 }
 
-<<<<<<< HEAD
 struct ClientEvent: Codable {
     let userAgent: String
     let eventName: String
@@ -326,13 +254,6 @@
     let id: String
 }
 
-struct CoinbaseSolanaOnrampUrlResponse: Codable {
-    let coinbaseToken: String
-    let url: String
-}
-
-=======
->>>>>>> bec46d20
 extension Network {
     func getStoredToken() -> String? {
         switch privy.authState {
