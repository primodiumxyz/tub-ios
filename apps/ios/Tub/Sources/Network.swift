--- conflicted
+++ resolved
@@ -103,12 +103,8 @@
         let (data, _) = try await session.data(for: request)
 
         // First, try to decode as an error response
-<<<<<<< HEAD
         if let errorResponse = try? JSONDecoder().decode(ErrorResponse.self, from: data) {
             print("Error decoding data", errorResponse.error.message)
-=======
-        if (try? JSONDecoder().decode(ErrorResponse.self, from: data)) != nil {
->>>>>>> 3642c62d
             throw TubError.parsingError
         }
 
