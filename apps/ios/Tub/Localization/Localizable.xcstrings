{
  "sourceLanguage" : "en",
  "strings" : {
    "" : {

    },
<<<<<<< HEAD
=======
    " " : {

    },
>>>>>>> 0c2b61c0
    "#8612373299412" : {

    },
    "%@" : {

    },
    "%@ %@" : {
      "localizations" : {
        "en" : {
          "stringUnit" : {
            "state" : "new",
            "value" : "%1$@ %2$@"
          }
        }
      }
    },
    "%@ at %@" : {
      "localizations" : {
        "en" : {
          "stringUnit" : {
            "state" : "new",
            "value" : "%1$@ at %2$@"
          }
        }
      }
    },
    "%@%@" : {
      "localizations" : {
        "en" : {
          "stringUnit" : {
            "state" : "new",
            "value" : "%1$@%2$@"
          }
        }
      }
    },
    "$" : {

    },
    "$%@" : {

    },
    "10" : {
      "comment" : "placeholder"
    },
    "10.00" : {
      "comment" : "placeholder"
    },
    "100" : {

    },
    "About" : {

    },
    "Account" : {

    },
    "Account Balance" : {

    },
    "Account Details" : {

    },
    "Account Settings" : {

    },
    "Add Funds" : {

    },
    "B" : {

    },
    "Buy" : {

    },
    "Buy Details" : {

    },
    "Cancel" : {

    },
    "Close" : {

    },
<<<<<<< HEAD
=======
    "Connect a wallet to continue" : {

    },
>>>>>>> 0c2b61c0
    "Country Code" : {

    },
    "Date" : {

    },
    "Deposit" : {

    },
    "Deposit with" : {

    },
    "Discord Server" : {

    },
    "Enter Solana address" : {

    },
    "Enter verification code" : {

    },
    "Enter your email" : {

    },
    "Enter your Phone Number" : {

    },
    "Failed to load tokens." : {

    },
    "Filled" : {

    },
    "High" : {

    },
    "History" : {

    },
    "Low" : {

    },
    "No transactions found" : {

    },
    "Oops! Something went wrong" : {

    },
    "Open" : {

    },
    "or" : {

    },
    "Please enter a valid email address." : {

    },
    "Please enter a valid phone number." : {

    },
    "Price" : {

    },
    "Purchase Price" : {

    },
    "Quantity" : {

    },
    "Retry" : {

    },
    "Save" : {

    },
    "Search..." : {

    },
    "Sell" : {

    },
    "Sell Details" : {

    },
    "Sending" : {

    },
    "Set Default" : {

    },
    "Settings" : {

    },
<<<<<<< HEAD
=======
    "Show Less" : {

    },
    "Show More" : {

    },
    "Solana Address is invalid" : {

    },
>>>>>>> 0c2b61c0
    "Support" : {

    },
    "This token is still writing its autobiography... 📝" : {

    },
    "Time" : {

    },
    "to" : {

    },
    "Token" : {

    },
    "Trade" : {

    },
    "Transaction number" : {

    },
    "Transfer" : {

    },
    "Try Again" : {

    },
    "Unfilled" : {

    },
    "Welcome to tub" : {
      "localizations" : {
        "fr" : {
          "stringUnit" : {
            "state" : "translated",
            "value" : "French: Tub welcomes you!"
          }
        }
      }
    },
    "Your Balance" : {

    }
  },
  "version" : "1.0"
}<|MERGE_RESOLUTION|>--- conflicted
+++ resolved
@@ -4,12 +4,10 @@
     "" : {
 
     },
-<<<<<<< HEAD
-=======
+
     " " : {
 
     },
->>>>>>> 0c2b61c0
     "#8612373299412" : {
 
     },
@@ -94,12 +92,9 @@
     "Close" : {
 
     },
-<<<<<<< HEAD
-=======
     "Connect a wallet to continue" : {
 
     },
->>>>>>> 0c2b61c0
     "Country Code" : {
 
     },
@@ -193,8 +188,7 @@
     "Settings" : {
 
     },
-<<<<<<< HEAD
-=======
+
     "Show Less" : {
 
     },
@@ -204,7 +198,7 @@
     "Solana Address is invalid" : {
 
     },
->>>>>>> 0c2b61c0
+    
     "Support" : {
 
     },
