{
  "sourceLanguage" : "en",
  "strings" : {
    "" : {

    },
<<<<<<< HEAD
    "@tub" : {

    },
=======
>>>>>>> 49742859
    "%@" : {

    },
    "%@ %@" : {
      "localizations" : {
        "en" : {
          "stringUnit" : {
            "state" : "new",
            "value" : "%1$@ %2$@"
          }
        }
      }
    },
    "%@%@" : {
      "localizations" : {
        "en" : {
          "stringUnit" : {
            "state" : "new",
            "value" : "%1$@%2$@"
          }
        }
      }
    },
    "%@%%" : {

    },
    "%lld" : {

    },
    "$" : {

    },
    "$%@" : {

    },
    "10" : {
      "comment" : "placeholder"
    },
    "10.00" : {
      "comment" : "placeholder"
    },
    "100.00" : {

    },
    "About" : {

    },
    "Account Balance" : {

    },
    "Account Details" : {

    },
    "Account Settings" : {

    },
    "Add Funds" : {

    },
    "All Trades" : {

    },
    "B" : {

    },
    "Balance: %@" : {

    },
    "Bought for %@" : {

    },
    "Buy" : {

    },
    "Close" : {

    },
    "Connect a wallet to continue" : {

    },
    "Country Code" : {

    },
    "Date" : {

    },
    "Deposit" : {

    },
    "Deposit with" : {

    },
    "Enter Solana address" : {

    },
    "Enter verification code" : {

    },
    "Enter your email" : {

    },
    "Enter your Phone Number" : {

    },
    "Filled" : {

    },
    "High" : {

    },
<<<<<<< HEAD
    "Image saved!" : {

    },
=======
>>>>>>> 49742859
    "Join Telegram" : {

    },
    "Last Trade" : {

    },
    "Low" : {

    },
    "No recent trades" : {

    },
    "No tokens" : {

    },
    "No trades found" : {

    },
    "No transactions found" : {

    },
    "Open" : {

    },
    "or" : {

    },
    "Please enter a valid email address." : {

    },
    "Please enter a valid phone number." : {

    },
    "Portfolio" : {

    },
    "Preferences" : {

    },
    "Price" : {

    },
    "Price: %lf" : {

    },
    "Purchase Price" : {

    },
    "Save" : {

    },
    "Search..." : {

    },
    "Sell" : {

    },
    "Set Default" : {

    },
    "Settings" : {

    },
    "Share %@" : {

    },
    "Share Your Wins" : {

    },
    "Show Less" : {

    },
    "Show More" : {

    },
    "Solana Address is invalid" : {

    },
    "Solana Wallet" : {

    },
    "This token is still writing its autobiography... 📝" : {

    },
    "Time" : {

    },
    "To" : {

    },
    "Transfer" : {
<<<<<<< HEAD
=======

    },
    "tx history: %lld" : {
>>>>>>> 49742859

    },
    "Unfilled" : {

    },
    "USDC" : {

    },
    "Value: %@" : {

    },
    "View All" : {

    },
    "Welcome to tub" : {
      "localizations" : {
        "fr" : {
          "stringUnit" : {
            "state" : "translated",
            "value" : "French: Tub welcomes you!"
          }
        }
      }
    },
    "Your Balance" : {

    },
    "Your Balance %@" : {

    }
  },
  "version" : "1.0"
}<|MERGE_RESOLUTION|>--- conflicted
+++ resolved
@@ -4,12 +4,9 @@
     "" : {
 
     },
-<<<<<<< HEAD
     "@tub" : {
 
     },
-=======
->>>>>>> 49742859
     "%@" : {
 
     },
@@ -120,12 +117,9 @@
     "High" : {
 
     },
-<<<<<<< HEAD
     "Image saved!" : {
 
     },
-=======
->>>>>>> 49742859
     "Join Telegram" : {
 
     },
@@ -217,12 +211,9 @@
 
     },
     "Transfer" : {
-<<<<<<< HEAD
-=======
 
     },
     "tx history: %lld" : {
->>>>>>> 49742859
 
     },
     "Unfilled" : {
