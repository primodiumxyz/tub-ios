--- conflicted
+++ resolved
@@ -201,13 +201,9 @@
     "Solana Address is invalid" : {
 
     },
-<<<<<<< HEAD
-    
-=======
     "Submit Transaction" : {
 
     },
->>>>>>> 4a1092ba
     "Support" : {
 
     },
