--- conflicted
+++ resolved
@@ -4,12 +4,6 @@
     "" : {
 
     },
-<<<<<<< HEAD
-    " " : {
-
-    },
-=======
->>>>>>> 18c92214
     "#8612373299412" : {
 
     },
@@ -94,12 +88,6 @@
     "Close" : {
 
     },
-<<<<<<< HEAD
-    "Connect a wallet to continue" : {
-
-    },
-=======
->>>>>>> 18c92214
     "Country Code" : {
 
     },
@@ -190,14 +178,10 @@
     "Settings" : {
 
     },
-<<<<<<< HEAD
-    "Solana Address is invalid" : {
-=======
     "Show Less" : {
 
     },
     "Show More" : {
->>>>>>> 18c92214
 
     },
     "Support" : {
