{
  "sourceLanguage" : "en",
  "strings" : {
    "" : {

    },
    "@tub" : {

    },
    "%@" : {

    },
    "%@ %@" : {
      "localizations" : {
        "en" : {
          "stringUnit" : {
            "state" : "new",
            "value" : "%1$@ %2$@"
          }
        }
      }
    },
    "%@%@" : {
      "localizations" : {
        "en" : {
          "stringUnit" : {
            "state" : "new",
            "value" : "%1$@%2$@"
          }
        }
      }
    },
    "%@%%" : {

    },
    "%lld" : {

    },
    "$" : {

    },
    "$%@" : {

    },
    "10" : {
      "comment" : "placeholder"
    },
    "10.00" : {
      "comment" : "placeholder"
    },
    "100.00" : {

    },
    "About" : {

    },
    "Account Balance" : {

    },
    "Account Details" : {

    },
    "Add Funds" : {

    },
    "All Trades" : {

    },
    "B" : {

    },
    "Balance: %@" : {

    },
    "Bought for %@" : {

    },
    "Buy" : {

    },
    "Close" : {

    },
    "Connect a wallet to continue" : {

    },
    "Country Code" : {

    },
    "Date" : {

    },
    "Deposit" : {

    },
    "Deposit with" : {

    },
    "Enter Solana address" : {

    },
    "Enter verification code" : {

    },
    "Enter your email" : {

    },
    "Enter your Phone Number" : {

    },
    "Filled" : {

    },
    "High" : {

    },
    "Image saved!" : {

    },
    "Join Telegram" : {

    },
    "Last Trade" : {

    },
    "Low" : {

    },
    "No recent trades" : {

    },
    "No tokens" : {

    },
    "No trades found" : {

    },
    "No transactions found" : {

    },
    "Open" : {

    },
    "or" : {

    },
    "Please enter a valid email address." : {

    },
    "Please enter a valid phone number." : {

    },
    "Portfolio" : {

    },
    "Preferences" : {

    },
    "Price" : {

    },
    "Price: %lf" : {

    },
    "Profile" : {

    },
    "Purchase Price" : {

    },
    "Save" : {

    },
    "Search..." : {

    },
    "Sell" : {

    },
    "Set Default" : {

    },
<<<<<<< HEAD
    "Settings" : {

    },
    "Share %@" : {

    },
    "Share Your Wins" : {

    },
=======
>>>>>>> 5db90f09
    "Show Less" : {

    },
    "Show More" : {

    },
    "Solana Address is invalid" : {

    },
    "Solana Wallet" : {

    },
    "This token is still writing its autobiography... 📝" : {

    },
    "Time" : {

    },
    "To" : {

    },
    "Transfer" : {

    },
    "Unfilled" : {

    },
    "USDC" : {

    },
    "Value: %@" : {

    },
    "View All" : {

    },
    "Welcome to tub" : {
      "localizations" : {
        "fr" : {
          "stringUnit" : {
            "state" : "translated",
            "value" : "French: Tub welcomes you!"
          }
        }
      }
    },
    "Your Balance" : {

    },
    "Your Balance %@" : {

    }
  },
  "version" : "1.0"
}<|MERGE_RESOLUTION|>--- conflicted
+++ resolved
@@ -180,7 +180,6 @@
     "Set Default" : {
 
     },
-<<<<<<< HEAD
     "Settings" : {
 
     },
@@ -190,8 +189,6 @@
     "Share Your Wins" : {
 
     },
-=======
->>>>>>> 5db90f09
     "Show Less" : {
 
     },
