--- conflicted
+++ resolved
@@ -79,32 +79,20 @@
 
     },
     "Connect to Wallet" : {
-<<<<<<< HEAD
 
     },
     "Connecting..." : {
 
     },
     "Connection Error" : {
-=======
->>>>>>> bf77024a
-
-    },
-    "Connecting..." : {
-
-    },
-    "Connection Error" : {
 
     },
     "Continue" : {
 
     },
-<<<<<<< HEAD
-=======
     "Country Code" : {
 
     },
->>>>>>> bf77024a
     "Date" : {
 
     },
