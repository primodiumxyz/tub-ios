#!/usr/bin/env node
import { createClient as createGqlClient } from "@tub/gql";
import { config } from "dotenv";
import { parseEther } from "viem";
import { parseEnv } from "../bin/parseEnv";

config({ path: "../../.env" });

const env = parseEnv();

const UPDATE_INTERVAL = 1_000;
const VOLATILITY = 0.2;
const PRECISION = 1e9;

// https://stackoverflow.com/questions/8597731/are-there-known-techniques-to-generate-realistic-looking-fake-stock-data
const getRandomPriceChange = () => {
  const random = Math.random();
  let changePercent = random * VOLATILITY * 2;
  if (changePercent > VOLATILITY) changePercent -= 2 * VOLATILITY;
  return 1 + changePercent;
};

const url = env.NODE_ENV === "prod" ? env.GRAPHQL_URL : "http://localhost:8080/v1/graphql";
const secret = env.NODE_ENV === "prod" ? env.HASURA_ADMIN_SECRET : "password";

export const _start = async () => {
  try {
<<<<<<< HEAD
    const gql = (await createGqlClient({ url: env.NODE_ENV === "prod" ? env.GRAPHQL_URL : "http://localhost:8080/v1/graphql", hasuraAdminSecret: env.NODE_ENV === "prod" ? env.HASURA_ADMIN_SECRET : "password" })).db;
=======
    const gql = (await createGqlClient({ url, hasuraAdminSecret: secret })).db;
>>>>>>> 56d56d0c
    gql.GetLatestMockTokensSubscription({ limit: 10 }).subscribe(async (data) => {
      const updatePrices = async () => {
        const priceUpdates = data.data?.token?.map(async (token) => {
          const tokenId = token.id;
          const _tokenPrice = await gql.GetLatestTokenPriceQuery({ tokenId });

          const currentPrice = BigInt(_tokenPrice.data?.token_price_history[0]?.price ?? parseEther("1", "gwei"));
          const priceChange = getRandomPriceChange();
          const tokenPrice = (currentPrice * BigInt(Math.floor(priceChange * PRECISION))) / BigInt(PRECISION);

          return {
            token: tokenId,
            symbol: token.symbol,
            price: tokenPrice.toString(),
          };
        });

        const allPriceUpdates = await Promise.all(priceUpdates ?? []);
        await gql.AddManyTokenPriceHistoryMutation({
          objects: allPriceUpdates.map(({ token, price }) => ({
            token,
            price,
          })),
        });

        console.log(`Updated prices for ${allPriceUpdates.length} tokens`);
        allPriceUpdates.forEach(({ symbol, price }) => {
          console.log(`New price for ${symbol}: ${price}`);
        });

        await new Promise((resolve) => setTimeout(resolve, UPDATE_INTERVAL));
      };

      while (true) await updatePrices();
    });
  } catch (err) {
    console.error(err);
    process.exit(1);
  }
};

export const start = async () => {
  const maxAttempts = 20;
  const retryInterval = 5000; // 1 second
  const timeout = 5000; // 5 seconds

  for (let i = 0; i < maxAttempts; i++) {
    try {
      const controller = new AbortController();
      const timeoutId = setTimeout(() => controller.abort(), timeout);

      const response = await fetch(url, {
        signal: controller.signal
      });

      clearTimeout(timeoutId);

      if (response.ok) {
        console.log('Hasura service is healthy');
        // wait for 5 seconds for seeding to complete if retry count is more than 1
        if (i > 0) {
          await new Promise(resolve => setTimeout(resolve, 5000));
        }
        return _start();
      }
    } catch (error) {
      console.warn(`Attempt ${i + 1}/${maxAttempts}: Hasura service is not reachable yet. Retrying...`);
    }

    if (i < maxAttempts - 1) {
      await new Promise(resolve => setTimeout(resolve, retryInterval));
    }
  }

  throw new Error('Hasura service is not available. Please ensure it\'s running with `pnpm hasura-up` and try again.');
}<|MERGE_RESOLUTION|>--- conflicted
+++ resolved
@@ -25,11 +25,7 @@
 
 export const _start = async () => {
   try {
-<<<<<<< HEAD
-    const gql = (await createGqlClient({ url: env.NODE_ENV === "prod" ? env.GRAPHQL_URL : "http://localhost:8080/v1/graphql", hasuraAdminSecret: env.NODE_ENV === "prod" ? env.HASURA_ADMIN_SECRET : "password" })).db;
-=======
     const gql = (await createGqlClient({ url, hasuraAdminSecret: secret })).db;
->>>>>>> 56d56d0c
     gql.GetLatestMockTokensSubscription({ limit: 10 }).subscribe(async (data) => {
       const updatePrices = async () => {
         const priceUpdates = data.data?.token?.map(async (token) => {
