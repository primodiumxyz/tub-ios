--- conflicted
+++ resolved
@@ -27,7 +27,6 @@
 
 const { priceHistory: PRICE_HISTORY, pumpTrendRanges: PUMP_TREND_RANGES } = random_price_changes as RandomPriceChanges;
 const SPEED_FACTOR = 1;
-<<<<<<< HEAD
 const PRECISION = 10 ** 18;
 
 const getPriceHistoryIterator = (startIndex?: number) => {
@@ -37,20 +36,6 @@
     randomPriceHistoryIndex = Math.floor(Math.random() * (randomPumpTrend.end - randomPumpTrend.start));
   } else {
     randomPriceHistoryIndex = startIndex;
-=======
-const USE_PRICE_HISTORY = false;
-const TARGET_TOKEN = "215ec16f-4678-4d7a-9390-897b66ac8f7f";
-
-const price_history = (random_price_history as RandomPriceHistory).priceHistory;
-
-//https://stackoverflow.com/questions/8597731/are-there-known-techniques-to-generate-realistic-looking-fake-stock-data
-const getRandomPrice = (volatility: number) => {
-  const random = Math.random();
-  let changePercent = random * volatility * 2;
-
-  if (changePercent > volatility) {
-    changePercent -= 2 * volatility;
->>>>>>> a3b68842
   }
 
   const next = () => {
@@ -63,8 +48,7 @@
 
 export const start = async () => {
   try {
-<<<<<<< HEAD
-    const gql = createServerClient({ url: env.GRAPHQL_URL, hasuraAdminSecret: env.HASURA_ADMIN_SECRET });
+    const gql = await createServerClient({ url: env.GRAPHQL_URL, hasuraAdminSecret: env.HASURA_ADMIN_SECRET });
     // Remember indexes for when the tokens array changes
     const currentPriceHistoryIndexes = new Map<string, number>();
 
@@ -100,12 +84,6 @@
       };
 
       while (true) await update();
-=======
-    const gql = await createServerClient({ url: env.GRAPHQL_URL, hasuraAdminSecret: env.HASURA_ADMIN_SECRET });
-
-    const _tokenPrice = await gql.GetLatestTokenPriceQuery({
-      tokenId: TARGET_TOKEN,
->>>>>>> a3b68842
     });
   } catch (err) {
     console.error(err);
