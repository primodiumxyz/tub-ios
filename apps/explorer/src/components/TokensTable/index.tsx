--- conflicted
+++ resolved
@@ -10,10 +10,7 @@
 export const TokensTable = () => {
   const { tokens, fetching, error } = useTokens();
   const { timespan, increasePct, minTrades } = useTrackerParams();
-<<<<<<< HEAD
-=======
   const [platformFilter, setPlatformFilter] = useState<string>("");
->>>>>>> ec6d20f0
 
   const tokensPerPlatform = useMemo(() => {
     return Object.entries(
@@ -26,31 +23,15 @@
       ),
     ).sort((a, b) => b[1] - a[1]);
   }, [tokens]);
-<<<<<<< HEAD
-=======
 
   const filteredTokens = useMemo(() => {
     if (platformFilter === "") return tokens;
     return tokens.filter((token) => token.platform === platformFilter);
   }, [tokens, platformFilter]);
->>>>>>> ec6d20f0
 
   if (error) return <div>Error: {error}</div>;
   return (
     <div className="flex flex-col gap-2 mt-2 w-full">
-<<<<<<< HEAD
-      <div className="text-end font-bold">Total coins: {tokens.length}</div>
-      {Object.entries(tokensPerPlatform).length > 0 && (
-        <div className="flex gap-4 flex-wrap justify-end">
-          <span>Platforms: </span>
-          {Object.entries(tokensPerPlatform).map(([, [platform, count]]) => (
-            <div key={platform} className="opacity-50">
-              {platform.charAt(0).toUpperCase() + platform.slice(1)}: {count}
-            </div>
-          ))}
-        </div>
-      )}
-=======
       <div className="flex gap-2 flex-wrap justify-end">
         {Object.entries(tokensPerPlatform).length > 0 && (
           <>
@@ -69,10 +50,9 @@
           All ({tokens.length})
         </Button>
       </div>
->>>>>>> ec6d20f0
       <DataTable
         columns={columns}
-        data={tokens}
+        data={filteredTokens}
         caption={`List of tokens pumping at least ${increasePct}% in the last ${formatTime(timespan)} with at least ${minTrades} trades`}
         loading={fetching}
         pagination={true}
