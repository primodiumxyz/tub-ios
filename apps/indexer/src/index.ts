// #!/usr/bin/env node
import { Logs } from "@solana/web3.js";
import { config } from "dotenv";
import { WebSocket } from "ws";

import { createClient as createGqlClient, GqlClient } from "@tub/gql";
import { parseEnv } from "@bin/parseEnv";
import { PRICE_DATA_BATCH_SIZE, PRICE_PRECISION } from "@/lib/constants";
import { connection, ixParser } from "@/lib/setup";
import { PriceData } from "@/lib/types";
import { decodeSwapAccounts, filterLogs, getPoolTokenPrice } from "@/lib/utils";

config({ path: "../../.env" });

const env = parseEnv();

/* ------------------------------ PROCESS LOGS ------------------------------ */
const processLogs = async ({ err, signature }: Logs): Promise<(PriceData | undefined)[]> => {
  if (err) return [];
  try {
    // Fetch and format the transaction
    const tx = await connection.getTransaction(signature, {
      commitment: "confirmed",
      maxSupportedTransactionVersion: 0,
    });
    if (!tx || tx.meta?.err) return [];
    // Parse the transaction and retrieve the swapped token accounts
    const parsedIxs = ixParser.parseTransactionWithInnerInstructions(tx);
    const swapAccountsArray = decodeSwapAccounts(parsedIxs);
    if (swapAccountsArray.length === 0) return [];

    return await Promise.all(swapAccountsArray.map((swapAccounts) => getPoolTokenPrice(connection, swapAccounts)));
  } catch (error) {
    console.error("Unexpected error in processLogs:", error);
    return [];
  }
};

/* ------------------------------- HANDLE DATA ------------------------------ */
let priceDataBatch: PriceData[] = [];
const handlePriceData = async (gql: GqlClient["db"], priceData: (PriceData | undefined)[]) => {
  const validPriceData = priceData.filter((data) => data !== undefined);
  if (!validPriceData.length) return;
  priceDataBatch.push(...validPriceData);

  if (priceDataBatch.length >= PRICE_DATA_BATCH_SIZE) {
    const _priceDataBatch = priceDataBatch;
<<<<<<< HEAD
    priceDataBatch = [];
=======

>>>>>>> ee93edbf
    try {
      // 1. Insert new tokens
      const insertRes = await gql.RegisterManyNewTokensMutation({
        objects: _priceDataBatch.map(({ mint, platform }) => ({
          mint,
          name: platform, // TODO: temporary
          symbol: "",
          supply: "0",
        })),
      });

      if (insertRes.error) {
        console.error("Error in RegisterManyNewTokensMutation:", insertRes.error.message);
        priceDataBatch.push(..._priceDataBatch);
        return;
      }
      console.log(`Inserted ${insertRes.data?.insert_token?.affected_rows} new tokens`);

      // 2. Fetch all tokens ids (both new and existing)
      const mints = _priceDataBatch.map(({ mint }) => mint);
      const fetchRes = await gql.GetTokensByMintsQuery({ mints });
      if (fetchRes.error) {
        console.error("Error in GetTokensByMintsQuery:", fetchRes.error.message);
        priceDataBatch.push(..._priceDataBatch);
        return;
      }

      const tokenMap = new Map(fetchRes.data?.token.map((token) => [token.mint, token.id]));
      const validPriceData = _priceDataBatch.filter(({ mint }) => tokenMap.has(mint));
      if (validPriceData.length !== _priceDataBatch.length) {
        console.error(`${_priceDataBatch.length - validPriceData.length} tokens were not found`);
<<<<<<< HEAD
        priceDataBatch.push(..._priceDataBatch);
=======
>>>>>>> ee93edbf
        return;
      }

      // 3. Add price history
      const addPriceHistoryRes = await gql.AddManyTokenPriceHistoryMutation({
        objects: validPriceData.map(({ mint, price }) => ({
          token: tokenMap.get(mint)!,
          price: (price * PRICE_PRECISION).toString(),
        })),
      });

      if (addPriceHistoryRes.error) {
        console.error("Error in AddManyTokenPriceHistoryMutation:", addPriceHistoryRes.error.message);
<<<<<<< HEAD
        priceDataBatch.push(..._priceDataBatch);
=======
>>>>>>> ee93edbf
        return;
      }

      console.log(`Saved ${validPriceData.length} price data points`);
<<<<<<< HEAD
=======
      priceDataBatch = [];
>>>>>>> ee93edbf
    } catch (error) {
      console.error("Unexpected error in handlePriceData:", error);
    }
  }
};

/* -------------------------------- WEBSOCKET ------------------------------- */
const setup = (gql: GqlClient["db"]) => {
  const ws = new WebSocket(env.HELIUS_WS_URL);

  ws.onclose = () => {
    console.log("WebSocket connection closed, attempting to reconnect...");
    setTimeout(() => setup(gql), 5000);
  };
  ws.onerror = (error) => {
    console.log("WebSocket error:", error);
    ws.close(); // This will trigger onclose and attempt to reconnect
  };
  ws.onopen = () => {
    console.log("WebSocket connection opened");
    ws.send(
      JSON.stringify({
        jsonrpc: "2.0",
        id: 1,
        method: "logsSubscribe",
        params: ["all"],
      }),
      // TODO: needs min. Helius business plan
      // {
      //     jsonrpc: "2.0",
      //     id: 420,
      //     method: "transactionSubscribe",
      //     params: [
      //         {   failed: false,
      //             accountInclude: [RaydiumAmmParser.PROGRAM_ID.toString()]
      //         },
      //         {
      //             commitment: "confirmed",
      //             encoding: "jsonParsed",
      //             transactionDetails: "full",
      //             maxSupportedTransactionVersion: 0
      //         }
      //     ]
      // }
    );
  };
  ws.onmessage = (event) => {
    // Parse
    const obj = JSON.parse(event.data.toString());
    const data = obj.params?.result.value as Logs | undefined;
    const logs = data?.logs;
    // later when we directly filter on the subscription, we can remove this
    const filteredLogs = logs ? filterLogs(logs) : undefined;
    // Process
    if (data && filteredLogs) processLogs(data).then((priceData) => handlePriceData(gql, priceData));
  };

  setInterval(() => {
    if (ws.readyState === WebSocket.OPEN) {
      ws.ping();
      console.log("Ping sent");
    }
  }, 30_000);
};

export const start = async () => {
  try {
    const gql = (
      await createGqlClient({
        url: env.NODE_ENV !== "prod" ? "http://localhost:8080/v1/graphql" : env.GRAPHQL_URL,
        hasuraAdminSecret: env.NODE_ENV !== "prod" ? "password" : env.HASURA_ADMIN_SECRET,
      })
    ).db;
    setup(gql);
  } catch (err) {
    console.warn("Error in indexer, restarting in 5 seconds...");
    console.error(err);
    await new Promise((resolve) => setTimeout(resolve, 5000));
    start(); // recursive call to restart if there's an unhandled error
  }
};<|MERGE_RESOLUTION|>--- conflicted
+++ resolved
@@ -45,11 +45,8 @@
 
   if (priceDataBatch.length >= PRICE_DATA_BATCH_SIZE) {
     const _priceDataBatch = priceDataBatch;
-<<<<<<< HEAD
     priceDataBatch = [];
-=======
 
->>>>>>> ee93edbf
     try {
       // 1. Insert new tokens
       const insertRes = await gql.RegisterManyNewTokensMutation({
@@ -81,10 +78,7 @@
       const validPriceData = _priceDataBatch.filter(({ mint }) => tokenMap.has(mint));
       if (validPriceData.length !== _priceDataBatch.length) {
         console.error(`${_priceDataBatch.length - validPriceData.length} tokens were not found`);
-<<<<<<< HEAD
         priceDataBatch.push(..._priceDataBatch);
-=======
->>>>>>> ee93edbf
         return;
       }
 
@@ -98,18 +92,11 @@
 
       if (addPriceHistoryRes.error) {
         console.error("Error in AddManyTokenPriceHistoryMutation:", addPriceHistoryRes.error.message);
-<<<<<<< HEAD
         priceDataBatch.push(..._priceDataBatch);
-=======
->>>>>>> ee93edbf
         return;
       }
 
       console.log(`Saved ${validPriceData.length} price data points`);
-<<<<<<< HEAD
-=======
-      priceDataBatch = [];
->>>>>>> ee93edbf
     } catch (error) {
       console.error("Unexpected error in handlePriceData:", error);
     }
